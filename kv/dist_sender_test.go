// Copyright 2014 The Cockroach Authors.
//
// Licensed under the Apache License, Version 2.0 (the "License");
// you may not use this file except in compliance with the License.
// You may obtain a copy of the License at
//
//     http://www.apache.org/licenses/LICENSE-2.0
//
// Unless required by applicable law or agreed to in writing, software
// distributed under the License is distributed on an "AS IS" BASIS,
// WITHOUT WARRANTIES OR CONDITIONS OF ANY KIND, either express or
// implied. See the License for the specific language governing
// permissions and limitations under the License.
//
// Author: Kathy Spradlin (kathyspradlin@gmail.com)
// Author: Spencer Kimball (spencer.kimball@gmail.com)

package kv

import (
	"bytes"
	"fmt"
	"reflect"
	"sync/atomic"
	"testing"
	"time"

	"github.com/pkg/errors"
	"golang.org/x/net/context"

	"github.com/cockroachdb/cockroach/base"
	"github.com/cockroachdb/cockroach/gossip"
	"github.com/cockroachdb/cockroach/gossip/simulation"
	"github.com/cockroachdb/cockroach/internal/client"
	"github.com/cockroachdb/cockroach/keys"
	"github.com/cockroachdb/cockroach/roachpb"
	"github.com/cockroachdb/cockroach/rpc"
	"github.com/cockroachdb/cockroach/storage/engine/enginepb"
	"github.com/cockroachdb/cockroach/testutils"
	"github.com/cockroachdb/cockroach/util"
	"github.com/cockroachdb/cockroach/util/hlc"
	"github.com/cockroachdb/cockroach/util/leaktest"
	"github.com/cockroachdb/cockroach/util/metric"
	"github.com/cockroachdb/cockroach/util/stop"
	"github.com/cockroachdb/cockroach/util/tracing"
	"github.com/cockroachdb/cockroach/util/uuid"
)

var testMetaRangeDescriptor = roachpb.RangeDescriptor{
	RangeID:  1,
	StartKey: testutils.MakeKey(keys.Meta2Prefix, roachpb.RKey("a")),
	EndKey:   testutils.MakeKey(keys.Meta2Prefix, roachpb.RKey("z")),
	Replicas: []roachpb.ReplicaDescriptor{
		{
			NodeID:  1,
			StoreID: 1,
		},
	},
}

var testRangeDescriptor = roachpb.RangeDescriptor{
	RangeID:  2,
	StartKey: roachpb.RKey("a"),
	EndKey:   roachpb.RKey("z"),
	Replicas: []roachpb.ReplicaDescriptor{
		{
			NodeID:  1,
			StoreID: 1,
		},
	},
}

var testAddress = util.NewUnresolvedAddr("tcp", "node1")

// adaptLegacyTransport converts the RPCSend functions used in these
// tests to the newer transport interface.
//
// TODO(bdarnell): phase out this interface.
func adaptLegacyTransport(f rpcSendFn) TransportFactory {
	return func(opts SendOptions,
		rpcContext *rpc.Context,
		replicas ReplicaSlice,
		args roachpb.BatchRequest,
	) (Transport, error) {
		return &legacyTransportAdapter{f, opts, rpcContext, replicas, args, false}, nil
	}
}

type legacyTransportAdapter struct {
	f          rpcSendFn
	opts       SendOptions
	rpcContext *rpc.Context
	replicas   ReplicaSlice
	args       roachpb.BatchRequest

	called bool
}

func (l *legacyTransportAdapter) IsExhausted() bool {
	return l.called
}

func (l *legacyTransportAdapter) SendNext(done chan<- BatchCall) {
	l.called = true
	br, err := l.f(l.opts, l.replicas, l.args, l.rpcContext)
	done <- BatchCall{
		Reply: br,
		Err:   err,
	}
}

func (*legacyTransportAdapter) Close() {
}

// TestMoveLocalReplicaToFront verifies that optimizeReplicaOrder correctly
// move the local replica to the front.
func TestMoveLocalReplicaToFront(t *testing.T) {
	defer leaktest.AfterTest(t)()
	testCase := []struct {
		slice         ReplicaSlice
		localNodeDesc roachpb.NodeDescriptor
	}{
		{
			// No attribute prefix
			slice: ReplicaSlice{
				ReplicaInfo{
					ReplicaDescriptor: roachpb.ReplicaDescriptor{NodeID: 2, StoreID: 2},
					NodeDesc:          &roachpb.NodeDescriptor{NodeID: 2},
				},
				ReplicaInfo{
					ReplicaDescriptor: roachpb.ReplicaDescriptor{NodeID: 3, StoreID: 3},
					NodeDesc:          &roachpb.NodeDescriptor{NodeID: 3},
				},
				ReplicaInfo{
					ReplicaDescriptor: roachpb.ReplicaDescriptor{NodeID: 1, StoreID: 1},
					NodeDesc:          &roachpb.NodeDescriptor{NodeID: 1},
				},
			},
			localNodeDesc: roachpb.NodeDescriptor{NodeID: 1},
		},
		{
			// Sort replicas by attribute
			slice: ReplicaSlice{
				ReplicaInfo{
					ReplicaDescriptor: roachpb.ReplicaDescriptor{NodeID: 2, StoreID: 2},
					NodeDesc:          &roachpb.NodeDescriptor{NodeID: 2, Attrs: roachpb.Attributes{Attrs: []string{"ad"}}},
				},
				ReplicaInfo{
					ReplicaDescriptor: roachpb.ReplicaDescriptor{NodeID: 3, StoreID: 3},
					NodeDesc:          &roachpb.NodeDescriptor{NodeID: 3, Attrs: roachpb.Attributes{Attrs: []string{"ab", "c"}}},
				},
				ReplicaInfo{
					ReplicaDescriptor: roachpb.ReplicaDescriptor{NodeID: 1, StoreID: 1},
					NodeDesc:          &roachpb.NodeDescriptor{NodeID: 1, Attrs: roachpb.Attributes{Attrs: []string{"ab"}}},
				},
			},
			localNodeDesc: roachpb.NodeDescriptor{NodeID: 1, Attrs: roachpb.Attributes{Attrs: []string{"ab"}}},
		},
	}
	for _, test := range testCase {
		cfg := &DistSenderConfig{nodeDescriptor: &test.localNodeDesc}
		ds := NewDistSender(cfg, nil)
		ds.optimizeReplicaOrder(test.slice)
		if s := test.slice[0]; s.NodeID != cfg.nodeDescriptor.NodeID {
			t.Errorf("unexpected header, wanted nodeid = %d, got %d", cfg.nodeDescriptor.NodeID, s.NodeID)
		}
	}

}

// TestSendRPCOrder verifies that sendRPC correctly takes into account the
// lease holder, attributes and required consistency to determine where to send
// remote requests.
func TestSendRPCOrder(t *testing.T) {
	defer leaktest.AfterTest(t)()
	stopper := stop.NewStopper()
	defer stopper.Stop()

	g := makeGossip(t, stopper)
	rangeID := roachpb.RangeID(99)

	nodeAttrs := map[int32][]string{
		1: {}, // The local node, set in each test case.
		2: {"us", "west", "gpu"},
		3: {"eu", "dublin", "pdu2", "gpu"},
		4: {"us", "east", "gpu"},
		5: {"us", "east", "gpu", "flaky"},
	}

	// Gets filled below to identify the replica by its address.
	makeVerifier := func(expAddrs []roachpb.NodeID) func(SendOptions, ReplicaSlice) error {
		return func(o SendOptions, replicas ReplicaSlice) error {
			var actualAddrs []roachpb.NodeID
			for i, r := range replicas {
				if len(expAddrs) <= i {
					return errors.Errorf("got unexpected address: %s", r.NodeDesc.Address)
				}
				if expAddrs[i] == 0 {
					actualAddrs = append(actualAddrs, 0)
				} else {
					actualAddrs = append(actualAddrs, r.NodeDesc.NodeID)
				}
			}
			if !reflect.DeepEqual(expAddrs, actualAddrs) {
				return errors.Errorf("expected %d, but found %d", expAddrs, actualAddrs)
			}
			return nil
		}
	}

	testCases := []struct {
		args        roachpb.Request
		attrs       []string
		expReplica  []roachpb.NodeID
		leaseHolder int32 // 0 for not caching a lease holder.
		// Naming is somewhat off, as eventually consistent reads usually
		// do not have to go to the lease holder when a node has a read lease.
		// Would really want CONSENSUS here, but that is not implemented.
		// Likely a test setup here will never have a read lease, but good
		// to keep in mind.
		consistent bool
	}{
		// Inconsistent Scan without matching attributes.
		{
			args:       &roachpb.ScanRequest{},
			attrs:      []string{},
			expReplica: []roachpb.NodeID{1, 2, 3, 4, 5},
		},
		// Inconsistent Scan with matching attributes.
		// Should move the two nodes matching the attributes to the front and
		// go stable.
		{
			args:  &roachpb.ScanRequest{},
			attrs: nodeAttrs[5],
			// Compare only the first two resulting addresses.
			expReplica: []roachpb.NodeID{5, 4, 0, 0, 0},
		},

		// Scan without matching attributes that requires but does not find
		// a lease holder.
		{
			args:       &roachpb.ScanRequest{},
			attrs:      []string{},
			expReplica: []roachpb.NodeID{1, 2, 3, 4, 5},
			consistent: true,
		},
		// Put without matching attributes that requires but does not find lease holder.
		// Should go random and not change anything.
		{
			args:       &roachpb.PutRequest{},
			attrs:      []string{"nomatch"},
			expReplica: []roachpb.NodeID{1, 2, 3, 4, 5},
		},
		// Put with matching attributes but no lease holder.
		// Should move the two nodes matching the attributes to the front.
		{
			args:  &roachpb.PutRequest{},
			attrs: append(nodeAttrs[5], "irrelevant"),
			// Compare only the first two resulting addresses.
			expReplica: []roachpb.NodeID{5, 4, 0, 0, 0},
		},
		// Put with matching attributes that finds the lease holder (node 3).
		// Should address the lease holder and the two nodes matching the attributes
		// (the last and second to last) in that order.
		{
			args:  &roachpb.PutRequest{},
			attrs: append(nodeAttrs[5], "irrelevant"),
			// Compare only the first resulting addresses as we have a lease holder
			// and that means we're only trying to send there.
			expReplica:  []roachpb.NodeID{2, 5, 4, 0, 0},
			leaseHolder: 2,
		},
		// Inconsistent Get without matching attributes but lease holder (node 3). Should just
		// go random as the lease holder does not matter.
		{
			args:        &roachpb.GetRequest{},
			attrs:       []string{},
			expReplica:  []roachpb.NodeID{1, 2, 3, 4, 5},
			leaseHolder: 2,
		},
	}

	descriptor := roachpb.RangeDescriptor{
		StartKey: roachpb.RKeyMin,
		EndKey:   roachpb.RKeyMax,
		RangeID:  rangeID,
		Replicas: nil,
	}

	// Stub to be changed in each test case.
	var verifyCall func(SendOptions, ReplicaSlice) error

	var testFn rpcSendFn = func(opts SendOptions, replicas ReplicaSlice,
		args roachpb.BatchRequest, _ *rpc.Context) (*roachpb.BatchResponse, error) {
		if err := verifyCall(opts, replicas); err != nil {
			return nil, err
		}
		return args.CreateReply(), nil
	}

	cfg := &DistSenderConfig{
		TransportFactory: adaptLegacyTransport(testFn),
		RangeDescriptorDB: MockRangeDescriptorDB(func(roachpb.RKey, bool, bool) ([]roachpb.RangeDescriptor, []roachpb.RangeDescriptor, *roachpb.Error) {
			return []roachpb.RangeDescriptor{descriptor}, nil, nil
		}),
	}

	ds := NewDistSender(cfg, g)

	for n, tc := range testCases {
		verifyCall = makeVerifier(tc.expReplica)
		descriptor.Replicas = nil // could do this once above, but more convenient here
		for i := int32(1); i <= 5; i++ {
			addr := util.MakeUnresolvedAddr("tcp", fmt.Sprintf("node%d:1", i))
			nd := &roachpb.NodeDescriptor{
				NodeID:  roachpb.NodeID(i),
				Address: util.MakeUnresolvedAddr(addr.Network(), addr.String()),
				Attrs: roachpb.Attributes{
					Attrs: nodeAttrs[i],
				},
			}
			if err := g.AddInfoProto(gossip.MakeNodeIDKey(roachpb.NodeID(i)), nd, time.Hour); err != nil {
				t.Fatal(err)
			}
			descriptor.Replicas = append(descriptor.Replicas, roachpb.ReplicaDescriptor{
				NodeID:  roachpb.NodeID(i),
				StoreID: roachpb.StoreID(i),
			})
		}

		{
			// The local node needs to get its attributes during sendRPC.
			nd := &roachpb.NodeDescriptor{
				NodeID: 6,
				Attrs: roachpb.Attributes{
					Attrs: tc.attrs,
				},
			}
			g.ResetNodeID(nd.NodeID)
			if err := g.SetNodeDescriptor(nd); err != nil {
				t.Fatal(err)
			}
		}

		ds.leaseHolderCache.Update(roachpb.RangeID(rangeID), roachpb.ReplicaDescriptor{})
		if tc.leaseHolder > 0 {
			ds.leaseHolderCache.Update(roachpb.RangeID(rangeID), descriptor.Replicas[tc.leaseHolder-1])
		}

		args := tc.args
		{
			header := args.Header()
			header.Key = roachpb.Key("a")
			args.SetHeader(header)
		}
		if roachpb.IsRange(args) {
			header := args.Header()
			header.EndKey = args.Header().Key.Next()
			args.SetHeader(header)
		}
		consistency := roachpb.CONSISTENT
		if !tc.consistent {
			consistency = roachpb.INCONSISTENT
		}
		// Kill the cached NodeDescriptor, enforcing a lookup from Gossip.
		ds.nodeDescriptor = nil
		if _, err := client.SendWrappedWith(ds, nil, roachpb.Header{
			RangeID:         rangeID, // Not used in this test, but why not.
			ReadConsistency: consistency,
		}, args); err != nil {
			t.Errorf("%d: %s", n, err)
		}
	}
}

type MockRangeDescriptorDB func(roachpb.RKey, bool, bool) ([]roachpb.RangeDescriptor, []roachpb.RangeDescriptor, *roachpb.Error)

func (mdb MockRangeDescriptorDB) RangeLookup(key roachpb.RKey, _ *roachpb.RangeDescriptor, considerIntents, useReverseScan bool) ([]roachpb.RangeDescriptor, []roachpb.RangeDescriptor, *roachpb.Error) {
	return mdb(stripMeta(key), considerIntents, useReverseScan)
}
func (mdb MockRangeDescriptorDB) FirstRange() (*roachpb.RangeDescriptor, error) {
	rs, _, err := mdb.RangeLookup(nil, nil, false /* considerIntents */, false /* useReverseScan */)
	if err != nil || len(rs) == 0 {
		return nil, err.GoError()
	}
	return &rs[0], nil
}

var defaultMockRangeDescriptorDB = MockRangeDescriptorDB(func(key roachpb.RKey, _, _ bool) ([]roachpb.RangeDescriptor, []roachpb.RangeDescriptor, *roachpb.Error) {
	if bytes.HasPrefix(key, keys.Meta2Prefix) {
		return []roachpb.RangeDescriptor{testMetaRangeDescriptor}, nil, nil
	}
	return []roachpb.RangeDescriptor{testRangeDescriptor}, nil, nil
})

func TestOwnNodeCertain(t *testing.T) {
	defer leaktest.AfterTest(t)()
	stopper := stop.NewStopper()
	defer stopper.Stop()

	g := makeGossip(t, stopper)
	const expNodeID = 42
	nd := &roachpb.NodeDescriptor{
		NodeID:  expNodeID,
		Address: util.MakeUnresolvedAddr("tcp", "foobar:1234"),
	}
	g.ResetNodeID(nd.NodeID)
	if err := g.SetNodeDescriptor(nd); err != nil {
		t.Fatal(err)
	}
	if err := g.AddInfoProto(gossip.MakeNodeIDKey(expNodeID), nd, time.Hour); err != nil {
		t.Fatal(err)
	}

	act := make(map[roachpb.NodeID]hlc.Timestamp)
	var testFn rpcSendFn = func(_ SendOptions, _ ReplicaSlice,
		ba roachpb.BatchRequest, _ *rpc.Context) (*roachpb.BatchResponse, error) {
		for k, v := range ba.Txn.ObservedTimestamps {
			act[k] = v
		}
		return ba.CreateReply(), nil
	}

	cfg := &DistSenderConfig{
		TransportFactory:  adaptLegacyTransport(testFn),
		RangeDescriptorDB: defaultMockRangeDescriptorDB,
	}
	expTS := hlc.ZeroTimestamp.Add(1, 2)
	ds := NewDistSender(cfg, g)
	v := roachpb.MakeValueFromString("value")
	put := roachpb.NewPut(roachpb.Key("a"), v)
	if _, err := client.SendWrappedWith(ds, nil, roachpb.Header{
		// MaxTimestamp is set very high so that all uncertainty updates have
		// effect.
		Txn: &roachpb.Transaction{OrigTimestamp: expTS, MaxTimestamp: hlc.MaxTimestamp},
	}, put); err != nil {
		t.Fatalf("put encountered error: %s", err)
	}
	exp := map[roachpb.NodeID]hlc.Timestamp{
		expNodeID: expTS,
	}
	if !reflect.DeepEqual(exp, act) {
		t.Fatalf("wanted %v, got %v", exp, act)
	}
}

func TestImmutableBatchArgs(t *testing.T) {
	defer leaktest.AfterTest(t)()
	stopper := stop.NewStopper()
	defer stopper.Stop()

	g := makeGossip(t, stopper)
	var testFn rpcSendFn = func(_ SendOptions, _ ReplicaSlice,
		args roachpb.BatchRequest, _ *rpc.Context) (*roachpb.BatchResponse, error) {
		reply := args.CreateReply()
		txnClone := args.Txn.Clone()
		reply.Txn = &txnClone
		reply.Txn.Timestamp = hlc.MaxTimestamp
		return reply, nil
	}

	cfg := &DistSenderConfig{
		TransportFactory:  adaptLegacyTransport(testFn),
		RangeDescriptorDB: defaultMockRangeDescriptorDB,
	}

	ds := NewDistSender(cfg, g)

	txn := &roachpb.Transaction{
		TxnMeta: enginepb.TxnMeta{ID: uuid.NewV4()},
	}
	// An optimization does copy-on-write if we haven't observed anything,
	// so make sure we're not in that case.
	txn.UpdateObservedTimestamp(1, hlc.MaxTimestamp)

	put := roachpb.NewPut(roachpb.Key("don't"), roachpb.Value{})
	if _, pErr := client.SendWrappedWith(ds, context.Background(), roachpb.Header{
		Txn: txn,
	}, put); pErr != nil {
		t.Fatal(pErr)
	}

	if !txn.Timestamp.Equal(hlc.ZeroTimestamp) {
		t.Fatal("Transaction was mutated by DistSender")
	}
}

// TestRetryOnNotLeaseHolderError verifies that the DistSender correctly updates the
// lease holder cache and retries when receiving a NotLeaseHolderError.
func TestRetryOnNotLeaseHolderError(t *testing.T) {
	defer leaktest.AfterTest(t)()
	stopper := stop.NewStopper()
	defer stopper.Stop()

	g := makeGossip(t, stopper)
	leaseHolder := roachpb.ReplicaDescriptor{
		NodeID:  99,
		StoreID: 999,
	}
	first := true

	var testFn rpcSendFn = func(_ SendOptions, _ ReplicaSlice,
		args roachpb.BatchRequest, _ *rpc.Context) (*roachpb.BatchResponse, error) {
		if first {
			reply := &roachpb.BatchResponse{}
			reply.Error = roachpb.NewError(
				&roachpb.NotLeaseHolderError{LeaseHolder: &leaseHolder})
			first = false
			return reply, nil
		}
		return args.CreateReply(), nil
	}

	cfg := &DistSenderConfig{
		TransportFactory:  adaptLegacyTransport(testFn),
		RangeDescriptorDB: defaultMockRangeDescriptorDB,
	}
	ds := NewDistSender(cfg, g)
	v := roachpb.MakeValueFromString("value")
	put := roachpb.NewPut(roachpb.Key("a"), v)
	if _, err := client.SendWrapped(ds, nil, put); err != nil {
		t.Errorf("put encountered error: %s", err)
	}
	if first {
		t.Errorf("The command did not retry")
	}
	rangeID := roachpb.RangeID(2)
	if cur, ok := ds.leaseHolderCache.Lookup(rangeID); !ok {
		t.Errorf("lease holder cache was not updated: expected %+v", leaseHolder)
	} else if cur.StoreID != leaseHolder.StoreID {
		t.Errorf("lease holder cache was not updated: expected %+v, got %+v", leaseHolder, cur)
	}
}

// TestRetryOnDescriptorLookupError verifies that the DistSender retries a descriptor
// lookup on any error.
func TestRetryOnDescriptorLookupError(t *testing.T) {
	defer leaktest.AfterTest(t)()
	stopper := stop.NewStopper()
	defer stopper.Stop()

	g := makeGossip(t, stopper)
	var testFn rpcSendFn = func(_ SendOptions, _ ReplicaSlice,
		args roachpb.BatchRequest, _ *rpc.Context) (*roachpb.BatchResponse, error) {
		return args.CreateReply(), nil
	}

	pErrs := []*roachpb.Error{
		roachpb.NewError(errors.New("boom")),
		nil,
		nil,
	}

	cfg := &DistSenderConfig{
		TransportFactory: adaptLegacyTransport(testFn),
		RangeDescriptorDB: MockRangeDescriptorDB(func(key roachpb.RKey, _, _ bool) ([]roachpb.RangeDescriptor, []roachpb.RangeDescriptor, *roachpb.Error) {
			// Return next error and truncate the prefix of the errors array.
			var pErr *roachpb.Error
			if key != nil {
				pErr = pErrs[0]
				pErrs = pErrs[1:]
				if bytes.HasPrefix(key, keys.Meta2Prefix) {
					return []roachpb.RangeDescriptor{testMetaRangeDescriptor}, nil, pErr
				}
			}
			return []roachpb.RangeDescriptor{testRangeDescriptor}, nil, pErr
		}),
	}
	ds := NewDistSender(cfg, g)
	put := roachpb.NewPut(roachpb.Key("a"), roachpb.MakeValueFromString("value"))
	// Error on descriptor lookup, second attempt successful.
	if _, pErr := client.SendWrapped(ds, nil, put); pErr != nil {
		t.Errorf("unexpected error: %s", pErr)
	}
	if len(pErrs) != 0 {
		t.Fatalf("expected more descriptor lookups, leftover pErrs: %+v", pErrs)
	}
}

func makeGossip(t *testing.T, stopper *stop.Stopper) *gossip.Gossip {
	rpcContext := rpc.NewContext(&base.Context{Insecure: true}, nil, stopper)
	server := rpc.NewServer(rpcContext)

	g := gossip.New(context.Background(), rpcContext, server, nil, stopper, metric.NewRegistry())
	const nodeID = 1
	g.SetNodeID(nodeID)
	if err := g.SetNodeDescriptor(&roachpb.NodeDescriptor{
		NodeID:  nodeID,
		Address: util.MakeUnresolvedAddr("tcp", "neverused:9999"),
	}); err != nil {
		t.Fatal(err)
	}

	if err := g.AddInfo(gossip.KeySentinel, nil, time.Hour); err != nil {
		t.Fatal(err)
	}
<<<<<<< HEAD
=======
	if err := g.AddInfoProto(gossip.KeyFirstRangeDescriptor, &testRangeDescriptor, time.Hour); err != nil {
		t.Fatal(err)
	}
>>>>>>> eecf78a8

	return g
}

// TestEvictOnFirstRangeGossip verifies that we evict the first range
// descriptor from the descriptor cache when a gossip update is received for
// the first range.
func TestEvictOnFirstRangeGossip(t *testing.T) {
	defer leaktest.AfterTest(t)()

	stopper := stop.NewStopper()
	defer stopper.Stop()

	g := makeGossip(t, stopper)

	sender := func(_ context.Context, ba roachpb.BatchRequest) (
		*roachpb.BatchResponse, *roachpb.Error,
	) {
		return ba.CreateReply(), nil
	}

	desc := roachpb.RangeDescriptor{
		RangeID:  1,
		StartKey: roachpb.RKeyMin,
		EndKey:   roachpb.RKeyMax,
		Replicas: []roachpb.ReplicaDescriptor{
			{
				NodeID:  1,
				StoreID: 1,
			},
		},
	}

	var numFirstRange int32
	rDB := MockRangeDescriptorDB(func(key roachpb.RKey, _, _ bool) (
		[]roachpb.RangeDescriptor, []roachpb.RangeDescriptor, *roachpb.Error,
	) {
		if key.Equal(roachpb.KeyMin) {
			atomic.AddInt32(&numFirstRange, 1)
		}
		return []roachpb.RangeDescriptor{desc}, nil, nil
	})

	ctx := &DistSenderConfig{
		TransportFactory: SenderTransportFactory(
			tracing.NewTracer(), client.SenderFunc(sender),
		),
		RangeDescriptorDB: rDB,
	}

	ds := NewDistSender(ctx, g)

	anyKey := roachpb.Key("anything")
	rAnyKey := keys.MustAddr(anyKey)

	call := func() {
		if _, _, err := ds.rangeCache.LookupRangeDescriptor(
			context.Background(), rAnyKey, nil, false, false,
		); err != nil {
			t.Fatal(err)
		}
	}

	// Perform multiple calls and check that the first range is only looked up
	// once, with subsequent calls hitting the cache.
	//
	// This potentially races with the cache-evicting gossip callback on the
	// first range, so it is important that the first range descriptor's state
	// in gossip is stable from this point forward.
	for i := 0; i < 3; i++ {
		call()
		if num := atomic.LoadInt32(&numFirstRange); num != 1 {
			t.Fatalf("expected one first range lookup, got %d", num)
		}
	}
	if err := g.AddInfoProto(gossip.KeyFirstRangeDescriptor, &desc, 0); err != nil {
		t.Fatal(err)
	}

	// Once Gossip fires the callbacks, we should see a cache eviction and thus,
	// a new cache hit.
	util.SucceedsSoon(t, func() error {
		call()
		if exp, act := int32(2), atomic.LoadInt32(&numFirstRange); exp != act {
			return errors.Errorf("expected %d first range lookups, got %d", exp, act)
		}
		return nil
	})
}

func TestEvictCacheOnError(t *testing.T) {
	defer leaktest.AfterTest(t)()
	// if rpcError is true, the first attempt gets an RPC error, otherwise
	// the RPC call succeeds but there is an error in the RequestHeader.
	// Currently lease holder and cached range descriptor are treated equally.
	// TODO(bdarnell): refactor to cover different types of retryable errors.
	testCases := []struct{ rpcError, retryable, shouldClearLeaseHolder, shouldClearReplica bool }{
		{false, false, false, false}, // non-retryable replica error
		{false, true, false, false},  // retryable replica error
		{true, true, false, false},   // RPC error aka all nodes dead
	}

	const errString = "boom"

	for i, tc := range testCases {
		stopper := stop.NewStopper()
		defer stopper.Stop()

		g := makeGossip(t, stopper)
		leaseHolder := roachpb.ReplicaDescriptor{
			NodeID:  99,
			StoreID: 999,
		}
		first := true

		var testFn rpcSendFn = func(_ SendOptions, _ ReplicaSlice,
			args roachpb.BatchRequest, _ *rpc.Context) (*roachpb.BatchResponse, error) {
			if !first {
				return args.CreateReply(), nil
			}
			first = false
			if tc.rpcError {
				return nil, roachpb.NewSendError(errString)
			}
			var err error
			if tc.retryable {
				err = &roachpb.RangeKeyMismatchError{}
			} else {
				err = errors.New(errString)
			}
			reply := &roachpb.BatchResponse{}
			reply.Error = roachpb.NewError(err)
			return reply, nil
		}

		cfg := &DistSenderConfig{
			TransportFactory:  adaptLegacyTransport(testFn),
			RangeDescriptorDB: defaultMockRangeDescriptorDB,
		}
		ds := NewDistSender(cfg, g)
		ds.updateLeaseHolderCache(1, leaseHolder)
		key := roachpb.Key("a")
		put := roachpb.NewPut(key, roachpb.MakeValueFromString("value"))

		if _, pErr := client.SendWrapped(ds, nil, put); pErr != nil && !testutils.IsPError(pErr, errString) {
			t.Errorf("put encountered unexpected error: %s", pErr)
		}
		if _, ok := ds.leaseHolderCache.Lookup(1); ok != !tc.shouldClearLeaseHolder {
			t.Errorf("%d: lease holder cache eviction: shouldClearLeaseHolder=%t, but value is %t", i, tc.shouldClearLeaseHolder, ok)
		}
		if _, cachedDesc, err := ds.rangeCache.getCachedRangeDescriptor(roachpb.RKey(key), false /* !inclusive */); err != nil {
			t.Error(err)
		} else if cachedDesc == nil != tc.shouldClearReplica {
			t.Errorf("%d: unexpected second replica lookup behaviour: wanted=%t", i, tc.shouldClearReplica)
		}
	}
}

// TestRetryOnWrongReplicaError sets up a DistSender on a minimal gossip
// network and a mock of Send, and verifies that the DistSender correctly
// retries upon encountering a stale entry in its range descriptor cache.
func TestRetryOnWrongReplicaError(t *testing.T) {
	defer leaktest.AfterTest(t)()
	stopper := stop.NewStopper()
	defer stopper.Stop()

	g := makeGossip(t, stopper)
<<<<<<< HEAD
	if err := g.AddInfoProto(gossip.KeyFirstRangeDescriptor, &testRangeDescriptor, time.Hour); err != nil {
		t.Fatal(err)
	}

=======
>>>>>>> eecf78a8
	// Updated below, after it has first been returned.
	badStartKey := roachpb.RKey("m")
	newRangeDescriptor := testRangeDescriptor
	goodStartKey := newRangeDescriptor.StartKey
	newRangeDescriptor.StartKey = badStartKey
	descStale := true

	var testFn rpcSendFn = func(_ SendOptions, _ ReplicaSlice,
		ba roachpb.BatchRequest, _ *rpc.Context) (*roachpb.BatchResponse, error) {
		rs, err := keys.Range(ba)
		if err != nil {
			t.Fatal(err)
		}
		if _, ok := ba.GetArg(roachpb.RangeLookup); ok {
			if bytes.HasPrefix(rs.Key, keys.Meta1Prefix) {
				br := &roachpb.BatchResponse{}
				r := &roachpb.RangeLookupResponse{}
				r.Ranges = append(r.Ranges, testMetaRangeDescriptor)
				br.Add(r)
				return br, nil
			}

			if !descStale && bytes.HasPrefix(rs.Key, keys.Meta2Prefix) {
				t.Fatalf("unexpected extra lookup for non-stale replica descriptor at %s", rs.Key)
			}

			br := &roachpb.BatchResponse{}
			r := &roachpb.RangeLookupResponse{}
			r.Ranges = append(r.Ranges, newRangeDescriptor)
			br.Add(r)
			// If we just returned the stale descriptor, set up returning the
			// good one next time.
			if bytes.HasPrefix(rs.Key, keys.Meta2Prefix) {
				if newRangeDescriptor.StartKey.Equal(badStartKey) {
					newRangeDescriptor.StartKey = goodStartKey
				} else {
					descStale = false
				}
			}
			return br, nil
		}
		// When the Scan first turns up, update the descriptor for future
		// range descriptor lookups.
		if !newRangeDescriptor.StartKey.Equal(goodStartKey) {
			return nil, &roachpb.RangeKeyMismatchError{
				RequestStartKey: rs.Key.AsRawKey(),
				RequestEndKey:   rs.EndKey.AsRawKey(),
			}
		}
		return ba.CreateReply(), nil
	}

	cfg := &DistSenderConfig{
		TransportFactory: adaptLegacyTransport(testFn),
	}
	ds := NewDistSender(cfg, g)
	scan := roachpb.NewScan(roachpb.Key("a"), roachpb.Key("d"))
	if _, err := client.SendWrapped(ds, nil, scan); err != nil {
		t.Errorf("scan encountered error: %s", err)
	}
}

// TestRetryOnWrongReplicaErrorWithSuggestion sets up a DistSender on a
// minimal gossip network and a mock of Send, and verifies that the DistSender
// correctly retries upon encountering a stale entry in its range descriptor cache
// without needing to perform a second RangeLookup when the mismatch error
// provides a suggestion.
func TestRetryOnWrongReplicaErrorWithSuggestion(t *testing.T) {
	defer leaktest.AfterTest(t)()
	stopper := stop.NewStopper()
	defer stopper.Stop()

	g := makeGossip(t, stopper)
<<<<<<< HEAD
	if err := g.AddInfoProto(gossip.KeyFirstRangeDescriptor, &testRangeDescriptor, time.Hour); err != nil {
		t.Fatal(err)
	}

=======
>>>>>>> eecf78a8
	// Updated below, after it has first been returned.
	goodRangeDescriptor := testRangeDescriptor
	badRangeDescriptor := testRangeDescriptor
	badRangeDescriptor.EndKey = roachpb.RKey("zBad")
	badRangeDescriptor.RangeID++
	firstLookup := true

	var testFn rpcSendFn = func(_ SendOptions, _ ReplicaSlice,
		ba roachpb.BatchRequest, _ *rpc.Context) (*roachpb.BatchResponse, error) {
		rs, err := keys.Range(ba)
		if err != nil {
			t.Fatal(err)
		}
		if _, ok := ba.GetArg(roachpb.RangeLookup); ok {
			if bytes.HasPrefix(rs.Key, keys.Meta1Prefix) {
				br := &roachpb.BatchResponse{}
				r := &roachpb.RangeLookupResponse{}
				r.Ranges = append(r.Ranges, testMetaRangeDescriptor)
				br.Add(r)
				return br, nil
			}

			if !firstLookup {
				t.Fatalf("unexpected extra lookup for non-stale replica descriptor at %s", rs.Key)
			}
			firstLookup = false

			br := &roachpb.BatchResponse{}
			r := &roachpb.RangeLookupResponse{}
			r.Ranges = append(r.Ranges, badRangeDescriptor)
			br.Add(r)
			return br, nil
		}

		// When the Scan first turns up, provide the correct descriptor as a
		// suggestion for future range descriptor lookups.
		if ba.RangeID == badRangeDescriptor.RangeID {
			var br roachpb.BatchResponse
			br.Error = roachpb.NewError(&roachpb.RangeKeyMismatchError{
				RequestStartKey: rs.Key.AsRawKey(),
				RequestEndKey:   rs.EndKey.AsRawKey(),
				SuggestedRange:  &goodRangeDescriptor,
			})
			return &br, nil
		} else if ba.RangeID != goodRangeDescriptor.RangeID {
			t.Fatalf("unexpected RangeID %d provided in request %v", ba.RangeID, ba)
		}
		return ba.CreateReply(), nil
	}

	cfg := &DistSenderConfig{
		TransportFactory: adaptLegacyTransport(testFn),
	}
	ds := NewDistSender(cfg, g)
	scan := roachpb.NewScan(roachpb.Key("a"), roachpb.Key("d"))
	if _, err := client.SendWrapped(ds, nil, scan); err != nil {
		t.Errorf("scan encountered error: %s", err)
	}
}

func TestGetFirstRangeDescriptor(t *testing.T) {
	defer leaktest.AfterTest(t)()
	stopper := stop.NewStopper()
	defer stopper.Stop()

	n := simulation.NewNetwork(stopper, 3, true)
	for _, node := range n.Nodes {
		// TODO(spencer): remove the use of gossip/simulation here.
		node.Gossip.EnableSimulationCycler(false)
	}
	n.Start()
	ds := NewDistSender(nil, n.Nodes[0].Gossip)
	if _, err := ds.FirstRange(); err == nil {
		t.Errorf("expected not to find first range descriptor")
	}
	expectedDesc := &roachpb.RangeDescriptor{}
	expectedDesc.StartKey = roachpb.RKey("a")
	expectedDesc.EndKey = roachpb.RKey("c")

	// Add first RangeDescriptor to a node different from the node for
	// this dist sender and ensure that this dist sender has the
	// information within a given time.
	if err := n.Nodes[1].Gossip.AddInfoProto(gossip.KeyFirstRangeDescriptor, expectedDesc, time.Hour); err != nil {
		t.Fatal(err)
	}
	maxCycles := 10
	n.SimulateNetwork(func(cycle int, network *simulation.Network) bool {
		desc, err := ds.FirstRange()
		if err != nil {
			if cycle >= maxCycles {
				t.Errorf("could not get range descriptor after %d cycles", cycle)
				return false
			}
			return true
		}
		if !bytes.Equal(desc.StartKey, expectedDesc.StartKey) ||
			!bytes.Equal(desc.EndKey, expectedDesc.EndKey) {
			t.Errorf("expected first range descriptor %v, instead was %v",
				expectedDesc, desc)
		}
		return false
	})
}

// TestSendRPCRetry verifies that sendRPC failed on first address but succeed on
// second address, the second reply should be successfully returned back.
func TestSendRPCRetry(t *testing.T) {
	defer leaktest.AfterTest(t)()
	stopper := stop.NewStopper()
	defer stopper.Stop()

	g := makeGossip(t, stopper)
	if err := g.SetNodeDescriptor(&roachpb.NodeDescriptor{NodeID: 1}); err != nil {
		t.Fatal(err)
	}
	// Fill RangeDescriptor with 2 replicas
	var descriptor = roachpb.RangeDescriptor{
		RangeID:  1,
		StartKey: roachpb.RKey("a"),
		EndKey:   roachpb.RKey("z"),
	}
	for i := 1; i <= 2; i++ {
		addr := util.MakeUnresolvedAddr("tcp", fmt.Sprintf("node%d", i))
		nd := &roachpb.NodeDescriptor{
			NodeID:  roachpb.NodeID(i),
			Address: util.MakeUnresolvedAddr(addr.Network(), addr.String()),
		}
		if err := g.AddInfoProto(gossip.MakeNodeIDKey(roachpb.NodeID(i)), nd, time.Hour); err != nil {
			t.Fatal(err)
		}

		descriptor.Replicas = append(descriptor.Replicas, roachpb.ReplicaDescriptor{
			NodeID:  roachpb.NodeID(i),
			StoreID: roachpb.StoreID(i),
		})
	}
	var testFn rpcSendFn = func(_ SendOptions, _ ReplicaSlice,
		args roachpb.BatchRequest, _ *rpc.Context) (*roachpb.BatchResponse, error) {
		batchReply := &roachpb.BatchResponse{}
		reply := &roachpb.ScanResponse{}
		batchReply.Add(reply)
		reply.Rows = append([]roachpb.KeyValue{}, roachpb.KeyValue{Key: roachpb.Key("b"), Value: roachpb.Value{}})
		return batchReply, nil
	}
	cfg := &DistSenderConfig{
		TransportFactory: adaptLegacyTransport(testFn),
		RangeDescriptorDB: MockRangeDescriptorDB(func(key roachpb.RKey, _, _ bool) ([]roachpb.RangeDescriptor, []roachpb.RangeDescriptor, *roachpb.Error) {
			if bytes.HasPrefix(key, keys.Meta2Prefix) {
				return []roachpb.RangeDescriptor{testMetaRangeDescriptor}, nil, nil
			}
			return []roachpb.RangeDescriptor{descriptor}, nil, nil
		}),
	}
	ds := NewDistSender(cfg, g)
	scan := roachpb.NewScan(roachpb.Key("a"), roachpb.Key("d"))
	sr, err := client.SendWrappedWith(ds, nil, roachpb.Header{MaxSpanRequestKeys: 1}, scan)
	if err != nil {
		t.Fatal(err)
	}
	if l := len(sr.(*roachpb.ScanResponse).Rows); l != 1 {
		t.Fatalf("expected 1 row; got %d", l)
	}
}

// TestGetNodeDescriptor checks that the Node descriptor automatically gets
// looked up from Gossip.
func TestGetNodeDescriptor(t *testing.T) {
	defer leaktest.AfterTest(t)()
	stopper := stop.NewStopper()
	defer stopper.Stop()

	g := makeGossip(t, stopper)
	ds := NewDistSender(&DistSenderConfig{}, g)
	g.ResetNodeID(5)
	if err := g.SetNodeDescriptor(&roachpb.NodeDescriptor{NodeID: 5}); err != nil {
		t.Fatal(err)
	}
	util.SucceedsSoon(t, func() error {
		desc := ds.getNodeDescriptor()
		if desc != nil && desc.NodeID == 5 {
			return nil
		}
		return errors.Errorf("wanted NodeID 5, got %v", desc)
	})
}

// TestMultiRangeMergeStaleDescriptor simulates the situation in which the
// DistSender executes a multi-range scan which encounters the stale descriptor
// of a range which has since incorporated its right neighbor by means of a
// merge. It is verified that the DistSender scans the correct keyrange exactly
// once.
func TestMultiRangeMergeStaleDescriptor(t *testing.T) {
	defer leaktest.AfterTest(t)()
	stopper := stop.NewStopper()
	defer stopper.Stop()

	g := makeGossip(t, stopper)
	// Assume we have two ranges, [a-b) and [b-KeyMax).
	merged := false
	// The stale first range descriptor which is unaware of the merge.
	var firstRange = roachpb.RangeDescriptor{
		RangeID:  1,
		StartKey: roachpb.RKey("a"),
		EndKey:   roachpb.RKey("b"),
		Replicas: []roachpb.ReplicaDescriptor{
			{
				NodeID:  1,
				StoreID: 1,
			},
		},
	}
	// The merged descriptor, which will be looked up after having processed
	// the stale range [a,b).
	var mergedRange = roachpb.RangeDescriptor{
		RangeID:  1,
		StartKey: roachpb.RKey("a"),
		EndKey:   roachpb.RKeyMax,
		Replicas: []roachpb.ReplicaDescriptor{
			{
				NodeID:  1,
				StoreID: 1,
			},
		},
	}
	// Assume we have two key-value pairs, a=1 and c=2.
	existingKVs := []roachpb.KeyValue{
		{Key: roachpb.Key("a"), Value: roachpb.MakeValueFromString("1")},
		{Key: roachpb.Key("c"), Value: roachpb.MakeValueFromString("2")},
	}
	var testFn rpcSendFn = func(_ SendOptions, _ ReplicaSlice,
		ba roachpb.BatchRequest, _ *rpc.Context) (*roachpb.BatchResponse, error) {
		rs, err := keys.Range(ba)
		if err != nil {
			t.Fatal(err)
		}
		batchReply := &roachpb.BatchResponse{}
		reply := &roachpb.ScanResponse{}
		batchReply.Add(reply)
		results := []roachpb.KeyValue{}
		for _, curKV := range existingKVs {
			curKeyAddr, err := keys.Addr(curKV.Key)
			if err != nil {
				t.Fatal(err)
			}
			if rs.Key.Less(curKeyAddr.Next()) && curKeyAddr.Less(rs.EndKey) {
				results = append(results, curKV)
			}
		}
		reply.Rows = results
		return batchReply, nil
	}
	cfg := &DistSenderConfig{
		TransportFactory: adaptLegacyTransport(testFn),
		RangeDescriptorDB: MockRangeDescriptorDB(func(key roachpb.RKey, _, _ bool) ([]roachpb.RangeDescriptor, []roachpb.RangeDescriptor, *roachpb.Error) {
			if bytes.HasPrefix(key, keys.Meta2Prefix) {
				return []roachpb.RangeDescriptor{testMetaRangeDescriptor}, nil, nil
			}
			if !merged {
				// Assume a range merge operation happened.
				merged = true
				return []roachpb.RangeDescriptor{firstRange}, nil, nil
			}
			return []roachpb.RangeDescriptor{mergedRange}, nil, nil
		}),
	}
	ds := NewDistSender(cfg, g)
	scan := roachpb.NewScan(roachpb.Key("a"), roachpb.Key("d"))
	// Set the Txn info to avoid an OpRequiresTxnError.
	reply, err := client.SendWrappedWith(ds, nil, roachpb.Header{
		MaxSpanRequestKeys: 10,
		Txn:                &roachpb.Transaction{},
	}, scan)
	if err != nil {
		t.Fatalf("scan encountered error: %s", err)
	}
	sr := reply.(*roachpb.ScanResponse)
	if !reflect.DeepEqual(existingKVs, sr.Rows) {
		t.Fatalf("expect get %v, actual get %v", existingKVs, sr.Rows)
	}
}

// TestRangeLookupOptionOnReverseScan verifies that a lookup triggered by a
// ReverseScan request has the useReverseScan specified.
func TestRangeLookupOptionOnReverseScan(t *testing.T) {
	defer leaktest.AfterTest(t)()
	stopper := stop.NewStopper()
	defer stopper.Stop()

	g := makeGossip(t, stopper)

	var testFn rpcSendFn = func(_ SendOptions, _ ReplicaSlice,
		args roachpb.BatchRequest, _ *rpc.Context) (*roachpb.BatchResponse, error) {
		return args.CreateReply(), nil
	}

	cfg := &DistSenderConfig{
		TransportFactory: adaptLegacyTransport(testFn),
		RangeDescriptorDB: MockRangeDescriptorDB(func(key roachpb.RKey, considerIntents, useReverseScan bool) ([]roachpb.RangeDescriptor, []roachpb.RangeDescriptor, *roachpb.Error) {
			if len(key) > 0 && !useReverseScan {
				t.Fatalf("expected UseReverseScan to be set")
			}
			if bytes.HasPrefix(key, keys.Meta2Prefix) {
				return []roachpb.RangeDescriptor{testMetaRangeDescriptor}, nil, nil
			}
			return []roachpb.RangeDescriptor{testRangeDescriptor}, nil, nil
		}),
	}
	ds := NewDistSender(cfg, g)
	rScan := &roachpb.ReverseScanRequest{
		Span: roachpb.Span{Key: roachpb.Key("a"), EndKey: roachpb.Key("b")},
	}
	if _, err := client.SendWrapped(ds, nil, rScan); err != nil {
		t.Fatal(err)
	}
}

// TestClockUpdateOnResponse verifies that the DistSender picks up
// the timestamp of the remote party embedded in responses.
func TestClockUpdateOnResponse(t *testing.T) {
	defer leaktest.AfterTest(t)()
	stopper := stop.NewStopper()
	defer stopper.Stop()

	g := makeGossip(t, stopper)
	cfg := &DistSenderConfig{
		RangeDescriptorDB: defaultMockRangeDescriptorDB,
	}
	ds := NewDistSender(cfg, g)

	expectedErr := roachpb.NewError(errors.New("boom"))

	// Prepare the test function
	put := roachpb.NewPut(roachpb.Key("a"), roachpb.MakeValueFromString("value"))
	doCheck := func(sender client.Sender, fakeTime hlc.Timestamp) {
		ds.transportFactory = SenderTransportFactory(tracing.NewTracer(), sender)
		_, err := client.SendWrapped(ds, nil, put)
		if err != nil && err != expectedErr {
			t.Fatal(err)
		}
		newTime := ds.clock.Now()
		if newTime.Less(fakeTime) {
			t.Fatalf("clock was not advanced: expected >= %s; got %s", fakeTime, newTime)
		}
	}

	// Test timestamp propagation on valid BatchResults.
	fakeTime := ds.clock.Now().Add(10000000000 /*10s*/, 0)
	replyNormal := client.SenderFunc(
		func(_ context.Context, args roachpb.BatchRequest) (*roachpb.BatchResponse, *roachpb.Error) {
			rb := args.CreateReply()
			rb.Now = fakeTime
			return rb, nil
		})
	doCheck(replyNormal, fakeTime)

	// Test timestamp propagation on errors.
	fakeTime = ds.clock.Now().Add(10000000000 /*10s*/, 0)
	replyError := client.SenderFunc(
		func(_ context.Context, _ roachpb.BatchRequest) (*roachpb.BatchResponse, *roachpb.Error) {
			pErr := expectedErr
			pErr.Now = fakeTime
			return nil, pErr
		})
	doCheck(replyError, fakeTime)
}

// TestTruncateWithSpanAndDescriptor verifies that a batch request is truncated with a
// range span and the range of a descriptor found in cache.
func TestTruncateWithSpanAndDescriptor(t *testing.T) {
	defer leaktest.AfterTest(t)()
	stopper := stop.NewStopper()
	defer stopper.Stop()

	g := makeGossip(t, stopper)
	if err := g.SetNodeDescriptor(&roachpb.NodeDescriptor{NodeID: 1}); err != nil {
		t.Fatal(err)
	}
	nd := &roachpb.NodeDescriptor{
		NodeID:  roachpb.NodeID(1),
		Address: util.MakeUnresolvedAddr(testAddress.Network(), testAddress.String()),
	}
	if err := g.AddInfoProto(gossip.MakeNodeIDKey(roachpb.NodeID(1)), nd, time.Hour); err != nil {
		t.Fatal(err)
	}

	// Fill MockRangeDescriptorDB with two descriptors. When a
	// range descriptor is looked up by key "b", return the second
	// descriptor whose range is ["a", "c") and partially overlaps
	// with the first descriptor's range.
	var descriptor1 = roachpb.RangeDescriptor{
		RangeID:  1,
		StartKey: roachpb.RKeyMin,
		EndKey:   roachpb.RKey("b"),
		Replicas: []roachpb.ReplicaDescriptor{
			{
				NodeID:  1,
				StoreID: 1,
			},
		},
	}
	var descriptor2 = roachpb.RangeDescriptor{
		RangeID:  2,
		StartKey: roachpb.RKey("a"),
		EndKey:   roachpb.RKey("c"),
		Replicas: []roachpb.ReplicaDescriptor{
			{
				NodeID:  1,
				StoreID: 1,
			},
		},
	}
	descDB := MockRangeDescriptorDB(func(key roachpb.RKey, _, _ bool) ([]roachpb.RangeDescriptor, []roachpb.RangeDescriptor, *roachpb.Error) {
		if bytes.HasPrefix(key, keys.Meta2Prefix) {
			return []roachpb.RangeDescriptor{testMetaRangeDescriptor}, nil, nil
		}
		desc := descriptor1
		if key.Equal(roachpb.RKey("b")) {
			desc = descriptor2
		}
		return []roachpb.RangeDescriptor{desc}, nil, nil
	})

	// Define our rpcSend stub which checks the span of the batch
	// requests. The first request should be the point request on
	// "a". The second request should be on "b".
	first := true
	sendStub := func(_ SendOptions, _ ReplicaSlice, ba roachpb.BatchRequest, _ *rpc.Context) (*roachpb.BatchResponse, error) {
		rs, err := keys.Range(ba)
		if err != nil {
			t.Fatal(err)
		}
		if first {
			if !(rs.Key.Equal(roachpb.RKey("a")) && rs.EndKey.Equal(roachpb.RKey("a").Next())) {
				t.Errorf("Unexpected span [%s,%s)", rs.Key, rs.EndKey)
			}
			first = false
		} else {
			if !(rs.Key.Equal(roachpb.RKey("b")) && rs.EndKey.Equal(roachpb.RKey("b").Next())) {
				t.Errorf("Unexpected span [%s,%s)", rs.Key, rs.EndKey)
			}
		}

		batchReply := &roachpb.BatchResponse{}
		reply := &roachpb.PutResponse{}
		batchReply.Add(reply)
		return batchReply, nil
	}

	cfg := &DistSenderConfig{
		TransportFactory:  adaptLegacyTransport(sendStub),
		RangeDescriptorDB: descDB,
	}
	ds := NewDistSender(cfg, g)

	// Send a batch request contains two puts. In the first
	// attempt, the range of the descriptor found in the cache is
	// ["a", "b"). The request is truncated to contain only the put
	// on "a".
	//
	// In the second attempt, The range of the descriptor found in
	// the cache is ["a", "c"), but the put on "a" will not be
	// present. The request is truncated to contain only the put on "b".
	ba := roachpb.BatchRequest{}
	ba.Txn = &roachpb.Transaction{Name: "test"}
	val := roachpb.MakeValueFromString("val")
	ba.Add(roachpb.NewPut(keys.MakeRangeKeyPrefix(roachpb.RKey("a")), val))
	val = roachpb.MakeValueFromString("val")
	ba.Add(roachpb.NewPut(keys.MakeRangeKeyPrefix(roachpb.RKey("b")), val))

	if _, pErr := ds.Send(context.Background(), ba); pErr != nil {
		t.Fatal(pErr)
	}
}

// TestTruncateWithLocalSpanAndDescriptor verifies that a batch request with local keys
// is truncated with a range span and the range of a descriptor found in cache.
func TestTruncateWithLocalSpanAndDescriptor(t *testing.T) {
	defer leaktest.AfterTest(t)()
	stopper := stop.NewStopper()
	defer stopper.Stop()

	g := makeGossip(t, stopper)
	if err := g.SetNodeDescriptor(&roachpb.NodeDescriptor{NodeID: 1}); err != nil {
		t.Fatal(err)
	}
	nd := &roachpb.NodeDescriptor{
		NodeID:  roachpb.NodeID(1),
		Address: util.MakeUnresolvedAddr(testAddress.Network(), testAddress.String()),
	}
	if err := g.AddInfoProto(gossip.MakeNodeIDKey(roachpb.NodeID(1)), nd, time.Hour); err != nil {
		t.Fatal(err)
	}

	// Fill MockRangeDescriptorDB with two descriptors.
	var descriptor1 = roachpb.RangeDescriptor{
		RangeID:  1,
		StartKey: roachpb.RKeyMin,
		EndKey:   roachpb.RKey("b"),
		Replicas: []roachpb.ReplicaDescriptor{
			{
				NodeID:  1,
				StoreID: 1,
			},
		},
	}
	var descriptor2 = roachpb.RangeDescriptor{
		RangeID:  2,
		StartKey: roachpb.RKey("b"),
		EndKey:   roachpb.RKey("c"),
		Replicas: []roachpb.ReplicaDescriptor{
			{
				NodeID:  1,
				StoreID: 1,
			},
		},
	}
	var descriptor3 = roachpb.RangeDescriptor{
		RangeID:  3,
		StartKey: roachpb.RKey("c"),
		EndKey:   roachpb.RKeyMax,
		Replicas: []roachpb.ReplicaDescriptor{
			{
				NodeID:  1,
				StoreID: 1,
			},
		},
	}

	descDB := MockRangeDescriptorDB(func(key roachpb.RKey, _, _ bool) ([]roachpb.RangeDescriptor, []roachpb.RangeDescriptor, *roachpb.Error) {
		switch {
		case bytes.HasPrefix(key, keys.Meta2Prefix):
			return []roachpb.RangeDescriptor{testMetaRangeDescriptor}, nil, nil
		case !key.Less(roachpb.RKey("c")):
			return []roachpb.RangeDescriptor{descriptor3}, nil, nil
		case !key.Less(roachpb.RKey("b")):
			return []roachpb.RangeDescriptor{descriptor2}, nil, nil
		default:
			return []roachpb.RangeDescriptor{descriptor1}, nil, nil
		}
	})

	// Define our rpcSend stub which checks the span of the batch
	// requests.
	requests := 0
	sendStub := func(_ SendOptions, _ ReplicaSlice, ba roachpb.BatchRequest, _ *rpc.Context) (*roachpb.BatchResponse, error) {
		h := ba.Requests[0].GetInner().Header()
		switch requests {
		case 0:
			wantStart := keys.RangeDescriptorKey(roachpb.RKey("a"))
			wantEnd := keys.MakeRangeKeyPrefix(roachpb.RKey("b"))
			if !(h.Key.Equal(wantStart) && h.EndKey.Equal(wantEnd)) {
				t.Errorf("Unexpected span [%s,%s), want [%s,%s)", h.Key, h.EndKey, wantStart, wantEnd)
			}
		case 1:
			wantStart := keys.MakeRangeKeyPrefix(roachpb.RKey("b"))
			wantEnd := keys.MakeRangeKeyPrefix(roachpb.RKey("c"))
			if !(h.Key.Equal(wantStart) && h.EndKey.Equal(wantEnd)) {
				t.Errorf("Unexpected span [%s,%s), want [%s,%s)", h.Key, h.EndKey, wantStart, wantEnd)
			}
		case 2:
			wantStart := keys.MakeRangeKeyPrefix(roachpb.RKey("c"))
			wantEnd := keys.RangeDescriptorKey(roachpb.RKey("c"))
			if !(h.Key.Equal(wantStart) && h.EndKey.Equal(wantEnd)) {
				t.Errorf("Unexpected span [%s,%s), want [%s,%s)", h.Key, h.EndKey, wantStart, wantEnd)
			}
		}
		requests++

		batchReply := &roachpb.BatchResponse{}
		reply := &roachpb.ScanResponse{}
		batchReply.Add(reply)
		return batchReply, nil
	}

	cfg := &DistSenderConfig{
		TransportFactory:  adaptLegacyTransport(sendStub),
		RangeDescriptorDB: descDB,
	}
	ds := NewDistSender(cfg, g)

	// Send a batch request contains two scans. In the first
	// attempt, the range of the descriptor found in the cache is
	// ["", "b"). The request is truncated to contain only the scan
	// on local keys that address up to "b".
	//
	// In the second attempt, The range of the descriptor found in
	// the cache is ["b", "d"), The request is truncated to contain
	// only the scan on local keys that address from "b" to "d".
	ba := roachpb.BatchRequest{}
	ba.Txn = &roachpb.Transaction{Name: "test"}
	ba.Add(roachpb.NewScan(keys.RangeDescriptorKey(roachpb.RKey("a")), keys.RangeDescriptorKey(roachpb.RKey("c"))))

	if _, pErr := ds.Send(context.Background(), ba); pErr != nil {
		t.Fatal(pErr)
	}
	if want := 3; requests != want {
		t.Errorf("expected request to be split into %d parts, found %d", want, requests)
	}
}

// TestSequenceUpdate verifies txn sequence number is incremented
// on successive commands.
func TestSequenceUpdate(t *testing.T) {
	defer leaktest.AfterTest(t)()
	stopper := stop.NewStopper()
	defer stopper.Stop()

	g := makeGossip(t, stopper)
	if err := g.SetNodeDescriptor(&roachpb.NodeDescriptor{NodeID: 1}); err != nil {
		t.Fatal(err)
	}
	nd := &roachpb.NodeDescriptor{
		NodeID:  roachpb.NodeID(1),
		Address: util.MakeUnresolvedAddr(testAddress.Network(), testAddress.String()),
	}
	if err := g.AddInfoProto(gossip.MakeNodeIDKey(roachpb.NodeID(1)), nd, time.Hour); err != nil {
		t.Fatal(err)

	}

	var expSequence int32
	var testFn rpcSendFn = func(_ SendOptions, _ ReplicaSlice, ba roachpb.BatchRequest, _ *rpc.Context) (*roachpb.BatchResponse, error) {
		expSequence++
		if expSequence != ba.Txn.Sequence {
			t.Errorf("expected sequence %d; got %d", expSequence, ba.Txn.Sequence)
		}
		br := ba.CreateReply()
		br.Txn = ba.Txn
		return br, nil
	}

	cfg := &DistSenderConfig{
		TransportFactory:  adaptLegacyTransport(testFn),
		RangeDescriptorDB: defaultMockRangeDescriptorDB,
	}
	ds := NewDistSender(cfg, g)

	// Send 5 puts and verify sequence number increase.
	txn := &roachpb.Transaction{Name: "test"}
	for i := 0; i < 5; i++ {
		var ba roachpb.BatchRequest
		ba.Txn = txn
		ba.Add(roachpb.NewPut(roachpb.Key("a"), roachpb.MakeValueFromString("foo")).(*roachpb.PutRequest))
		br, pErr := ds.Send(context.Background(), ba)
		if pErr != nil {
			t.Fatal(pErr)
		}
		txn = br.Txn
	}
}

// TestSequenceUpdateOnMultiRangeQueryLoop reproduces #3206 and
// verifies that the sequence is updated in the DistSender
// multi-range-query loop.
//
// More specifically, the issue was that DistSender might send
// multiple batch requests to the same replica when it finds a
// post-split range descriptor in the cache while the split has not
// yet been fully completed. By giving a higher sequence to the second
// request, we can avoid an infinite txn restart error (otherwise
// caused by hitting the sequence cache).
func TestSequenceUpdateOnMultiRangeQueryLoop(t *testing.T) {
	defer leaktest.AfterTest(t)()
	stopper := stop.NewStopper()
	defer stopper.Stop()

	g := makeGossip(t, stopper)
	if err := g.SetNodeDescriptor(&roachpb.NodeDescriptor{NodeID: 1}); err != nil {
		t.Fatal(err)
	}
	nd := &roachpb.NodeDescriptor{
		NodeID:  roachpb.NodeID(1),
		Address: util.MakeUnresolvedAddr(testAddress.Network(), testAddress.String()),
	}
	if err := g.AddInfoProto(gossip.MakeNodeIDKey(roachpb.NodeID(1)), nd, time.Hour); err != nil {
		t.Fatal(err)

	}

	// Fill MockRangeDescriptorDB with two descriptors.
	var descriptor1 = roachpb.RangeDescriptor{
		RangeID:  1,
		StartKey: roachpb.RKeyMin,
		EndKey:   roachpb.RKey("b"),
		Replicas: []roachpb.ReplicaDescriptor{
			{
				NodeID:  1,
				StoreID: 1,
			},
		},
	}
	var descriptor2 = roachpb.RangeDescriptor{
		RangeID:  2,
		StartKey: roachpb.RKey("b"),
		EndKey:   roachpb.RKey("c"),
		Replicas: []roachpb.ReplicaDescriptor{
			{
				NodeID:  1,
				StoreID: 1,
			},
		},
	}
	descDB := MockRangeDescriptorDB(func(key roachpb.RKey, _, _ bool) ([]roachpb.RangeDescriptor, []roachpb.RangeDescriptor, *roachpb.Error) {
		if bytes.HasPrefix(key, keys.Meta2Prefix) {
			return []roachpb.RangeDescriptor{testMetaRangeDescriptor}, nil, nil
		}
		desc := descriptor1
		if key.Equal(roachpb.RKey("b")) {
			desc = descriptor2
		}
		return []roachpb.RangeDescriptor{desc}, nil, nil
	})

	// Define our rpcSend stub which checks the span of the batch
	// requests. The first request should be the point request on
	// "a". The second request should be on "b". The sequence of the
	// second request will be incremented by one from that of the
	// first request.
	first := true
	var firstSequence int32
	var testFn rpcSendFn = func(_ SendOptions, _ ReplicaSlice,
		ba roachpb.BatchRequest, _ *rpc.Context) (*roachpb.BatchResponse, error) {
		rs, err := keys.Range(ba)
		if err != nil {
			t.Fatal(err)
		}
		if first {
			if !(rs.Key.Equal(roachpb.RKey("a")) && rs.EndKey.Equal(roachpb.RKey("a").Next())) {
				t.Errorf("unexpected span [%s,%s)", rs.Key, rs.EndKey)
			}
			first = false
			firstSequence = ba.Txn.Sequence
		} else {
			if !(rs.Key.Equal(roachpb.RKey("b")) && rs.EndKey.Equal(roachpb.RKey("b").Next())) {
				t.Errorf("unexpected span [%s,%s)", rs.Key, rs.EndKey)
			}
			if ba.Txn.Sequence != firstSequence+1 {
				t.Errorf("unexpected sequence; expected %d, but got %d", firstSequence+1, ba.Txn.Sequence)
			}
		}
		return ba.CreateReply(), nil
	}

	cfg := &DistSenderConfig{
		TransportFactory:  adaptLegacyTransport(testFn),
		RangeDescriptorDB: descDB,
	}
	ds := NewDistSender(cfg, g)

	// Send a batch request containing two puts.
	var ba roachpb.BatchRequest
	ba.Txn = &roachpb.Transaction{Name: "test"}
	val := roachpb.MakeValueFromString("val")
	ba.Add(roachpb.NewPut(roachpb.Key("a"), val))
	val = roachpb.MakeValueFromString("val")
	ba.Add(roachpb.NewPut(roachpb.Key("b"), val))
	if _, pErr := ds.Send(context.Background(), ba); pErr != nil {
		t.Fatal(pErr)
	}
}

// TestMultiRangeSplitEndTransaction verifies that when a chunk of batch looks
// like it's going to be dispatched to more than one range, it will be split
// up if it it contains EndTransaction.
func TestMultiRangeSplitEndTransaction(t *testing.T) {
	defer leaktest.AfterTest(t)()
	stopper := stop.NewStopper()
	defer stopper.Stop()

	g := makeGossip(t, stopper)
	testCases := []struct {
		put1, put2, et roachpb.Key
		exp            [][]roachpb.Method
	}{
		{
			// Everything hits the first range, so we get a 1PC txn.
			roachpb.Key("a1"), roachpb.Key("a2"), roachpb.Key("a3"),
			[][]roachpb.Method{{roachpb.Put, roachpb.Put, roachpb.EndTransaction}},
		},
		{
			// Only EndTransaction hits the second range.
			roachpb.Key("a1"), roachpb.Key("a2"), roachpb.Key("b"),
			[][]roachpb.Method{{roachpb.Put, roachpb.Put}, {roachpb.EndTransaction}},
		},
		{
			// One write hits the second range, so EndTransaction has to be split off.
			// In this case, going in the usual order without splitting off
			// would actually be fine, but it doesn't seem worth optimizing at
			// this point.
			roachpb.Key("a1"), roachpb.Key("b1"), roachpb.Key("a1"),
			[][]roachpb.Method{{roachpb.Put, roachpb.Noop}, {roachpb.Noop, roachpb.Put}, {roachpb.EndTransaction}},
		},
		{
			// Both writes go to the second range, but not EndTransaction.
			roachpb.Key("b1"), roachpb.Key("b2"), roachpb.Key("a1"),
			[][]roachpb.Method{{roachpb.Put, roachpb.Put}, {roachpb.EndTransaction}},
		},
	}

	if err := g.SetNodeDescriptor(&roachpb.NodeDescriptor{NodeID: 1}); err != nil {
		t.Fatal(err)
	}
	nd := &roachpb.NodeDescriptor{
		NodeID:  roachpb.NodeID(1),
		Address: util.MakeUnresolvedAddr(testAddress.Network(), testAddress.String()),
	}
	if err := g.AddInfoProto(gossip.MakeNodeIDKey(roachpb.NodeID(1)), nd, time.Hour); err != nil {
		t.Fatal(err)

	}

	// Fill MockRangeDescriptorDB with two descriptors.
	var descriptor1 = roachpb.RangeDescriptor{
		RangeID:  1,
		StartKey: roachpb.RKeyMin,
		EndKey:   roachpb.RKey("b"),
		Replicas: []roachpb.ReplicaDescriptor{
			{
				NodeID:  1,
				StoreID: 1,
			},
		},
	}
	var descriptor2 = roachpb.RangeDescriptor{
		RangeID:  2,
		StartKey: roachpb.RKey("b"),
		EndKey:   roachpb.RKeyMax,
		Replicas: []roachpb.ReplicaDescriptor{
			{
				NodeID:  1,
				StoreID: 1,
			},
		},
	}
	descDB := MockRangeDescriptorDB(func(key roachpb.RKey, _, _ bool) ([]roachpb.RangeDescriptor, []roachpb.RangeDescriptor, *roachpb.Error) {
		if bytes.HasPrefix(key, keys.Meta2Prefix) {
			return []roachpb.RangeDescriptor{testMetaRangeDescriptor}, nil, nil
		}
		desc := descriptor1
		if !key.Less(roachpb.RKey("b")) {
			desc = descriptor2
		}
		return []roachpb.RangeDescriptor{desc}, nil, nil
	})

	for _, test := range testCases {
		var act [][]roachpb.Method
		var testFn rpcSendFn = func(_ SendOptions, _ ReplicaSlice,
			ba roachpb.BatchRequest, _ *rpc.Context) (*roachpb.BatchResponse, error) {
			var cur []roachpb.Method
			for _, union := range ba.Requests {
				cur = append(cur, union.GetInner().Method())
			}
			act = append(act, cur)
			return ba.CreateReply(), nil
		}

		cfg := &DistSenderConfig{
			TransportFactory:  adaptLegacyTransport(testFn),
			RangeDescriptorDB: descDB,
		}
		ds := NewDistSender(cfg, g)

		// Send a batch request containing two puts.
		var ba roachpb.BatchRequest
		ba.Txn = &roachpb.Transaction{Name: "test"}
		val := roachpb.MakeValueFromString("val")
		ba.Add(roachpb.NewPut(roachpb.Key(test.put1), val))
		val = roachpb.MakeValueFromString("val")
		ba.Add(roachpb.NewPut(roachpb.Key(test.put2), val))
		ba.Add(&roachpb.EndTransactionRequest{Span: roachpb.Span{Key: test.et}})

		if _, pErr := ds.Send(context.Background(), ba); pErr != nil {
			t.Fatal(pErr)
		}

		if !reflect.DeepEqual(test.exp, act) {
			t.Fatalf("expected %v, got %v", test.exp, act)
		}
	}
}

func TestCountRanges(t *testing.T) {
	defer leaktest.AfterTest(t)()
	stopper := stop.NewStopper()
	defer stopper.Stop()

	g := makeGossip(t, stopper)
	// Create a slice of fake descriptors.
	const numDescriptors = 9
	const firstKeyBoundary = 'a'
	var descriptors [numDescriptors]roachpb.RangeDescriptor
	for i := range descriptors {
		startKey := roachpb.RKeyMin
		if i > 0 {
			startKey = roachpb.RKey(string(firstKeyBoundary + i - 1))
		}
		endKey := roachpb.RKeyMax
		if i < len(descriptors)-1 {
			endKey = roachpb.RKey(string(firstKeyBoundary + i))
		}

		descriptors[i] = roachpb.RangeDescriptor{
			RangeID:  roachpb.RangeID(i + 1),
			StartKey: startKey,
			EndKey:   endKey,
			Replicas: []roachpb.ReplicaDescriptor{
				{
					NodeID:  1,
					StoreID: 1,
				},
			},
		}
	}

	// Mock out descriptor DB and sender function.
	descDB := MockRangeDescriptorDB(func(key roachpb.RKey, _, _ bool) ([]roachpb.RangeDescriptor, []roachpb.RangeDescriptor, *roachpb.Error) {
		if bytes.HasPrefix(key, keys.Meta2Prefix) {
			return []roachpb.RangeDescriptor{testMetaRangeDescriptor}, nil, nil
		}
		for _, desc := range descriptors {
			if key.Less(desc.EndKey) {
				return []roachpb.RangeDescriptor{desc}, nil, nil
			}
		}
		return []roachpb.RangeDescriptor{descriptors[len(descriptors)-1]}, nil, nil
	})
	var testFn rpcSendFn = func(_ SendOptions, _ ReplicaSlice,
		ba roachpb.BatchRequest, _ *rpc.Context) (*roachpb.BatchResponse, error) {
		return ba.CreateReply(), nil
	}
	cfg := &DistSenderConfig{
		TransportFactory:  adaptLegacyTransport(testFn),
		RangeDescriptorDB: descDB,
	}
	ds := NewDistSender(cfg, g)

	// Verify counted ranges.
	keyIn := func(desc roachpb.RangeDescriptor) roachpb.RKey {
		return roachpb.RKey(append(desc.StartKey, 'a'))
	}
	testcases := []struct {
		key    roachpb.RKey
		endKey roachpb.RKey
		count  int64
	}{
		{roachpb.RKeyMin, roachpb.RKey(string(firstKeyBoundary)), 1},
		{roachpb.RKeyMin, keyIn(descriptors[0]), 1},
		{roachpb.RKeyMin, descriptors[len(descriptors)-1].StartKey, numDescriptors - 1},
		{descriptors[0].EndKey, roachpb.RKeyMax, numDescriptors - 1},
		// Everything from the min key to a key within the last range.
		{roachpb.RKeyMin, keyIn(descriptors[len(descriptors)-1]), numDescriptors},
		{roachpb.RKeyMin, roachpb.RKeyMax, numDescriptors},
	}
	for i, tc := range testcases {
		count, pErr := ds.CountRanges(roachpb.RSpan{Key: tc.key, EndKey: tc.endKey})
		if pErr != nil {
			t.Fatalf("%d: %s", i, pErr)
		}
		if a, e := count, tc.count; a != e {
			t.Errorf("%d: # of ranges %d != expected %d", i, a, e)
		}
	}
}

type slowLeaseHolderTransport struct {
	replicaCount, sendCount int
	slowReqChan             chan<- BatchCall
}

func (t *slowLeaseHolderTransport) IsExhausted() bool {
	return t.sendCount > t.replicaCount
}

func (t *slowLeaseHolderTransport) SendNext(done chan<- BatchCall) {
	t.sendCount++
	if t.sendCount == 1 {
		// Save the first request to finish later.
		t.slowReqChan = done
	} else if t.sendCount < t.replicaCount {
		// Some requests fail immediately with NotLeaseHolderError.
		var br roachpb.BatchResponse
		br.Error = roachpb.NewError(&roachpb.NotLeaseHolderError{})
		done <- BatchCall{Reply: &br}
	} else {
		// When we've tried all replicas, let the slow request finish.
		t.slowReqChan <- BatchCall{Reply: &roachpb.BatchResponse{}}
	}
}

func (t *slowLeaseHolderTransport) Close() {
}

func getSlowLeaseHolderTransportFactory() func(SendOptions, *rpc.Context, ReplicaSlice, roachpb.BatchRequest) (Transport, error) {
	created := false
	return func(_ SendOptions, _ *rpc.Context, rs ReplicaSlice, _ roachpb.BatchRequest) (Transport, error) {
		if created {
			return nil, errors.Errorf("should not create multiple transports")
		}
		created = true
		return &slowLeaseHolderTransport{replicaCount: len(rs)}, nil
	}
}

// TestSlowLeaseHolderRetry verifies that when the lease holder is slow, we wait
// for it to finish, instead of restarting the process because of
// NotLeaseHolderErrors returned by faster followers.
func TestSlowLeaseHolderRetry(t *testing.T) {
	defer leaktest.AfterTest(t)()
	stopper := stop.NewStopper()
	defer stopper.Stop()

	n := simulation.NewNetwork(stopper, 3, true)
	for _, node := range n.Nodes {
		// TODO(spencer): remove the use of gossip/simulation here.
		node.Gossip.EnableSimulationCycler(false)
	}
	n.Start()

	n.RunUntilFullyConnected()

	metaRangeDescriptor := roachpb.RangeDescriptor{
		RangeID:  1,
		StartKey: testutils.MakeKey(keys.Meta2Prefix, roachpb.RKey("a")),
		EndKey:   testutils.MakeKey(keys.Meta2Prefix, roachpb.RKey("z")),
	}

	rangeDescriptor := roachpb.RangeDescriptor{
		RangeID:  2,
		StartKey: roachpb.RKey("a"),
		EndKey:   roachpb.RKey("z"),
	}

	for _, node := range n.Nodes {
		nodeID := node.Gossip.GetNodeID()

		metaRangeDescriptor.Replicas = append(metaRangeDescriptor.Replicas, roachpb.ReplicaDescriptor{NodeID: nodeID})
		rangeDescriptor.Replicas = append(rangeDescriptor.Replicas, roachpb.ReplicaDescriptor{NodeID: nodeID})
	}

	rangeDescDB := MockRangeDescriptorDB(func(key roachpb.RKey, _, _ bool) ([]roachpb.RangeDescriptor, []roachpb.RangeDescriptor, *roachpb.Error) {
		if bytes.HasPrefix(key, keys.Meta2Prefix) {
			return []roachpb.RangeDescriptor{metaRangeDescriptor}, nil, nil
		}
		return []roachpb.RangeDescriptor{rangeDescriptor}, nil, nil
	})

	ds := NewDistSender(&DistSenderConfig{
		TransportFactory:  getSlowLeaseHolderTransportFactory(),
		RangeDescriptorDB: rangeDescDB,
		SendNextTimeout:   time.Millisecond,
	}, n.Nodes[0].Gossip)

	var ba roachpb.BatchRequest
	ba.Add(roachpb.NewPut(roachpb.Key("a"), roachpb.MakeValueFromString("foo")))
	if _, pErr := ds.Send(context.Background(), ba); pErr != nil {
		t.Fatal(pErr)
	}
}

func TestSenderTransport(t *testing.T) {
	defer leaktest.AfterTest(t)()
	transport, err := SenderTransportFactory(
		tracing.NewTracer(),
		client.SenderFunc(
			func(
				_ context.Context, _ roachpb.BatchRequest,
			) (r *roachpb.BatchResponse, e *roachpb.Error) {
				return
			},
		))(SendOptions{}, &rpc.Context{}, nil, roachpb.BatchRequest{})
	if err != nil {
		t.Fatal(err)
	}
	transport.SendNext(make(chan BatchCall, 1))
	if !transport.IsExhausted() {
		t.Fatalf("transport is not exhausted")
	}
	transport.Close()
}<|MERGE_RESOLUTION|>--- conflicted
+++ resolved
@@ -582,8 +582,7 @@
 	server := rpc.NewServer(rpcContext)
 
 	g := gossip.New(context.Background(), rpcContext, server, nil, stopper, metric.NewRegistry())
-	const nodeID = 1
-	g.SetNodeID(nodeID)
+	g.SetNodeID(-1)
 	if err := g.SetNodeDescriptor(&roachpb.NodeDescriptor{
 		NodeID:  nodeID,
 		Address: util.MakeUnresolvedAddr("tcp", "neverused:9999"),
@@ -594,12 +593,6 @@
 	if err := g.AddInfo(gossip.KeySentinel, nil, time.Hour); err != nil {
 		t.Fatal(err)
 	}
-<<<<<<< HEAD
-=======
-	if err := g.AddInfoProto(gossip.KeyFirstRangeDescriptor, &testRangeDescriptor, time.Hour); err != nil {
-		t.Fatal(err)
-	}
->>>>>>> eecf78a8
 
 	return g
 }
@@ -767,13 +760,10 @@
 	defer stopper.Stop()
 
 	g := makeGossip(t, stopper)
-<<<<<<< HEAD
 	if err := g.AddInfoProto(gossip.KeyFirstRangeDescriptor, &testRangeDescriptor, time.Hour); err != nil {
 		t.Fatal(err)
 	}
 
-=======
->>>>>>> eecf78a8
 	// Updated below, after it has first been returned.
 	badStartKey := roachpb.RKey("m")
 	newRangeDescriptor := testRangeDescriptor
@@ -847,13 +837,10 @@
 	defer stopper.Stop()
 
 	g := makeGossip(t, stopper)
-<<<<<<< HEAD
 	if err := g.AddInfoProto(gossip.KeyFirstRangeDescriptor, &testRangeDescriptor, time.Hour); err != nil {
 		t.Fatal(err)
 	}
 
-=======
->>>>>>> eecf78a8
 	// Updated below, after it has first been returned.
 	goodRangeDescriptor := testRangeDescriptor
 	badRangeDescriptor := testRangeDescriptor
