// Copyright 2014 The Cockroach Authors.
//
// Licensed under the Apache License, Version 2.0 (the "License");
// you may not use this file except in compliance with the License.
// You may obtain a copy of the License at
//
//     http://www.apache.org/licenses/LICENSE-2.0
//
// Unless required by applicable law or agreed to in writing, software
// distributed under the License is distributed on an "AS IS" BASIS,
// WITHOUT WARRANTIES OR CONDITIONS OF ANY KIND, either express or
// implied. See the License for the specific language governing
// permissions and limitations under the License.
//
// Author: Kathy Spradlin (kathyspradlin@gmail.com)
// Author: Spencer Kimball (spencer.kimball@gmail.com)

package kv

import (
	"bytes"
	"fmt"
	"reflect"
	"sync/atomic"
	"testing"
	"time"

	"github.com/pkg/errors"
	"golang.org/x/net/context"

	"github.com/cockroachdb/cockroach/base"
	"github.com/cockroachdb/cockroach/gossip"
	"github.com/cockroachdb/cockroach/gossip/simulation"
	"github.com/cockroachdb/cockroach/internal/client"
	"github.com/cockroachdb/cockroach/keys"
	"github.com/cockroachdb/cockroach/roachpb"
	"github.com/cockroachdb/cockroach/rpc"
	"github.com/cockroachdb/cockroach/storage/engine/enginepb"
	"github.com/cockroachdb/cockroach/testutils"
	"github.com/cockroachdb/cockroach/util"
	"github.com/cockroachdb/cockroach/util/hlc"
	"github.com/cockroachdb/cockroach/util/leaktest"
	"github.com/cockroachdb/cockroach/util/metric"
	"github.com/cockroachdb/cockroach/util/stop"
	"github.com/cockroachdb/cockroach/util/tracing"
	"github.com/cockroachdb/cockroach/util/uuid"
)

var testMetaRangeDescriptor = roachpb.RangeDescriptor{
	RangeID:  1,
	StartKey: testutils.MakeKey(keys.Meta2Prefix, roachpb.RKey("a")),
	EndKey:   testutils.MakeKey(keys.Meta2Prefix, roachpb.RKey("z")),
	Replicas: []roachpb.ReplicaDescriptor{
		{
			NodeID:  1,
			StoreID: 1,
		},
	},
}

var testRangeDescriptor = roachpb.RangeDescriptor{
	RangeID:  2,
	StartKey: roachpb.RKey("a"),
	EndKey:   roachpb.RKey("z"),
	Replicas: []roachpb.ReplicaDescriptor{
		{
			NodeID:  1,
			StoreID: 1,
		},
	},
}

var testAddress = util.NewUnresolvedAddr("tcp", "node1")

// adaptLegacyTransport converts the RPCSend functions used in these
// tests to the newer transport interface.
//
// TODO(bdarnell): phase out this interface.
func adaptLegacyTransport(f rpcSendFn) TransportFactory {
	return func(opts SendOptions,
		rpcContext *rpc.Context,
		replicas ReplicaSlice,
		args roachpb.BatchRequest,
	) (Transport, error) {
		return &legacyTransportAdapter{f, opts, rpcContext, replicas, args, false}, nil
	}
}

type legacyTransportAdapter struct {
	f          rpcSendFn
	opts       SendOptions
	rpcContext *rpc.Context
	replicas   ReplicaSlice
	args       roachpb.BatchRequest

	called bool
}

func (l *legacyTransportAdapter) IsExhausted() bool {
	return l.called
}

func (l *legacyTransportAdapter) SendNext(done chan<- BatchCall) {
	l.called = true
	br, err := l.f(l.opts, l.replicas, l.args, l.rpcContext)
	done <- BatchCall{
		Reply: br,
		Err:   err,
	}
}

func (*legacyTransportAdapter) Close() {
}

// TestMoveLocalReplicaToFront verifies that optimizeReplicaOrder correctly
// move the local replica to the front.
func TestMoveLocalReplicaToFront(t *testing.T) {
	defer leaktest.AfterTest(t)()
	testCase := []struct {
		slice         ReplicaSlice
		localNodeDesc roachpb.NodeDescriptor
	}{
		{
			// No attribute prefix
			slice: ReplicaSlice{
				ReplicaInfo{
					ReplicaDescriptor: roachpb.ReplicaDescriptor{NodeID: 2, StoreID: 2},
					NodeDesc:          &roachpb.NodeDescriptor{NodeID: 2},
				},
				ReplicaInfo{
					ReplicaDescriptor: roachpb.ReplicaDescriptor{NodeID: 3, StoreID: 3},
					NodeDesc:          &roachpb.NodeDescriptor{NodeID: 3},
				},
				ReplicaInfo{
					ReplicaDescriptor: roachpb.ReplicaDescriptor{NodeID: 1, StoreID: 1},
					NodeDesc:          &roachpb.NodeDescriptor{NodeID: 1},
				},
			},
			localNodeDesc: roachpb.NodeDescriptor{NodeID: 1},
		},
		{
			// Sort replicas by attribute
			slice: ReplicaSlice{
				ReplicaInfo{
					ReplicaDescriptor: roachpb.ReplicaDescriptor{NodeID: 2, StoreID: 2},
					NodeDesc:          &roachpb.NodeDescriptor{NodeID: 2, Attrs: roachpb.Attributes{Attrs: []string{"ad"}}},
				},
				ReplicaInfo{
					ReplicaDescriptor: roachpb.ReplicaDescriptor{NodeID: 3, StoreID: 3},
					NodeDesc:          &roachpb.NodeDescriptor{NodeID: 3, Attrs: roachpb.Attributes{Attrs: []string{"ab", "c"}}},
				},
				ReplicaInfo{
					ReplicaDescriptor: roachpb.ReplicaDescriptor{NodeID: 1, StoreID: 1},
					NodeDesc:          &roachpb.NodeDescriptor{NodeID: 1, Attrs: roachpb.Attributes{Attrs: []string{"ab"}}},
				},
			},
			localNodeDesc: roachpb.NodeDescriptor{NodeID: 1, Attrs: roachpb.Attributes{Attrs: []string{"ab"}}},
		},
	}
	for _, test := range testCase {
		cfg := &DistSenderConfig{nodeDescriptor: &test.localNodeDesc}
		ds := NewDistSender(cfg, nil)
		ds.optimizeReplicaOrder(test.slice)
		if s := test.slice[0]; s.NodeID != cfg.nodeDescriptor.NodeID {
			t.Errorf("unexpected header, wanted nodeid = %d, got %d", cfg.nodeDescriptor.NodeID, s.NodeID)
		}
	}

}

// TestSendRPCOrder verifies that sendRPC correctly takes into account the
// lease holder, attributes and required consistency to determine where to send
// remote requests.
func TestSendRPCOrder(t *testing.T) {
	defer leaktest.AfterTest(t)()
	stopper := stop.NewStopper()
	defer stopper.Stop()

	g := makeGossip(t, stopper)
	rangeID := roachpb.RangeID(99)

	nodeAttrs := map[int32][]string{
		1: {}, // The local node, set in each test case.
		2: {"us", "west", "gpu"},
		3: {"eu", "dublin", "pdu2", "gpu"},
		4: {"us", "east", "gpu"},
		5: {"us", "east", "gpu", "flaky"},
	}

	// Gets filled below to identify the replica by its address.
	makeVerifier := func(expAddrs []roachpb.NodeID) func(SendOptions, ReplicaSlice) error {
		return func(o SendOptions, replicas ReplicaSlice) error {
			var actualAddrs []roachpb.NodeID
			for i, r := range replicas {
				if len(expAddrs) <= i {
					return errors.Errorf("got unexpected address: %s", r.NodeDesc.Address)
				}
				if expAddrs[i] == 0 {
					actualAddrs = append(actualAddrs, 0)
				} else {
					actualAddrs = append(actualAddrs, r.NodeDesc.NodeID)
				}
			}
			if !reflect.DeepEqual(expAddrs, actualAddrs) {
				return errors.Errorf("expected %d, but found %d", expAddrs, actualAddrs)
			}
			return nil
		}
	}

	testCases := []struct {
		args        roachpb.Request
		attrs       []string
		expReplica  []roachpb.NodeID
		leaseHolder int32 // 0 for not caching a lease holder.
		// Naming is somewhat off, as eventually consistent reads usually
		// do not have to go to the lease holder when a node has a read lease.
		// Would really want CONSENSUS here, but that is not implemented.
		// Likely a test setup here will never have a read lease, but good
		// to keep in mind.
		consistent bool
	}{
		// Inconsistent Scan without matching attributes.
		{
			args:       &roachpb.ScanRequest{},
			attrs:      []string{},
			expReplica: []roachpb.NodeID{1, 2, 3, 4, 5},
		},
		// Inconsistent Scan with matching attributes.
		// Should move the two nodes matching the attributes to the front and
		// go stable.
		{
			args:  &roachpb.ScanRequest{},
			attrs: nodeAttrs[5],
			// Compare only the first two resulting addresses.
			expReplica: []roachpb.NodeID{5, 4, 0, 0, 0},
		},

		// Scan without matching attributes that requires but does not find
		// a lease holder.
		{
			args:       &roachpb.ScanRequest{},
			attrs:      []string{},
			expReplica: []roachpb.NodeID{1, 2, 3, 4, 5},
			consistent: true,
		},
		// Put without matching attributes that requires but does not find lease holder.
		// Should go random and not change anything.
		{
			args:       &roachpb.PutRequest{},
			attrs:      []string{"nomatch"},
			expReplica: []roachpb.NodeID{1, 2, 3, 4, 5},
		},
		// Put with matching attributes but no lease holder.
		// Should move the two nodes matching the attributes to the front.
		{
			args:  &roachpb.PutRequest{},
			attrs: append(nodeAttrs[5], "irrelevant"),
			// Compare only the first two resulting addresses.
			expReplica: []roachpb.NodeID{5, 4, 0, 0, 0},
		},
		// Put with matching attributes that finds the lease holder (node 3).
		// Should address the lease holder and the two nodes matching the attributes
		// (the last and second to last) in that order.
		{
			args:  &roachpb.PutRequest{},
			attrs: append(nodeAttrs[5], "irrelevant"),
			// Compare only the first resulting addresses as we have a lease holder
			// and that means we're only trying to send there.
			expReplica:  []roachpb.NodeID{2, 5, 4, 0, 0},
			leaseHolder: 2,
		},
		// Inconsistent Get without matching attributes but lease holder (node 3). Should just
		// go random as the lease holder does not matter.
		{
			args:        &roachpb.GetRequest{},
			attrs:       []string{},
			expReplica:  []roachpb.NodeID{1, 2, 3, 4, 5},
			leaseHolder: 2,
		},
	}

	descriptor := roachpb.RangeDescriptor{
		StartKey: roachpb.RKeyMin,
		EndKey:   roachpb.RKeyMax,
		RangeID:  rangeID,
		Replicas: nil,
	}

	// Stub to be changed in each test case.
	var verifyCall func(SendOptions, ReplicaSlice) error

	var testFn rpcSendFn = func(opts SendOptions, replicas ReplicaSlice,
		args roachpb.BatchRequest, _ *rpc.Context) (*roachpb.BatchResponse, error) {
		if err := verifyCall(opts, replicas); err != nil {
			return nil, err
		}
		return args.CreateReply(), nil
	}

	cfg := &DistSenderConfig{
		TransportFactory: adaptLegacyTransport(testFn),
		RangeDescriptorDB: MockRangeDescriptorDB(func(roachpb.RKey, bool, bool) ([]roachpb.RangeDescriptor, []roachpb.RangeDescriptor, *roachpb.Error) {
			return []roachpb.RangeDescriptor{descriptor}, nil, nil
		}),
	}

	ds := NewDistSender(cfg, g)

	for n, tc := range testCases {
		verifyCall = makeVerifier(tc.expReplica)
		descriptor.Replicas = nil // could do this once above, but more convenient here
		for i := int32(1); i <= 5; i++ {
			addr := util.MakeUnresolvedAddr("tcp", fmt.Sprintf("node%d:1", i))
			nd := &roachpb.NodeDescriptor{
				NodeID:  roachpb.NodeID(i),
				Address: util.MakeUnresolvedAddr(addr.Network(), addr.String()),
				Attrs: roachpb.Attributes{
					Attrs: nodeAttrs[i],
				},
			}
			if err := g.AddInfoProto(gossip.MakeNodeIDKey(roachpb.NodeID(i)), nd, time.Hour); err != nil {
				t.Fatal(err)
			}
			descriptor.Replicas = append(descriptor.Replicas, roachpb.ReplicaDescriptor{
				NodeID:  roachpb.NodeID(i),
				StoreID: roachpb.StoreID(i),
			})
		}

		{
			// The local node needs to get its attributes during sendRPC.
			nd := &roachpb.NodeDescriptor{
				NodeID: 6,
				Attrs: roachpb.Attributes{
					Attrs: tc.attrs,
				},
			}
			g.ResetNodeID(nd.NodeID)
			if err := g.SetNodeDescriptor(nd); err != nil {
				t.Fatal(err)
			}
		}

		ds.leaseHolderCache.Update(roachpb.RangeID(rangeID), roachpb.ReplicaDescriptor{})
		if tc.leaseHolder > 0 {
			ds.leaseHolderCache.Update(roachpb.RangeID(rangeID), descriptor.Replicas[tc.leaseHolder-1])
		}

		args := tc.args
		{
			header := args.Header()
			header.Key = roachpb.Key("a")
			args.SetHeader(header)
		}
		if roachpb.IsRange(args) {
			header := args.Header()
			header.EndKey = args.Header().Key.Next()
			args.SetHeader(header)
		}
		consistency := roachpb.CONSISTENT
		if !tc.consistent {
			consistency = roachpb.INCONSISTENT
		}
		// Kill the cached NodeDescriptor, enforcing a lookup from Gossip.
		ds.nodeDescriptor = nil
		if _, err := client.SendWrappedWith(ds, nil, roachpb.Header{
			RangeID:         rangeID, // Not used in this test, but why not.
			ReadConsistency: consistency,
		}, args); err != nil {
			t.Errorf("%d: %s", n, err)
		}
	}
}

type MockRangeDescriptorDB func(roachpb.RKey, bool, bool) ([]roachpb.RangeDescriptor, []roachpb.RangeDescriptor, *roachpb.Error)

func (mdb MockRangeDescriptorDB) RangeLookup(key roachpb.RKey, _ *roachpb.RangeDescriptor, considerIntents, useReverseScan bool) ([]roachpb.RangeDescriptor, []roachpb.RangeDescriptor, *roachpb.Error) {
	return mdb(stripMeta(key), considerIntents, useReverseScan)
}
func (mdb MockRangeDescriptorDB) FirstRange() (*roachpb.RangeDescriptor, error) {
	rs, _, err := mdb.RangeLookup(nil, nil, false /* considerIntents */, false /* useReverseScan */)
	if err != nil || len(rs) == 0 {
		return nil, err.GoError()
	}
	return &rs[0], nil
}

var defaultMockRangeDescriptorDB = MockRangeDescriptorDB(func(key roachpb.RKey, _, _ bool) ([]roachpb.RangeDescriptor, []roachpb.RangeDescriptor, *roachpb.Error) {
	if bytes.HasPrefix(key, keys.Meta2Prefix) {
		return []roachpb.RangeDescriptor{testMetaRangeDescriptor}, nil, nil
	}
	return []roachpb.RangeDescriptor{testRangeDescriptor}, nil, nil
})

func TestOwnNodeCertain(t *testing.T) {
	defer leaktest.AfterTest(t)()
	stopper := stop.NewStopper()
	defer stopper.Stop()

	g := makeGossip(t, stopper)
	const expNodeID = 42
	nd := &roachpb.NodeDescriptor{
		NodeID:  expNodeID,
		Address: util.MakeUnresolvedAddr("tcp", "foobar:1234"),
	}
	g.ResetNodeID(nd.NodeID)
	if err := g.SetNodeDescriptor(nd); err != nil {
		t.Fatal(err)
	}
	if err := g.AddInfoProto(gossip.MakeNodeIDKey(expNodeID), nd, time.Hour); err != nil {
		t.Fatal(err)
	}

	act := make(map[roachpb.NodeID]hlc.Timestamp)
	var testFn rpcSendFn = func(_ SendOptions, _ ReplicaSlice,
		ba roachpb.BatchRequest, _ *rpc.Context) (*roachpb.BatchResponse, error) {
		for k, v := range ba.Txn.ObservedTimestamps {
			act[k] = v
		}
		return ba.CreateReply(), nil
	}

	cfg := &DistSenderConfig{
		TransportFactory:  adaptLegacyTransport(testFn),
		RangeDescriptorDB: defaultMockRangeDescriptorDB,
	}
	expTS := hlc.ZeroTimestamp.Add(1, 2)
	ds := NewDistSender(cfg, g)
	v := roachpb.MakeValueFromString("value")
	put := roachpb.NewPut(roachpb.Key("a"), v)
	if _, err := client.SendWrappedWith(ds, nil, roachpb.Header{
		// MaxTimestamp is set very high so that all uncertainty updates have
		// effect.
		Txn: &roachpb.Transaction{OrigTimestamp: expTS, MaxTimestamp: hlc.MaxTimestamp},
	}, put); err != nil {
		t.Fatalf("put encountered error: %s", err)
	}
	exp := map[roachpb.NodeID]hlc.Timestamp{
		expNodeID: expTS,
	}
	if !reflect.DeepEqual(exp, act) {
		t.Fatalf("wanted %v, got %v", exp, act)
	}
}

func TestImmutableBatchArgs(t *testing.T) {
	defer leaktest.AfterTest(t)()
	stopper := stop.NewStopper()
	defer stopper.Stop()

	g := makeGossip(t, stopper)
	var testFn rpcSendFn = func(_ SendOptions, _ ReplicaSlice,
		args roachpb.BatchRequest, _ *rpc.Context) (*roachpb.BatchResponse, error) {
		reply := args.CreateReply()
		txnClone := args.Txn.Clone()
		reply.Txn = &txnClone
		reply.Txn.Timestamp = hlc.MaxTimestamp
		return reply, nil
	}

	cfg := &DistSenderConfig{
		TransportFactory:  adaptLegacyTransport(testFn),
		RangeDescriptorDB: defaultMockRangeDescriptorDB,
	}

	ds := NewDistSender(cfg, g)

	txn := &roachpb.Transaction{
		TxnMeta: enginepb.TxnMeta{ID: uuid.NewV4()},
	}
	// An optimization does copy-on-write if we haven't observed anything,
	// so make sure we're not in that case.
	txn.UpdateObservedTimestamp(1, hlc.MaxTimestamp)

	put := roachpb.NewPut(roachpb.Key("don't"), roachpb.Value{})
	if _, pErr := client.SendWrappedWith(ds, context.Background(), roachpb.Header{
		Txn: txn,
	}, put); pErr != nil {
		t.Fatal(pErr)
	}

	if !txn.Timestamp.Equal(hlc.ZeroTimestamp) {
		t.Fatal("Transaction was mutated by DistSender")
	}
}

// TestRetryOnNotLeaseHolderError verifies that the DistSender correctly updates the
// lease holder cache and retries when receiving a NotLeaseHolderError.
func TestRetryOnNotLeaseHolderError(t *testing.T) {
	defer leaktest.AfterTest(t)()
	stopper := stop.NewStopper()
	defer stopper.Stop()

	g := makeGossip(t, stopper)
	leaseHolder := roachpb.ReplicaDescriptor{
		NodeID:  99,
		StoreID: 999,
	}
	first := true

	var testFn rpcSendFn = func(_ SendOptions, _ ReplicaSlice,
		args roachpb.BatchRequest, _ *rpc.Context) (*roachpb.BatchResponse, error) {
		if first {
			reply := &roachpb.BatchResponse{}
			reply.Error = roachpb.NewError(
				&roachpb.NotLeaseHolderError{LeaseHolder: &leaseHolder})
			first = false
			return reply, nil
		}
		return args.CreateReply(), nil
	}

	cfg := &DistSenderConfig{
		TransportFactory:  adaptLegacyTransport(testFn),
		RangeDescriptorDB: defaultMockRangeDescriptorDB,
	}
	ds := NewDistSender(cfg, g)
	v := roachpb.MakeValueFromString("value")
	put := roachpb.NewPut(roachpb.Key("a"), v)
	if _, err := client.SendWrapped(ds, nil, put); err != nil {
		t.Errorf("put encountered error: %s", err)
	}
	if first {
		t.Errorf("The command did not retry")
	}
	rangeID := roachpb.RangeID(2)
	if cur, ok := ds.leaseHolderCache.Lookup(rangeID); !ok {
		t.Errorf("lease holder cache was not updated: expected %+v", leaseHolder)
	} else if cur.StoreID != leaseHolder.StoreID {
		t.Errorf("lease holder cache was not updated: expected %+v, got %+v", leaseHolder, cur)
	}
}

// TestRetryOnDescriptorLookupError verifies that the DistSender retries a descriptor
// lookup on any error.
func TestRetryOnDescriptorLookupError(t *testing.T) {
	defer leaktest.AfterTest(t)()
	stopper := stop.NewStopper()
	defer stopper.Stop()

	g := makeGossip(t, stopper)
	var testFn rpcSendFn = func(_ SendOptions, _ ReplicaSlice,
		args roachpb.BatchRequest, _ *rpc.Context) (*roachpb.BatchResponse, error) {
		return args.CreateReply(), nil
	}

	pErrs := []*roachpb.Error{
		roachpb.NewError(errors.New("boom")),
		nil,
		nil,
	}

	cfg := &DistSenderConfig{
		TransportFactory: adaptLegacyTransport(testFn),
		RangeDescriptorDB: MockRangeDescriptorDB(func(key roachpb.RKey, _, _ bool) ([]roachpb.RangeDescriptor, []roachpb.RangeDescriptor, *roachpb.Error) {
			// Return next error and truncate the prefix of the errors array.
			var pErr *roachpb.Error
			if key != nil {
				pErr = pErrs[0]
				pErrs = pErrs[1:]
				if bytes.HasPrefix(key, keys.Meta2Prefix) {
					return []roachpb.RangeDescriptor{testMetaRangeDescriptor}, nil, pErr
				}
			}
			return []roachpb.RangeDescriptor{testRangeDescriptor}, nil, pErr
		}),
	}
	ds := NewDistSender(cfg, g)
	put := roachpb.NewPut(roachpb.Key("a"), roachpb.MakeValueFromString("value"))
	// Error on descriptor lookup, second attempt successful.
	if _, pErr := client.SendWrapped(ds, nil, put); pErr != nil {
		t.Errorf("unexpected error: %s", pErr)
	}
	if len(pErrs) != 0 {
		t.Fatalf("expected more descriptor lookups, leftover pErrs: %+v", pErrs)
	}
}

func makeGossip(t *testing.T, stopper *stop.Stopper) *gossip.Gossip {
	rpcContext := rpc.NewContext(&base.Context{Insecure: true}, nil, stopper)
	server := rpc.NewServer(rpcContext)

<<<<<<< HEAD
	g := gossip.New(rpcContext, server, nil, stopper, metric.NewRegistry())
	const nodeID = 1
	g.SetNodeID(nodeID)
=======
	g := gossip.New(context.Background(), rpcContext, server, nil, stopper, metric.NewRegistry())
	g.SetNodeID(-1)
>>>>>>> 81be576a
	if err := g.SetNodeDescriptor(&roachpb.NodeDescriptor{
		NodeID:  nodeID,
		Address: util.MakeUnresolvedAddr("tcp", "neverused:9999"),
	}); err != nil {
		t.Fatal(err)
	}

	if err := g.AddInfo(gossip.KeySentinel, nil, time.Hour); err != nil {
		t.Fatal(err)
	}
	if err := g.AddInfoProto(gossip.KeyFirstRangeDescriptor, &testRangeDescriptor, time.Hour); err != nil {
		t.Fatal(err)
	}

	return g
}

// TestEvictOnFirstRangeGossip verifies that we evict the first range
// descriptor from the descriptor cache when a gossip update is received for
// the first range.
func TestEvictOnFirstRangeGossip(t *testing.T) {
	defer leaktest.AfterTest(t)()

	stopper := stop.NewStopper()
	defer stopper.Stop()

	g := makeGossip(t, stopper)

	sender := func(_ context.Context, ba roachpb.BatchRequest) (
		*roachpb.BatchResponse, *roachpb.Error,
	) {
		return ba.CreateReply(), nil
	}

	desc := roachpb.RangeDescriptor{
		RangeID:  1,
		StartKey: roachpb.RKeyMin,
		EndKey:   roachpb.RKeyMax,
		Replicas: []roachpb.ReplicaDescriptor{
			{
				NodeID:  1,
				StoreID: 1,
			},
		},
	}

	var numFirstRange int32
	rDB := MockRangeDescriptorDB(func(key roachpb.RKey, _, _ bool) (
		[]roachpb.RangeDescriptor, []roachpb.RangeDescriptor, *roachpb.Error,
	) {
		if len(key) == 0 {
			atomic.AddInt32(&numFirstRange, 1)
		}
		return []roachpb.RangeDescriptor{desc}, nil, nil
	})

	ctx := &DistSenderConfig{
		TransportFactory: SenderTransportFactory(
			tracing.NewTracer(), client.SenderFunc(sender),
		),
		RangeDescriptorDB: rDB,
	}

	ds := NewDistSender(ctx, g)

	anyKey := roachpb.Key("anything")

	call := func() {
		if _, _, err := ds.rangeCache.LookupRangeDescriptor(
			context.Background(), keys.MustAddr(anyKey), nil, false, false,
		); err != nil {
			t.Fatal(err)
		}
	}

	// Perform multiple calls and check that the first range is only looked up
	// once, with subsequent calls hitting the cache.
	for i := 0; i < 3; i++ {
		call()
		if num := atomic.LoadInt32(&numFirstRange); num != 1 {
			t.Fatalf("expected one first range lookup, got %d", num)
		}
	}
	if err := g.AddInfoProto(gossip.KeyFirstRangeDescriptor, &desc, 0); err != nil {
		t.Fatal(err)
	}

	// Once Gossip fires the callbacks, we should see a cache eviction and thus,
	// a new cache hit.
	util.SucceedsSoon(t, func() error {
		call()
		if exp, act := int32(2), atomic.LoadInt32(&numFirstRange); exp != act {
			return errors.Errorf("expected %d first range lookups, got %d", exp, act)
		}
		return nil
	})
}

func TestEvictCacheOnError(t *testing.T) {
	defer leaktest.AfterTest(t)()
	// if rpcError is true, the first attempt gets an RPC error, otherwise
	// the RPC call succeeds but there is an error in the RequestHeader.
	// Currently lease holder and cached range descriptor are treated equally.
	// TODO(bdarnell): refactor to cover different types of retryable errors.
	testCases := []struct{ rpcError, retryable, shouldClearLeaseHolder, shouldClearReplica bool }{
		{false, false, false, false}, // non-retryable replica error
		{false, true, false, false},  // retryable replica error
		{true, true, false, false},   // RPC error aka all nodes dead
	}

	const errString = "boom"

	for i, tc := range testCases {
		stopper := stop.NewStopper()
		defer stopper.Stop()

		g := makeGossip(t, stopper)
		leaseHolder := roachpb.ReplicaDescriptor{
			NodeID:  99,
			StoreID: 999,
		}
		first := true

		var testFn rpcSendFn = func(_ SendOptions, _ ReplicaSlice,
			args roachpb.BatchRequest, _ *rpc.Context) (*roachpb.BatchResponse, error) {
			if !first {
				return args.CreateReply(), nil
			}
			first = false
			if tc.rpcError {
				return nil, roachpb.NewSendError(errString)
			}
			var err error
			if tc.retryable {
				err = &roachpb.RangeKeyMismatchError{}
			} else {
				err = errors.New(errString)
			}
			reply := &roachpb.BatchResponse{}
			reply.Error = roachpb.NewError(err)
			return reply, nil
		}

		cfg := &DistSenderConfig{
			TransportFactory:  adaptLegacyTransport(testFn),
			RangeDescriptorDB: defaultMockRangeDescriptorDB,
		}
		ds := NewDistSender(cfg, g)
		ds.updateLeaseHolderCache(1, leaseHolder)
		key := roachpb.Key("a")
		put := roachpb.NewPut(key, roachpb.MakeValueFromString("value"))

		if _, pErr := client.SendWrapped(ds, nil, put); pErr != nil && !testutils.IsPError(pErr, errString) {
			t.Errorf("put encountered unexpected error: %s", pErr)
		}
		if _, ok := ds.leaseHolderCache.Lookup(1); ok != !tc.shouldClearLeaseHolder {
			t.Errorf("%d: lease holder cache eviction: shouldClearLeaseHolder=%t, but value is %t", i, tc.shouldClearLeaseHolder, ok)
		}
		if _, cachedDesc, err := ds.rangeCache.getCachedRangeDescriptor(roachpb.RKey(key), false /* !inclusive */); err != nil {
			t.Error(err)
		} else if cachedDesc == nil != tc.shouldClearReplica {
			t.Errorf("%d: unexpected second replica lookup behaviour: wanted=%t", i, tc.shouldClearReplica)
		}
	}
}

// TestRetryOnWrongReplicaError sets up a DistSender on a minimal gossip
// network and a mock of Send, and verifies that the DistSender correctly
// retries upon encountering a stale entry in its range descriptor cache.
func TestRetryOnWrongReplicaError(t *testing.T) {
	defer leaktest.AfterTest(t)()
	stopper := stop.NewStopper()
	defer stopper.Stop()

	g := makeGossip(t, stopper)
	// Updated below, after it has first been returned.
	badStartKey := roachpb.RKey("m")
	newRangeDescriptor := testRangeDescriptor
	goodStartKey := newRangeDescriptor.StartKey
	newRangeDescriptor.StartKey = badStartKey
	descStale := true

	var testFn rpcSendFn = func(_ SendOptions, _ ReplicaSlice,
		ba roachpb.BatchRequest, _ *rpc.Context) (*roachpb.BatchResponse, error) {
		rs, err := keys.Range(ba)
		if err != nil {
			t.Fatal(err)
		}
		if _, ok := ba.GetArg(roachpb.RangeLookup); ok {
			if bytes.HasPrefix(rs.Key, keys.Meta1Prefix) {
				br := &roachpb.BatchResponse{}
				r := &roachpb.RangeLookupResponse{}
				r.Ranges = append(r.Ranges, testMetaRangeDescriptor)
				br.Add(r)
				return br, nil
			}

			if !descStale && bytes.HasPrefix(rs.Key, keys.Meta2Prefix) {
				t.Fatalf("unexpected extra lookup for non-stale replica descriptor at %s", rs.Key)
			}

			br := &roachpb.BatchResponse{}
			r := &roachpb.RangeLookupResponse{}
			r.Ranges = append(r.Ranges, newRangeDescriptor)
			br.Add(r)
			// If we just returned the stale descriptor, set up returning the
			// good one next time.
			if bytes.HasPrefix(rs.Key, keys.Meta2Prefix) {
				if newRangeDescriptor.StartKey.Equal(badStartKey) {
					newRangeDescriptor.StartKey = goodStartKey
				} else {
					descStale = false
				}
			}
			return br, nil
		}
		// When the Scan first turns up, update the descriptor for future
		// range descriptor lookups.
		if !newRangeDescriptor.StartKey.Equal(goodStartKey) {
			return nil, &roachpb.RangeKeyMismatchError{
				RequestStartKey: rs.Key.AsRawKey(),
				RequestEndKey:   rs.EndKey.AsRawKey(),
			}
		}
		return ba.CreateReply(), nil
	}

	cfg := &DistSenderConfig{
		TransportFactory: adaptLegacyTransport(testFn),
	}
	ds := NewDistSender(cfg, g)
	scan := roachpb.NewScan(roachpb.Key("a"), roachpb.Key("d"))
	if _, err := client.SendWrapped(ds, nil, scan); err != nil {
		t.Errorf("scan encountered error: %s", err)
	}
}

// TestRetryOnWrongReplicaErrorWithSuggestion sets up a DistSender on a
// minimal gossip network and a mock of Send, and verifies that the DistSender
// correctly retries upon encountering a stale entry in its range descriptor cache
// without needing to perform a second RangeLookup when the mismatch error
// provides a suggestion.
func TestRetryOnWrongReplicaErrorWithSuggestion(t *testing.T) {
	defer leaktest.AfterTest(t)()
	stopper := stop.NewStopper()
	defer stopper.Stop()

	g := makeGossip(t, stopper)
	// Updated below, after it has first been returned.
	goodRangeDescriptor := testRangeDescriptor
	badRangeDescriptor := testRangeDescriptor
	badRangeDescriptor.EndKey = roachpb.RKey("zBad")
	badRangeDescriptor.RangeID++
	firstLookup := true

	var testFn rpcSendFn = func(_ SendOptions, _ ReplicaSlice,
		ba roachpb.BatchRequest, _ *rpc.Context) (*roachpb.BatchResponse, error) {
		rs, err := keys.Range(ba)
		if err != nil {
			t.Fatal(err)
		}
		if _, ok := ba.GetArg(roachpb.RangeLookup); ok {
			if bytes.HasPrefix(rs.Key, keys.Meta1Prefix) {
				br := &roachpb.BatchResponse{}
				r := &roachpb.RangeLookupResponse{}
				r.Ranges = append(r.Ranges, testMetaRangeDescriptor)
				br.Add(r)
				return br, nil
			}

			if !firstLookup {
				t.Fatalf("unexpected extra lookup for non-stale replica descriptor at %s", rs.Key)
			}
			firstLookup = false

			br := &roachpb.BatchResponse{}
			r := &roachpb.RangeLookupResponse{}
			r.Ranges = append(r.Ranges, badRangeDescriptor)
			br.Add(r)
			return br, nil
		}

		// When the Scan first turns up, provide the correct descriptor as a
		// suggestion for future range descriptor lookups.
		if ba.RangeID == badRangeDescriptor.RangeID {
			var br roachpb.BatchResponse
			br.Error = roachpb.NewError(&roachpb.RangeKeyMismatchError{
				RequestStartKey: rs.Key.AsRawKey(),
				RequestEndKey:   rs.EndKey.AsRawKey(),
				SuggestedRange:  &goodRangeDescriptor,
			})
			return &br, nil
		} else if ba.RangeID != goodRangeDescriptor.RangeID {
			t.Fatalf("unexpected RangeID %d provided in request %v", ba.RangeID, ba)
		}
		return ba.CreateReply(), nil
	}

	cfg := &DistSenderConfig{
		TransportFactory: adaptLegacyTransport(testFn),
	}
	ds := NewDistSender(cfg, g)
	scan := roachpb.NewScan(roachpb.Key("a"), roachpb.Key("d"))
	if _, err := client.SendWrapped(ds, nil, scan); err != nil {
		t.Errorf("scan encountered error: %s", err)
	}
}

func TestGetFirstRangeDescriptor(t *testing.T) {
	defer leaktest.AfterTest(t)()
	stopper := stop.NewStopper()
	defer stopper.Stop()

	n := simulation.NewNetwork(stopper, 3, true)
	for _, node := range n.Nodes {
		// TODO(spencer): remove the use of gossip/simulation here.
		node.Gossip.EnableSimulationCycler(false)
	}
	n.Start()
	ds := NewDistSender(nil, n.Nodes[0].Gossip)
	if _, err := ds.FirstRange(); err == nil {
		t.Errorf("expected not to find first range descriptor")
	}
	expectedDesc := &roachpb.RangeDescriptor{}
	expectedDesc.StartKey = roachpb.RKey("a")
	expectedDesc.EndKey = roachpb.RKey("c")

	// Add first RangeDescriptor to a node different from the node for
	// this dist sender and ensure that this dist sender has the
	// information within a given time.
	if err := n.Nodes[1].Gossip.AddInfoProto(gossip.KeyFirstRangeDescriptor, expectedDesc, time.Hour); err != nil {
		t.Fatal(err)
	}
	maxCycles := 10
	n.SimulateNetwork(func(cycle int, network *simulation.Network) bool {
		desc, err := ds.FirstRange()
		if err != nil {
			if cycle >= maxCycles {
				t.Errorf("could not get range descriptor after %d cycles", cycle)
				return false
			}
			return true
		}
		if !bytes.Equal(desc.StartKey, expectedDesc.StartKey) ||
			!bytes.Equal(desc.EndKey, expectedDesc.EndKey) {
			t.Errorf("expected first range descriptor %v, instead was %v",
				expectedDesc, desc)
		}
		return false
	})
}

// TestSendRPCRetry verifies that sendRPC failed on first address but succeed on
// second address, the second reply should be successfully returned back.
func TestSendRPCRetry(t *testing.T) {
	defer leaktest.AfterTest(t)()
	stopper := stop.NewStopper()
	defer stopper.Stop()

	g := makeGossip(t, stopper)
	if err := g.SetNodeDescriptor(&roachpb.NodeDescriptor{NodeID: 1}); err != nil {
		t.Fatal(err)
	}
	// Fill RangeDescriptor with 2 replicas
	var descriptor = roachpb.RangeDescriptor{
		RangeID:  1,
		StartKey: roachpb.RKey("a"),
		EndKey:   roachpb.RKey("z"),
	}
	for i := 1; i <= 2; i++ {
		addr := util.MakeUnresolvedAddr("tcp", fmt.Sprintf("node%d", i))
		nd := &roachpb.NodeDescriptor{
			NodeID:  roachpb.NodeID(i),
			Address: util.MakeUnresolvedAddr(addr.Network(), addr.String()),
		}
		if err := g.AddInfoProto(gossip.MakeNodeIDKey(roachpb.NodeID(i)), nd, time.Hour); err != nil {
			t.Fatal(err)
		}

		descriptor.Replicas = append(descriptor.Replicas, roachpb.ReplicaDescriptor{
			NodeID:  roachpb.NodeID(i),
			StoreID: roachpb.StoreID(i),
		})
	}
	var testFn rpcSendFn = func(_ SendOptions, _ ReplicaSlice,
		args roachpb.BatchRequest, _ *rpc.Context) (*roachpb.BatchResponse, error) {
		batchReply := &roachpb.BatchResponse{}
		reply := &roachpb.ScanResponse{}
		batchReply.Add(reply)
		reply.Rows = append([]roachpb.KeyValue{}, roachpb.KeyValue{Key: roachpb.Key("b"), Value: roachpb.Value{}})
		return batchReply, nil
	}
	cfg := &DistSenderConfig{
		TransportFactory: adaptLegacyTransport(testFn),
		RangeDescriptorDB: MockRangeDescriptorDB(func(key roachpb.RKey, _, _ bool) ([]roachpb.RangeDescriptor, []roachpb.RangeDescriptor, *roachpb.Error) {
			if bytes.HasPrefix(key, keys.Meta2Prefix) {
				return []roachpb.RangeDescriptor{testMetaRangeDescriptor}, nil, nil
			}
			return []roachpb.RangeDescriptor{descriptor}, nil, nil
		}),
	}
	ds := NewDistSender(cfg, g)
	scan := roachpb.NewScan(roachpb.Key("a"), roachpb.Key("d"))
	sr, err := client.SendWrappedWith(ds, nil, roachpb.Header{MaxSpanRequestKeys: 1}, scan)
	if err != nil {
		t.Fatal(err)
	}
	if l := len(sr.(*roachpb.ScanResponse).Rows); l != 1 {
		t.Fatalf("expected 1 row; got %d", l)
	}
}

// TestGetNodeDescriptor checks that the Node descriptor automatically gets
// looked up from Gossip.
func TestGetNodeDescriptor(t *testing.T) {
	defer leaktest.AfterTest(t)()
	stopper := stop.NewStopper()
	defer stopper.Stop()

	g := makeGossip(t, stopper)
	ds := NewDistSender(&DistSenderConfig{}, g)
	g.ResetNodeID(5)
	if err := g.SetNodeDescriptor(&roachpb.NodeDescriptor{NodeID: 5}); err != nil {
		t.Fatal(err)
	}
	util.SucceedsSoon(t, func() error {
		desc := ds.getNodeDescriptor()
		if desc != nil && desc.NodeID == 5 {
			return nil
		}
		return errors.Errorf("wanted NodeID 5, got %v", desc)
	})
}

// TestMultiRangeMergeStaleDescriptor simulates the situation in which the
// DistSender executes a multi-range scan which encounters the stale descriptor
// of a range which has since incorporated its right neighbor by means of a
// merge. It is verified that the DistSender scans the correct keyrange exactly
// once.
func TestMultiRangeMergeStaleDescriptor(t *testing.T) {
	defer leaktest.AfterTest(t)()
	stopper := stop.NewStopper()
	defer stopper.Stop()

	g := makeGossip(t, stopper)
	// Assume we have two ranges, [a-b) and [b-KeyMax).
	merged := false
	// The stale first range descriptor which is unaware of the merge.
	var firstRange = roachpb.RangeDescriptor{
		RangeID:  1,
		StartKey: roachpb.RKey("a"),
		EndKey:   roachpb.RKey("b"),
		Replicas: []roachpb.ReplicaDescriptor{
			{
				NodeID:  1,
				StoreID: 1,
			},
		},
	}
	// The merged descriptor, which will be looked up after having processed
	// the stale range [a,b).
	var mergedRange = roachpb.RangeDescriptor{
		RangeID:  1,
		StartKey: roachpb.RKey("a"),
		EndKey:   roachpb.RKeyMax,
		Replicas: []roachpb.ReplicaDescriptor{
			{
				NodeID:  1,
				StoreID: 1,
			},
		},
	}
	// Assume we have two key-value pairs, a=1 and c=2.
	existingKVs := []roachpb.KeyValue{
		{Key: roachpb.Key("a"), Value: roachpb.MakeValueFromString("1")},
		{Key: roachpb.Key("c"), Value: roachpb.MakeValueFromString("2")},
	}
	var testFn rpcSendFn = func(_ SendOptions, _ ReplicaSlice,
		ba roachpb.BatchRequest, _ *rpc.Context) (*roachpb.BatchResponse, error) {
		rs, err := keys.Range(ba)
		if err != nil {
			t.Fatal(err)
		}
		batchReply := &roachpb.BatchResponse{}
		reply := &roachpb.ScanResponse{}
		batchReply.Add(reply)
		results := []roachpb.KeyValue{}
		for _, curKV := range existingKVs {
			curKeyAddr, err := keys.Addr(curKV.Key)
			if err != nil {
				t.Fatal(err)
			}
			if rs.Key.Less(curKeyAddr.Next()) && curKeyAddr.Less(rs.EndKey) {
				results = append(results, curKV)
			}
		}
		reply.Rows = results
		return batchReply, nil
	}
	cfg := &DistSenderConfig{
		TransportFactory: adaptLegacyTransport(testFn),
		RangeDescriptorDB: MockRangeDescriptorDB(func(key roachpb.RKey, _, _ bool) ([]roachpb.RangeDescriptor, []roachpb.RangeDescriptor, *roachpb.Error) {
			if bytes.HasPrefix(key, keys.Meta2Prefix) {
				return []roachpb.RangeDescriptor{testMetaRangeDescriptor}, nil, nil
			}
			if !merged {
				// Assume a range merge operation happened.
				merged = true
				return []roachpb.RangeDescriptor{firstRange}, nil, nil
			}
			return []roachpb.RangeDescriptor{mergedRange}, nil, nil
		}),
	}
	ds := NewDistSender(cfg, g)
	scan := roachpb.NewScan(roachpb.Key("a"), roachpb.Key("d"))
	// Set the Txn info to avoid an OpRequiresTxnError.
	reply, err := client.SendWrappedWith(ds, nil, roachpb.Header{
		MaxSpanRequestKeys: 10,
		Txn:                &roachpb.Transaction{},
	}, scan)
	if err != nil {
		t.Fatalf("scan encountered error: %s", err)
	}
	sr := reply.(*roachpb.ScanResponse)
	if !reflect.DeepEqual(existingKVs, sr.Rows) {
		t.Fatalf("expect get %v, actual get %v", existingKVs, sr.Rows)
	}
}

// TestRangeLookupOptionOnReverseScan verifies that a lookup triggered by a
// ReverseScan request has the useReverseScan specified.
func TestRangeLookupOptionOnReverseScan(t *testing.T) {
	defer leaktest.AfterTest(t)()
	stopper := stop.NewStopper()
	defer stopper.Stop()

	g := makeGossip(t, stopper)

	var testFn rpcSendFn = func(_ SendOptions, _ ReplicaSlice,
		args roachpb.BatchRequest, _ *rpc.Context) (*roachpb.BatchResponse, error) {
		return args.CreateReply(), nil
	}

	cfg := &DistSenderConfig{
		TransportFactory: adaptLegacyTransport(testFn),
		RangeDescriptorDB: MockRangeDescriptorDB(func(key roachpb.RKey, considerIntents, useReverseScan bool) ([]roachpb.RangeDescriptor, []roachpb.RangeDescriptor, *roachpb.Error) {
			if len(key) > 0 && !useReverseScan {
				t.Fatalf("expected UseReverseScan to be set")
			}
			if bytes.HasPrefix(key, keys.Meta2Prefix) {
				return []roachpb.RangeDescriptor{testMetaRangeDescriptor}, nil, nil
			}
			return []roachpb.RangeDescriptor{testRangeDescriptor}, nil, nil
		}),
	}
	ds := NewDistSender(cfg, g)
	rScan := &roachpb.ReverseScanRequest{
		Span: roachpb.Span{Key: roachpb.Key("a"), EndKey: roachpb.Key("b")},
	}
	if _, err := client.SendWrapped(ds, nil, rScan); err != nil {
		t.Fatal(err)
	}
}

// TestClockUpdateOnResponse verifies that the DistSender picks up
// the timestamp of the remote party embedded in responses.
func TestClockUpdateOnResponse(t *testing.T) {
	defer leaktest.AfterTest(t)()
	stopper := stop.NewStopper()
	defer stopper.Stop()

	g := makeGossip(t, stopper)
	cfg := &DistSenderConfig{
		RangeDescriptorDB: defaultMockRangeDescriptorDB,
	}
	ds := NewDistSender(cfg, g)

	expectedErr := roachpb.NewError(errors.New("boom"))

	// Prepare the test function
	put := roachpb.NewPut(roachpb.Key("a"), roachpb.MakeValueFromString("value"))
	doCheck := func(sender client.Sender, fakeTime hlc.Timestamp) {
		ds.transportFactory = SenderTransportFactory(tracing.NewTracer(), sender)
		_, err := client.SendWrapped(ds, nil, put)
		if err != nil && err != expectedErr {
			t.Fatal(err)
		}
		newTime := ds.clock.Now()
		if newTime.Less(fakeTime) {
			t.Fatalf("clock was not advanced: expected >= %s; got %s", fakeTime, newTime)
		}
	}

	// Test timestamp propagation on valid BatchResults.
	fakeTime := ds.clock.Now().Add(10000000000 /*10s*/, 0)
	replyNormal := client.SenderFunc(
		func(_ context.Context, args roachpb.BatchRequest) (*roachpb.BatchResponse, *roachpb.Error) {
			rb := args.CreateReply()
			rb.Now = fakeTime
			return rb, nil
		})
	doCheck(replyNormal, fakeTime)

	// Test timestamp propagation on errors.
	fakeTime = ds.clock.Now().Add(10000000000 /*10s*/, 0)
	replyError := client.SenderFunc(
		func(_ context.Context, _ roachpb.BatchRequest) (*roachpb.BatchResponse, *roachpb.Error) {
			pErr := expectedErr
			pErr.Now = fakeTime
			return nil, pErr
		})
	doCheck(replyError, fakeTime)
}

// TestTruncateWithSpanAndDescriptor verifies that a batch request is truncated with a
// range span and the range of a descriptor found in cache.
func TestTruncateWithSpanAndDescriptor(t *testing.T) {
	defer leaktest.AfterTest(t)()
	stopper := stop.NewStopper()
	defer stopper.Stop()

	g := makeGossip(t, stopper)
	if err := g.SetNodeDescriptor(&roachpb.NodeDescriptor{NodeID: 1}); err != nil {
		t.Fatal(err)
	}
	nd := &roachpb.NodeDescriptor{
		NodeID:  roachpb.NodeID(1),
		Address: util.MakeUnresolvedAddr(testAddress.Network(), testAddress.String()),
	}
	if err := g.AddInfoProto(gossip.MakeNodeIDKey(roachpb.NodeID(1)), nd, time.Hour); err != nil {
		t.Fatal(err)
	}

	// Fill MockRangeDescriptorDB with two descriptors. When a
	// range descriptor is looked up by key "b", return the second
	// descriptor whose range is ["a", "c") and partially overlaps
	// with the first descriptor's range.
	var descriptor1 = roachpb.RangeDescriptor{
		RangeID:  1,
		StartKey: roachpb.RKeyMin,
		EndKey:   roachpb.RKey("b"),
		Replicas: []roachpb.ReplicaDescriptor{
			{
				NodeID:  1,
				StoreID: 1,
			},
		},
	}
	var descriptor2 = roachpb.RangeDescriptor{
		RangeID:  2,
		StartKey: roachpb.RKey("a"),
		EndKey:   roachpb.RKey("c"),
		Replicas: []roachpb.ReplicaDescriptor{
			{
				NodeID:  1,
				StoreID: 1,
			},
		},
	}
	descDB := MockRangeDescriptorDB(func(key roachpb.RKey, _, _ bool) ([]roachpb.RangeDescriptor, []roachpb.RangeDescriptor, *roachpb.Error) {
		if bytes.HasPrefix(key, keys.Meta2Prefix) {
			return []roachpb.RangeDescriptor{testMetaRangeDescriptor}, nil, nil
		}
		desc := descriptor1
		if key.Equal(roachpb.RKey("b")) {
			desc = descriptor2
		}
		return []roachpb.RangeDescriptor{desc}, nil, nil
	})

	// Define our rpcSend stub which checks the span of the batch
	// requests. The first request should be the point request on
	// "a". The second request should be on "b".
	first := true
	sendStub := func(_ SendOptions, _ ReplicaSlice, ba roachpb.BatchRequest, _ *rpc.Context) (*roachpb.BatchResponse, error) {
		rs, err := keys.Range(ba)
		if err != nil {
			t.Fatal(err)
		}
		if first {
			if !(rs.Key.Equal(roachpb.RKey("a")) && rs.EndKey.Equal(roachpb.RKey("a").Next())) {
				t.Errorf("Unexpected span [%s,%s)", rs.Key, rs.EndKey)
			}
			first = false
		} else {
			if !(rs.Key.Equal(roachpb.RKey("b")) && rs.EndKey.Equal(roachpb.RKey("b").Next())) {
				t.Errorf("Unexpected span [%s,%s)", rs.Key, rs.EndKey)
			}
		}

		batchReply := &roachpb.BatchResponse{}
		reply := &roachpb.PutResponse{}
		batchReply.Add(reply)
		return batchReply, nil
	}

	cfg := &DistSenderConfig{
		TransportFactory:  adaptLegacyTransport(sendStub),
		RangeDescriptorDB: descDB,
	}
	ds := NewDistSender(cfg, g)

	// Send a batch request contains two puts. In the first
	// attempt, the range of the descriptor found in the cache is
	// ["a", "b"). The request is truncated to contain only the put
	// on "a".
	//
	// In the second attempt, The range of the descriptor found in
	// the cache is ["a", "c"), but the put on "a" will not be
	// present. The request is truncated to contain only the put on "b".
	ba := roachpb.BatchRequest{}
	ba.Txn = &roachpb.Transaction{Name: "test"}
	val := roachpb.MakeValueFromString("val")
	ba.Add(roachpb.NewPut(keys.MakeRangeKeyPrefix(roachpb.RKey("a")), val))
	val = roachpb.MakeValueFromString("val")
	ba.Add(roachpb.NewPut(keys.MakeRangeKeyPrefix(roachpb.RKey("b")), val))

	if _, pErr := ds.Send(context.Background(), ba); pErr != nil {
		t.Fatal(pErr)
	}
}

// TestTruncateWithLocalSpanAndDescriptor verifies that a batch request with local keys
// is truncated with a range span and the range of a descriptor found in cache.
func TestTruncateWithLocalSpanAndDescriptor(t *testing.T) {
	defer leaktest.AfterTest(t)()
	stopper := stop.NewStopper()
	defer stopper.Stop()

	g := makeGossip(t, stopper)
	if err := g.SetNodeDescriptor(&roachpb.NodeDescriptor{NodeID: 1}); err != nil {
		t.Fatal(err)
	}
	nd := &roachpb.NodeDescriptor{
		NodeID:  roachpb.NodeID(1),
		Address: util.MakeUnresolvedAddr(testAddress.Network(), testAddress.String()),
	}
	if err := g.AddInfoProto(gossip.MakeNodeIDKey(roachpb.NodeID(1)), nd, time.Hour); err != nil {
		t.Fatal(err)
	}

	// Fill MockRangeDescriptorDB with two descriptors.
	var descriptor1 = roachpb.RangeDescriptor{
		RangeID:  1,
		StartKey: roachpb.RKeyMin,
		EndKey:   roachpb.RKey("b"),
		Replicas: []roachpb.ReplicaDescriptor{
			{
				NodeID:  1,
				StoreID: 1,
			},
		},
	}
	var descriptor2 = roachpb.RangeDescriptor{
		RangeID:  2,
		StartKey: roachpb.RKey("b"),
		EndKey:   roachpb.RKey("c"),
		Replicas: []roachpb.ReplicaDescriptor{
			{
				NodeID:  1,
				StoreID: 1,
			},
		},
	}
	var descriptor3 = roachpb.RangeDescriptor{
		RangeID:  3,
		StartKey: roachpb.RKey("c"),
		EndKey:   roachpb.RKeyMax,
		Replicas: []roachpb.ReplicaDescriptor{
			{
				NodeID:  1,
				StoreID: 1,
			},
		},
	}

	descDB := MockRangeDescriptorDB(func(key roachpb.RKey, _, _ bool) ([]roachpb.RangeDescriptor, []roachpb.RangeDescriptor, *roachpb.Error) {
		switch {
		case bytes.HasPrefix(key, keys.Meta2Prefix):
			return []roachpb.RangeDescriptor{testMetaRangeDescriptor}, nil, nil
		case !key.Less(roachpb.RKey("c")):
			return []roachpb.RangeDescriptor{descriptor3}, nil, nil
		case !key.Less(roachpb.RKey("b")):
			return []roachpb.RangeDescriptor{descriptor2}, nil, nil
		default:
			return []roachpb.RangeDescriptor{descriptor1}, nil, nil
		}
	})

	// Define our rpcSend stub which checks the span of the batch
	// requests.
	requests := 0
	sendStub := func(_ SendOptions, _ ReplicaSlice, ba roachpb.BatchRequest, _ *rpc.Context) (*roachpb.BatchResponse, error) {
		h := ba.Requests[0].GetInner().Header()
		switch requests {
		case 0:
			wantStart := keys.RangeDescriptorKey(roachpb.RKey("a"))
			wantEnd := keys.MakeRangeKeyPrefix(roachpb.RKey("b"))
			if !(h.Key.Equal(wantStart) && h.EndKey.Equal(wantEnd)) {
				t.Errorf("Unexpected span [%s,%s), want [%s,%s)", h.Key, h.EndKey, wantStart, wantEnd)
			}
		case 1:
			wantStart := keys.MakeRangeKeyPrefix(roachpb.RKey("b"))
			wantEnd := keys.MakeRangeKeyPrefix(roachpb.RKey("c"))
			if !(h.Key.Equal(wantStart) && h.EndKey.Equal(wantEnd)) {
				t.Errorf("Unexpected span [%s,%s), want [%s,%s)", h.Key, h.EndKey, wantStart, wantEnd)
			}
		case 2:
			wantStart := keys.MakeRangeKeyPrefix(roachpb.RKey("c"))
			wantEnd := keys.RangeDescriptorKey(roachpb.RKey("c"))
			if !(h.Key.Equal(wantStart) && h.EndKey.Equal(wantEnd)) {
				t.Errorf("Unexpected span [%s,%s), want [%s,%s)", h.Key, h.EndKey, wantStart, wantEnd)
			}
		}
		requests++

		batchReply := &roachpb.BatchResponse{}
		reply := &roachpb.ScanResponse{}
		batchReply.Add(reply)
		return batchReply, nil
	}

	cfg := &DistSenderConfig{
		TransportFactory:  adaptLegacyTransport(sendStub),
		RangeDescriptorDB: descDB,
	}
	ds := NewDistSender(cfg, g)

	// Send a batch request contains two scans. In the first
	// attempt, the range of the descriptor found in the cache is
	// ["", "b"). The request is truncated to contain only the scan
	// on local keys that address up to "b".
	//
	// In the second attempt, The range of the descriptor found in
	// the cache is ["b", "d"), The request is truncated to contain
	// only the scan on local keys that address from "b" to "d".
	ba := roachpb.BatchRequest{}
	ba.Txn = &roachpb.Transaction{Name: "test"}
	ba.Add(roachpb.NewScan(keys.RangeDescriptorKey(roachpb.RKey("a")), keys.RangeDescriptorKey(roachpb.RKey("c"))))

	if _, pErr := ds.Send(context.Background(), ba); pErr != nil {
		t.Fatal(pErr)
	}
	if want := 3; requests != want {
		t.Errorf("expected request to be split into %d parts, found %d", want, requests)
	}
}

// TestSequenceUpdate verifies txn sequence number is incremented
// on successive commands.
func TestSequenceUpdate(t *testing.T) {
	defer leaktest.AfterTest(t)()
	stopper := stop.NewStopper()
	defer stopper.Stop()

	g := makeGossip(t, stopper)
	if err := g.SetNodeDescriptor(&roachpb.NodeDescriptor{NodeID: 1}); err != nil {
		t.Fatal(err)
	}
	nd := &roachpb.NodeDescriptor{
		NodeID:  roachpb.NodeID(1),
		Address: util.MakeUnresolvedAddr(testAddress.Network(), testAddress.String()),
	}
	if err := g.AddInfoProto(gossip.MakeNodeIDKey(roachpb.NodeID(1)), nd, time.Hour); err != nil {
		t.Fatal(err)

	}

	var expSequence int32
	var testFn rpcSendFn = func(_ SendOptions, _ ReplicaSlice, ba roachpb.BatchRequest, _ *rpc.Context) (*roachpb.BatchResponse, error) {
		expSequence++
		if expSequence != ba.Txn.Sequence {
			t.Errorf("expected sequence %d; got %d", expSequence, ba.Txn.Sequence)
		}
		br := ba.CreateReply()
		br.Txn = ba.Txn
		return br, nil
	}

	cfg := &DistSenderConfig{
		TransportFactory:  adaptLegacyTransport(testFn),
		RangeDescriptorDB: defaultMockRangeDescriptorDB,
	}
	ds := NewDistSender(cfg, g)

	// Send 5 puts and verify sequence number increase.
	txn := &roachpb.Transaction{Name: "test"}
	for i := 0; i < 5; i++ {
		var ba roachpb.BatchRequest
		ba.Txn = txn
		ba.Add(roachpb.NewPut(roachpb.Key("a"), roachpb.MakeValueFromString("foo")).(*roachpb.PutRequest))
		br, pErr := ds.Send(context.Background(), ba)
		if pErr != nil {
			t.Fatal(pErr)
		}
		txn = br.Txn
	}
}

// TestSequenceUpdateOnMultiRangeQueryLoop reproduces #3206 and
// verifies that the sequence is updated in the DistSender
// multi-range-query loop.
//
// More specifically, the issue was that DistSender might send
// multiple batch requests to the same replica when it finds a
// post-split range descriptor in the cache while the split has not
// yet been fully completed. By giving a higher sequence to the second
// request, we can avoid an infinite txn restart error (otherwise
// caused by hitting the sequence cache).
func TestSequenceUpdateOnMultiRangeQueryLoop(t *testing.T) {
	defer leaktest.AfterTest(t)()
	stopper := stop.NewStopper()
	defer stopper.Stop()

	g := makeGossip(t, stopper)
	if err := g.SetNodeDescriptor(&roachpb.NodeDescriptor{NodeID: 1}); err != nil {
		t.Fatal(err)
	}
	nd := &roachpb.NodeDescriptor{
		NodeID:  roachpb.NodeID(1),
		Address: util.MakeUnresolvedAddr(testAddress.Network(), testAddress.String()),
	}
	if err := g.AddInfoProto(gossip.MakeNodeIDKey(roachpb.NodeID(1)), nd, time.Hour); err != nil {
		t.Fatal(err)

	}

	// Fill MockRangeDescriptorDB with two descriptors.
	var descriptor1 = roachpb.RangeDescriptor{
		RangeID:  1,
		StartKey: roachpb.RKeyMin,
		EndKey:   roachpb.RKey("b"),
		Replicas: []roachpb.ReplicaDescriptor{
			{
				NodeID:  1,
				StoreID: 1,
			},
		},
	}
	var descriptor2 = roachpb.RangeDescriptor{
		RangeID:  2,
		StartKey: roachpb.RKey("b"),
		EndKey:   roachpb.RKey("c"),
		Replicas: []roachpb.ReplicaDescriptor{
			{
				NodeID:  1,
				StoreID: 1,
			},
		},
	}
	descDB := MockRangeDescriptorDB(func(key roachpb.RKey, _, _ bool) ([]roachpb.RangeDescriptor, []roachpb.RangeDescriptor, *roachpb.Error) {
		if bytes.HasPrefix(key, keys.Meta2Prefix) {
			return []roachpb.RangeDescriptor{testMetaRangeDescriptor}, nil, nil
		}
		desc := descriptor1
		if key.Equal(roachpb.RKey("b")) {
			desc = descriptor2
		}
		return []roachpb.RangeDescriptor{desc}, nil, nil
	})

	// Define our rpcSend stub which checks the span of the batch
	// requests. The first request should be the point request on
	// "a". The second request should be on "b". The sequence of the
	// second request will be incremented by one from that of the
	// first request.
	first := true
	var firstSequence int32
	var testFn rpcSendFn = func(_ SendOptions, _ ReplicaSlice,
		ba roachpb.BatchRequest, _ *rpc.Context) (*roachpb.BatchResponse, error) {
		rs, err := keys.Range(ba)
		if err != nil {
			t.Fatal(err)
		}
		if first {
			if !(rs.Key.Equal(roachpb.RKey("a")) && rs.EndKey.Equal(roachpb.RKey("a").Next())) {
				t.Errorf("unexpected span [%s,%s)", rs.Key, rs.EndKey)
			}
			first = false
			firstSequence = ba.Txn.Sequence
		} else {
			if !(rs.Key.Equal(roachpb.RKey("b")) && rs.EndKey.Equal(roachpb.RKey("b").Next())) {
				t.Errorf("unexpected span [%s,%s)", rs.Key, rs.EndKey)
			}
			if ba.Txn.Sequence != firstSequence+1 {
				t.Errorf("unexpected sequence; expected %d, but got %d", firstSequence+1, ba.Txn.Sequence)
			}
		}
		return ba.CreateReply(), nil
	}

	cfg := &DistSenderConfig{
		TransportFactory:  adaptLegacyTransport(testFn),
		RangeDescriptorDB: descDB,
	}
	ds := NewDistSender(cfg, g)

	// Send a batch request containing two puts.
	var ba roachpb.BatchRequest
	ba.Txn = &roachpb.Transaction{Name: "test"}
	val := roachpb.MakeValueFromString("val")
	ba.Add(roachpb.NewPut(roachpb.Key("a"), val))
	val = roachpb.MakeValueFromString("val")
	ba.Add(roachpb.NewPut(roachpb.Key("b"), val))
	if _, pErr := ds.Send(context.Background(), ba); pErr != nil {
		t.Fatal(pErr)
	}
}

// TestMultiRangeSplitEndTransaction verifies that when a chunk of batch looks
// like it's going to be dispatched to more than one range, it will be split
// up if it it contains EndTransaction.
func TestMultiRangeSplitEndTransaction(t *testing.T) {
	defer leaktest.AfterTest(t)()
	stopper := stop.NewStopper()
	defer stopper.Stop()

	g := makeGossip(t, stopper)
	testCases := []struct {
		put1, put2, et roachpb.Key
		exp            [][]roachpb.Method
	}{
		{
			// Everything hits the first range, so we get a 1PC txn.
			roachpb.Key("a1"), roachpb.Key("a2"), roachpb.Key("a3"),
			[][]roachpb.Method{{roachpb.Put, roachpb.Put, roachpb.EndTransaction}},
		},
		{
			// Only EndTransaction hits the second range.
			roachpb.Key("a1"), roachpb.Key("a2"), roachpb.Key("b"),
			[][]roachpb.Method{{roachpb.Put, roachpb.Put}, {roachpb.EndTransaction}},
		},
		{
			// One write hits the second range, so EndTransaction has to be split off.
			// In this case, going in the usual order without splitting off
			// would actually be fine, but it doesn't seem worth optimizing at
			// this point.
			roachpb.Key("a1"), roachpb.Key("b1"), roachpb.Key("a1"),
			[][]roachpb.Method{{roachpb.Put, roachpb.Noop}, {roachpb.Noop, roachpb.Put}, {roachpb.EndTransaction}},
		},
		{
			// Both writes go to the second range, but not EndTransaction.
			roachpb.Key("b1"), roachpb.Key("b2"), roachpb.Key("a1"),
			[][]roachpb.Method{{roachpb.Put, roachpb.Put}, {roachpb.EndTransaction}},
		},
	}

	if err := g.SetNodeDescriptor(&roachpb.NodeDescriptor{NodeID: 1}); err != nil {
		t.Fatal(err)
	}
	nd := &roachpb.NodeDescriptor{
		NodeID:  roachpb.NodeID(1),
		Address: util.MakeUnresolvedAddr(testAddress.Network(), testAddress.String()),
	}
	if err := g.AddInfoProto(gossip.MakeNodeIDKey(roachpb.NodeID(1)), nd, time.Hour); err != nil {
		t.Fatal(err)

	}

	// Fill MockRangeDescriptorDB with two descriptors.
	var descriptor1 = roachpb.RangeDescriptor{
		RangeID:  1,
		StartKey: roachpb.RKeyMin,
		EndKey:   roachpb.RKey("b"),
		Replicas: []roachpb.ReplicaDescriptor{
			{
				NodeID:  1,
				StoreID: 1,
			},
		},
	}
	var descriptor2 = roachpb.RangeDescriptor{
		RangeID:  2,
		StartKey: roachpb.RKey("b"),
		EndKey:   roachpb.RKeyMax,
		Replicas: []roachpb.ReplicaDescriptor{
			{
				NodeID:  1,
				StoreID: 1,
			},
		},
	}
	descDB := MockRangeDescriptorDB(func(key roachpb.RKey, _, _ bool) ([]roachpb.RangeDescriptor, []roachpb.RangeDescriptor, *roachpb.Error) {
		if bytes.HasPrefix(key, keys.Meta2Prefix) {
			return []roachpb.RangeDescriptor{testMetaRangeDescriptor}, nil, nil
		}
		desc := descriptor1
		if !key.Less(roachpb.RKey("b")) {
			desc = descriptor2
		}
		return []roachpb.RangeDescriptor{desc}, nil, nil
	})

	for _, test := range testCases {
		var act [][]roachpb.Method
		var testFn rpcSendFn = func(_ SendOptions, _ ReplicaSlice,
			ba roachpb.BatchRequest, _ *rpc.Context) (*roachpb.BatchResponse, error) {
			var cur []roachpb.Method
			for _, union := range ba.Requests {
				cur = append(cur, union.GetInner().Method())
			}
			act = append(act, cur)
			return ba.CreateReply(), nil
		}

		cfg := &DistSenderConfig{
			TransportFactory:  adaptLegacyTransport(testFn),
			RangeDescriptorDB: descDB,
		}
		ds := NewDistSender(cfg, g)

		// Send a batch request containing two puts.
		var ba roachpb.BatchRequest
		ba.Txn = &roachpb.Transaction{Name: "test"}
		val := roachpb.MakeValueFromString("val")
		ba.Add(roachpb.NewPut(roachpb.Key(test.put1), val))
		val = roachpb.MakeValueFromString("val")
		ba.Add(roachpb.NewPut(roachpb.Key(test.put2), val))
		ba.Add(&roachpb.EndTransactionRequest{Span: roachpb.Span{Key: test.et}})

		if _, pErr := ds.Send(context.Background(), ba); pErr != nil {
			t.Fatal(pErr)
		}

		if !reflect.DeepEqual(test.exp, act) {
			t.Fatalf("expected %v, got %v", test.exp, act)
		}
	}
}

func TestCountRanges(t *testing.T) {
	defer leaktest.AfterTest(t)()
	stopper := stop.NewStopper()
	defer stopper.Stop()

	g := makeGossip(t, stopper)
	// Create a slice of fake descriptors.
	const numDescriptors = 9
	const firstKeyBoundary = 'a'
	var descriptors [numDescriptors]roachpb.RangeDescriptor
	for i := range descriptors {
		startKey := roachpb.RKeyMin
		if i > 0 {
			startKey = roachpb.RKey(string(firstKeyBoundary + i - 1))
		}
		endKey := roachpb.RKeyMax
		if i < len(descriptors)-1 {
			endKey = roachpb.RKey(string(firstKeyBoundary + i))
		}

		descriptors[i] = roachpb.RangeDescriptor{
			RangeID:  roachpb.RangeID(i + 1),
			StartKey: startKey,
			EndKey:   endKey,
			Replicas: []roachpb.ReplicaDescriptor{
				{
					NodeID:  1,
					StoreID: 1,
				},
			},
		}
	}

	// Mock out descriptor DB and sender function.
	descDB := MockRangeDescriptorDB(func(key roachpb.RKey, _, _ bool) ([]roachpb.RangeDescriptor, []roachpb.RangeDescriptor, *roachpb.Error) {
		if bytes.HasPrefix(key, keys.Meta2Prefix) {
			return []roachpb.RangeDescriptor{testMetaRangeDescriptor}, nil, nil
		}
		for _, desc := range descriptors {
			if key.Less(desc.EndKey) {
				return []roachpb.RangeDescriptor{desc}, nil, nil
			}
		}
		return []roachpb.RangeDescriptor{descriptors[len(descriptors)-1]}, nil, nil
	})
	var testFn rpcSendFn = func(_ SendOptions, _ ReplicaSlice,
		ba roachpb.BatchRequest, _ *rpc.Context) (*roachpb.BatchResponse, error) {
		return ba.CreateReply(), nil
	}
	cfg := &DistSenderConfig{
		TransportFactory:  adaptLegacyTransport(testFn),
		RangeDescriptorDB: descDB,
	}
	ds := NewDistSender(cfg, g)

	// Verify counted ranges.
	keyIn := func(desc roachpb.RangeDescriptor) roachpb.RKey {
		return roachpb.RKey(append(desc.StartKey, 'a'))
	}
	testcases := []struct {
		key    roachpb.RKey
		endKey roachpb.RKey
		count  int64
	}{
		{roachpb.RKeyMin, roachpb.RKey(string(firstKeyBoundary)), 1},
		{roachpb.RKeyMin, keyIn(descriptors[0]), 1},
		{roachpb.RKeyMin, descriptors[len(descriptors)-1].StartKey, numDescriptors - 1},
		{descriptors[0].EndKey, roachpb.RKeyMax, numDescriptors - 1},
		// Everything from the min key to a key within the last range.
		{roachpb.RKeyMin, keyIn(descriptors[len(descriptors)-1]), numDescriptors},
		{roachpb.RKeyMin, roachpb.RKeyMax, numDescriptors},
	}
	for i, tc := range testcases {
		count, pErr := ds.CountRanges(roachpb.RSpan{Key: tc.key, EndKey: tc.endKey})
		if pErr != nil {
			t.Fatalf("%d: %s", i, pErr)
		}
		if a, e := count, tc.count; a != e {
			t.Errorf("%d: # of ranges %d != expected %d", i, a, e)
		}
	}
}

type slowLeaseHolderTransport struct {
	replicaCount, sendCount int
	slowReqChan             chan<- BatchCall
}

func (t *slowLeaseHolderTransport) IsExhausted() bool {
	return t.sendCount > t.replicaCount
}

func (t *slowLeaseHolderTransport) SendNext(done chan<- BatchCall) {
	t.sendCount++
	if t.sendCount == 1 {
		// Save the first request to finish later.
		t.slowReqChan = done
	} else if t.sendCount < t.replicaCount {
		// Some requests fail immediately with NotLeaseHolderError.
		var br roachpb.BatchResponse
		br.Error = roachpb.NewError(&roachpb.NotLeaseHolderError{})
		done <- BatchCall{Reply: &br}
	} else {
		// When we've tried all replicas, let the slow request finish.
		t.slowReqChan <- BatchCall{Reply: &roachpb.BatchResponse{}}
	}
}

func (t *slowLeaseHolderTransport) Close() {
}

func getSlowLeaseHolderTransportFactory() func(SendOptions, *rpc.Context, ReplicaSlice, roachpb.BatchRequest) (Transport, error) {
	created := false
	return func(_ SendOptions, _ *rpc.Context, rs ReplicaSlice, _ roachpb.BatchRequest) (Transport, error) {
		if created {
			return nil, errors.Errorf("should not create multiple transports")
		}
		created = true
		return &slowLeaseHolderTransport{replicaCount: len(rs)}, nil
	}
}

// TestSlowLeaseHolderRetry verifies that when the lease holder is slow, we wait
// for it to finish, instead of restarting the process because of
// NotLeaseHolderErrors returned by faster followers.
func TestSlowLeaseHolderRetry(t *testing.T) {
	defer leaktest.AfterTest(t)()
	stopper := stop.NewStopper()
	defer stopper.Stop()

	n := simulation.NewNetwork(stopper, 3, true)
	for _, node := range n.Nodes {
		// TODO(spencer): remove the use of gossip/simulation here.
		node.Gossip.EnableSimulationCycler(false)
	}
	n.Start()

	n.RunUntilFullyConnected()

	metaRangeDescriptor := roachpb.RangeDescriptor{
		RangeID:  1,
		StartKey: testutils.MakeKey(keys.Meta2Prefix, roachpb.RKey("a")),
		EndKey:   testutils.MakeKey(keys.Meta2Prefix, roachpb.RKey("z")),
	}

	rangeDescriptor := roachpb.RangeDescriptor{
		RangeID:  2,
		StartKey: roachpb.RKey("a"),
		EndKey:   roachpb.RKey("z"),
	}

	for _, node := range n.Nodes {
		nodeID := node.Gossip.GetNodeID()

		metaRangeDescriptor.Replicas = append(metaRangeDescriptor.Replicas, roachpb.ReplicaDescriptor{NodeID: nodeID})
		rangeDescriptor.Replicas = append(rangeDescriptor.Replicas, roachpb.ReplicaDescriptor{NodeID: nodeID})
	}

	rangeDescDB := MockRangeDescriptorDB(func(key roachpb.RKey, _, _ bool) ([]roachpb.RangeDescriptor, []roachpb.RangeDescriptor, *roachpb.Error) {
		if bytes.HasPrefix(key, keys.Meta2Prefix) {
			return []roachpb.RangeDescriptor{metaRangeDescriptor}, nil, nil
		}
		return []roachpb.RangeDescriptor{rangeDescriptor}, nil, nil
	})

	ds := NewDistSender(&DistSenderConfig{
		TransportFactory:  getSlowLeaseHolderTransportFactory(),
		RangeDescriptorDB: rangeDescDB,
		SendNextTimeout:   time.Millisecond,
	}, n.Nodes[0].Gossip)

	var ba roachpb.BatchRequest
	ba.Add(roachpb.NewPut(roachpb.Key("a"), roachpb.MakeValueFromString("foo")))
	if _, pErr := ds.Send(context.Background(), ba); pErr != nil {
		t.Fatal(pErr)
	}
}

func TestSenderTransport(t *testing.T) {
	defer leaktest.AfterTest(t)()
	transport, err := SenderTransportFactory(
		tracing.NewTracer(),
		client.SenderFunc(
			func(
				_ context.Context, _ roachpb.BatchRequest,
			) (r *roachpb.BatchResponse, e *roachpb.Error) {
				return
			},
		))(SendOptions{}, &rpc.Context{}, nil, roachpb.BatchRequest{})
	if err != nil {
		t.Fatal(err)
	}
	transport.SendNext(make(chan BatchCall, 1))
	if !transport.IsExhausted() {
		t.Fatalf("transport is not exhausted")
	}
	transport.Close()
}<|MERGE_RESOLUTION|>--- conflicted
+++ resolved
@@ -581,14 +581,8 @@
 	rpcContext := rpc.NewContext(&base.Context{Insecure: true}, nil, stopper)
 	server := rpc.NewServer(rpcContext)
 
-<<<<<<< HEAD
-	g := gossip.New(rpcContext, server, nil, stopper, metric.NewRegistry())
-	const nodeID = 1
-	g.SetNodeID(nodeID)
-=======
 	g := gossip.New(context.Background(), rpcContext, server, nil, stopper, metric.NewRegistry())
 	g.SetNodeID(-1)
->>>>>>> 81be576a
 	if err := g.SetNodeDescriptor(&roachpb.NodeDescriptor{
 		NodeID:  nodeID,
 		Address: util.MakeUnresolvedAddr("tcp", "neverused:9999"),
