--- conflicted
+++ resolved
@@ -1698,9 +1698,6 @@
 // are ready to read, be saved to stable storage, committed or sent to other
 // peers.
 func (r *Replica) handleRaftReady() error {
-<<<<<<< HEAD
-	ctx := context.TODO()
-=======
 	uninitRaftLocked := r.raftLock()
 	// We overwrite uninitRaftLocked below (in case a raft command contains a
 	// split), which requires using a separate closure to capture
@@ -1711,7 +1708,6 @@
 	}()
 
 	ctx := r.ctx
->>>>>>> 186e4e30
 	var hasReady bool
 	var rd raft.Ready
 	r.mu.Lock()
