--- conflicted
+++ resolved
@@ -391,28 +391,6 @@
         ],
     )
     go_repository(
-        name = "com_github_aws_aws_sdk_go_v2_service_kms",
-        build_file_proto_mode = "disable_global",
-        importpath = "github.com/aws/aws-sdk-go-v2/service/kms",
-        sum = "h1:10e9mzaaYIIePEuxUzW5YJ8LKHNG/NX63evcvS3ux9U=",
-        version = "v1.5.0",
-    )
-    go_repository(
-        name = "com_github_aws_aws_sdk_go_v2_service_secretsmanager",
-        build_file_proto_mode = "disable_global",
-        importpath = "github.com/aws/aws-sdk-go-v2/service/secretsmanager",
-        sum = "h1:3vxYnnbPWwECs3xN+cu/bRefhynMOH6elQAxuHES01Q=",
-        version = "v1.6.0",
-    )
-    go_repository(
-        name = "com_github_aws_aws_sdk_go_v2_service_ssm",
-        build_file_proto_mode = "disable_global",
-        importpath = "github.com/aws/aws-sdk-go-v2/service/ssm",
-        sum = "h1:kEYH8NMfMA5gC5MMcEr5gVtJxyGmaxIYJwwZ7T6ygNs=",
-        version = "v1.10.0",
-    )
-
-    go_repository(
         name = "com_github_aws_aws_sdk_go_v2_service_sso",
         build_file_proto_mode = "disable_global",
         importpath = "github.com/aws/aws-sdk-go-v2/service/sso",
@@ -463,14 +441,6 @@
         ],
     )
     go_repository(
-        name = "com_github_azure_azure_amqp_common_go_v3",
-        build_file_proto_mode = "disable_global",
-        importpath = "github.com/Azure/azure-amqp-common-go/v3",
-        sum = "h1:gtN09Fxe/5UdeTlc62ZG2JJz/zWrPlJcxEckfuOjZds=",
-        version = "v3.1.1",
-    )
-
-    go_repository(
         name = "com_github_azure_azure_pipeline_go",
         build_file_proto_mode = "disable_global",
         importpath = "github.com/Azure/azure-pipeline-go",
@@ -491,14 +461,6 @@
         ],
     )
     go_repository(
-        name = "com_github_azure_azure_service_bus_go",
-        build_file_proto_mode = "disable_global",
-        importpath = "github.com/Azure/azure-service-bus-go",
-        sum = "h1:/tvLQqOH1CrOO/GbyWI9aBHv8UYHYYP/efHYZrdNlyM=",
-        version = "v0.10.16",
-    )
-
-    go_repository(
         name = "com_github_azure_azure_storage_blob_go",
         build_file_proto_mode = "disable_global",
         importpath = "github.com/Azure/azure-storage-blob-go",
@@ -509,14 +471,6 @@
         ],
     )
     go_repository(
-        name = "com_github_azure_go_amqp",
-        build_file_proto_mode = "disable_global",
-        importpath = "github.com/Azure/go-amqp",
-        sum = "h1:u/m0QvBgNVlcMqj4bPHxtEyANOzS+cXXndVMYGsC29A=",
-        version = "v0.13.12",
-    )
-
-    go_repository(
         name = "com_github_azure_go_ansiterm",
         build_file_proto_mode = "disable_global",
         importpath = "github.com/Azure/go-ansiterm",
@@ -560,31 +514,21 @@
         name = "com_github_azure_go_autorest_autorest_azure_auth",
         build_file_proto_mode = "disable_global",
         importpath = "github.com/Azure/go-autorest/autorest/azure/auth",
-<<<<<<< HEAD
-        sum = "h1:TzPg6B6fTZ0G1zBf3T54aI7p3cAT6u//TOXGPmFMOXg=",
-        version = "v0.5.8",
-=======
         sha256 = "d3fdabd5a632eb186781fbe88ceb53458b8232256fcc96951213cad1a5013a10",
         strip_prefix = "github.com/Azure/go-autorest/autorest/azure/auth@v0.4.2",
         urls = [
             "https://storage.googleapis.com/cockroach-godeps/gomod/github.com/Azure/go-autorest/autorest/azure/auth/com_github_azure_go_autorest_autorest_azure_auth-v0.4.2.zip",
         ],
->>>>>>> b0c3b33f
     )
     go_repository(
         name = "com_github_azure_go_autorest_autorest_azure_cli",
         build_file_proto_mode = "disable_global",
         importpath = "github.com/Azure/go-autorest/autorest/azure/cli",
-<<<<<<< HEAD
-        sum = "h1:DOhB+nXkF7LN0JfBGB5YtCF6QLK8mLe4psaHF7ZQEKM=",
-        version = "v0.4.3",
-=======
         sha256 = "4676361e7ebd4d1ade61be09c0295bcfb39b89ee97299a94617f980907d91ba8",
         strip_prefix = "github.com/Azure/go-autorest/autorest/azure/cli@v0.3.1",
         urls = [
             "https://storage.googleapis.com/cockroach-godeps/gomod/github.com/Azure/go-autorest/autorest/azure/cli/com_github_azure_go_autorest_autorest_azure_cli-v0.3.1.zip",
         ],
->>>>>>> b0c3b33f
     )
     go_repository(
         name = "com_github_azure_go_autorest_autorest_date",
@@ -657,14 +601,6 @@
         ],
     )
     go_repository(
-        name = "com_github_benbjohnson_clock",
-        build_file_proto_mode = "disable_global",
-        importpath = "github.com/benbjohnson/clock",
-        sum = "h1:Q92kusRqC1XV2MjkWETPvjJVqKetz1OzxZB7mHJLju8=",
-        version = "v1.1.0",
-    )
-
-    go_repository(
         name = "com_github_benbjohnson_immutable",
         build_file_proto_mode = "disable_global",
         importpath = "github.com/benbjohnson/immutable",
@@ -988,16 +924,11 @@
         name = "com_github_census_instrumentation_opencensus_proto",
         build_file_proto_mode = "disable_global",
         importpath = "github.com/census-instrumentation/opencensus-proto",
-<<<<<<< HEAD
-        sum = "h1:t/LhUZLVitR1Ow2YOnduCsavhwFUklBMoGVYUCqmCqk=",
-        version = "v0.3.0",
-=======
         sha256 = "b3c09f3e635d47b4138695a547d1f2c7138f382cbe5a8b5865b66a8e08233461",
         strip_prefix = "github.com/census-instrumentation/opencensus-proto@v0.2.1",
         urls = [
             "https://storage.googleapis.com/cockroach-godeps/gomod/github.com/census-instrumentation/opencensus-proto/com_github_census_instrumentation_opencensus_proto-v0.2.1.zip",
         ],
->>>>>>> b0c3b33f
     )
     go_repository(
         name = "com_github_certifi_gocertifi",
@@ -1143,31 +1074,21 @@
         name = "com_github_cncf_udpa_go",
         build_file_proto_mode = "disable_global",
         importpath = "github.com/cncf/udpa/go",
-<<<<<<< HEAD
-        sum = "h1:hzAQntlaYRkVSFEfj9OTWlVV1H155FMD8BTKktLv0QI=",
-        version = "v0.0.0-20210930031921-04548b0d99d4",
-=======
         sha256 = "0e26a66dec5d953d0444e8e749374fb081dd147a6c6e29f0ad2715c91d9b8cc9",
         strip_prefix = "github.com/cncf/udpa/go@v0.0.0-20201120205902-5459f2c99403",
         urls = [
             "https://storage.googleapis.com/cockroach-godeps/gomod/github.com/cncf/udpa/go/com_github_cncf_udpa_go-v0.0.0-20201120205902-5459f2c99403.zip",
         ],
->>>>>>> b0c3b33f
     )
     go_repository(
         name = "com_github_cncf_xds_go",
         build_file_proto_mode = "disable_global",
         importpath = "github.com/cncf/xds/go",
-<<<<<<< HEAD
-        sum = "h1:zH8ljVhhq7yC0MIeUL/IviMtY8hx2mK8cN9wEYb8ggw=",
-        version = "v0.0.0-20211011173535-cb28da3451f1",
-=======
         sha256 = "5d6581a211d3c43f2bb138d1a4bea063c6a3da4db4bac80a9c17fc88d59f0b9d",
         strip_prefix = "github.com/cncf/xds/go@v0.0.0-20210312221358-fbca930ec8ed",
         urls = [
             "https://storage.googleapis.com/cockroach-godeps/gomod/github.com/cncf/xds/go/com_github_cncf_xds_go-v0.0.0-20210312221358-fbca930ec8ed.zip",
         ],
->>>>>>> b0c3b33f
     )
     go_repository(
         name = "com_github_cockroachdb_apd",
@@ -1637,16 +1558,11 @@
         name = "com_github_coreos_go_systemd_v22",
         build_file_proto_mode = "disable_global",
         importpath = "github.com/coreos/go-systemd/v22",
-<<<<<<< HEAD
-        sum = "h1:D9/bQk5vlXQFZ6Kwuu6zaiXJ9oTPe68++AzAJc1DzSI=",
-        version = "v22.3.2",
-=======
         sha256 = "00dda06fb0d9642d68647f3b30e433b9fff1e0061480ccdc0abb97cc72435216",
         strip_prefix = "github.com/coreos/go-systemd/v22@v22.1.0",
         urls = [
             "https://storage.googleapis.com/cockroach-godeps/gomod/github.com/coreos/go-systemd/v22/com_github_coreos_go_systemd_v22-v22.1.0.zip",
         ],
->>>>>>> b0c3b33f
     )
     go_repository(
         name = "com_github_coreos_pkg",
@@ -1918,17 +1834,6 @@
             "https://storage.googleapis.com/cockroach-godeps/gomod/github.com/denverdino/aliyungo/com_github_denverdino_aliyungo-v0.0.0-20190125010748-a747050bb1ba.zip",
         ],
     )
-<<<<<<< HEAD
-    go_repository(
-        name = "com_github_devigned_tab",
-        build_file_proto_mode = "disable_global",
-        importpath = "github.com/devigned/tab",
-        sum = "h1:3mD6Kb1mUOYeLpJvTVSDwSg5ZsfSxfvxGRTxRsJsITA=",
-        version = "v0.1.1",
-    )
-
-=======
->>>>>>> b0c3b33f
     go_repository(
         name = "com_github_dgraph_io_badger",
         build_file_proto_mode = "disable_global",
@@ -2013,16 +1918,11 @@
         name = "com_github_dimchansky_utfbom",
         build_file_proto_mode = "disable_global",
         importpath = "github.com/dimchansky/utfbom",
-<<<<<<< HEAD
-        sum = "h1:vV6w1AhK4VMnhBno/TPVCoK9U/LP0PkLCS9tbxHdi/U=",
-        version = "v1.1.1",
-=======
         sha256 = "27fed73a62fcf06d4ceb28846e5d40786b7e81213aa0d1f4d840e89d25f285f7",
         strip_prefix = "github.com/dimchansky/utfbom@v1.1.0",
         urls = [
             "https://storage.googleapis.com/cockroach-godeps/gomod/github.com/dimchansky/utfbom/com_github_dimchansky_utfbom-v1.1.0.zip",
         ],
->>>>>>> b0c3b33f
     )
     go_repository(
         name = "com_github_dnaeon_go_vcr",
@@ -2238,32 +2138,22 @@
         name = "com_github_envoyproxy_go_control_plane",
         build_file_proto_mode = "disable_global",
         importpath = "github.com/envoyproxy/go-control-plane",
-<<<<<<< HEAD
-        sum = "h1:WVt4HEPbdRbRD/PKKPbPnIVavO6gk/h673jWyIJ016k=",
-        version = "v0.10.0",
-=======
         sha256 = "84485d8571164b23d0cf34ef8872d028fda7781d24523f9f49c6de093b25e9a2",
         strip_prefix = "github.com/envoyproxy/go-control-plane@v0.9.9",
         urls = [
             "https://storage.googleapis.com/cockroach-godeps/gomod/github.com/envoyproxy/go-control-plane/com_github_envoyproxy_go_control_plane-v0.9.9.zip",
         ],
->>>>>>> b0c3b33f
     )
     go_repository(
         name = "com_github_envoyproxy_protoc_gen_validate",
         build_file_proto_mode = "disable_global",
         build_naming_convention = "go_default_library",
         importpath = "github.com/envoyproxy/protoc-gen-validate",
-<<<<<<< HEAD
-        sum = "h1:JiO+kJTpmYGjEodY7O1Zk8oZcNz1+f30UtwtXoFUPzE=",
-        version = "v0.6.2",
-=======
         sha256 = "045daba69b472df869ad544aa14c410b881bfd17898f82428f7b1def23ac2427",
         strip_prefix = "github.com/envoyproxy/protoc-gen-validate@v0.6.1",
         urls = [
             "https://storage.googleapis.com/cockroach-godeps/gomod/github.com/envoyproxy/protoc-gen-validate/com_github_envoyproxy_protoc_gen_validate-v0.6.1.zip",
         ],
->>>>>>> b0c3b33f
     )
     go_repository(
         name = "com_github_etcd_io_bbolt",
@@ -2439,16 +2329,11 @@
         name = "com_github_fsnotify_fsnotify",
         build_file_proto_mode = "disable_global",
         importpath = "github.com/fsnotify/fsnotify",
-<<<<<<< HEAD
-        sum = "h1:mZcQUHVQUQWoPXXtuf9yuEXKudkV2sx1E06UadKWpgI=",
-        version = "v1.5.1",
-=======
         sha256 = "fe48f570801de16bfe973dc74e7e5923ae689ba8c274437f65dbc8a63537f759",
         strip_prefix = "github.com/fsnotify/fsnotify@v1.4.9",
         urls = [
             "https://storage.googleapis.com/cockroach-godeps/gomod/github.com/fsnotify/fsnotify/com_github_fsnotify_fsnotify-v1.4.9.zip",
         ],
->>>>>>> b0c3b33f
     )
     go_repository(
         name = "com_github_fullsailor_pkcs7",
@@ -2554,16 +2439,11 @@
         name = "com_github_gin_gonic_gin",
         build_file_proto_mode = "disable_global",
         importpath = "github.com/gin-gonic/gin",
-<<<<<<< HEAD
-        sum = "h1:ahKqKTFpO5KTPHxWZjEdPScmYaGtLo8Y4DMHoEsnp14=",
-        version = "v1.6.3",
-=======
         sha256 = "351f6318a34d4b1f93d16ab2793a0198c28bb333e0b73a037d4eee0539ae7acc",
         strip_prefix = "github.com/gin-gonic/gin@v1.5.0",
         urls = [
             "https://storage.googleapis.com/cockroach-godeps/gomod/github.com/gin-gonic/gin/com_github_gin_gonic_gin-v1.5.0.zip",
         ],
->>>>>>> b0c3b33f
     )
     go_repository(
         name = "com_github_globalsign_mgo",
@@ -2836,51 +2716,25 @@
         ],
     )
     go_repository(
-        name = "com_github_go_playground_assert_v2",
-        build_file_proto_mode = "disable_global",
-        importpath = "github.com/go-playground/assert/v2",
-        sum = "h1:MsBgLAaY856+nPRTKrp3/OZK38U/wa0CcBYNjji3q3A=",
-        version = "v2.0.1",
-    )
-
-    go_repository(
         name = "com_github_go_playground_locales",
         build_file_proto_mode = "disable_global",
         importpath = "github.com/go-playground/locales",
-<<<<<<< HEAD
-        sum = "h1:HyWk6mgj5qFqCT5fjGBuRArbVDfE4hi8+e8ceBS/t7Q=",
-        version = "v0.13.0",
-=======
         sha256 = "16ad26b33c8024307adfc846a9c0c677495db61caec0f8f49a13e3b9f0847ca3",
         strip_prefix = "github.com/go-playground/locales@v0.12.1",
         urls = [
             "https://storage.googleapis.com/cockroach-godeps/gomod/github.com/go-playground/locales/com_github_go_playground_locales-v0.12.1.zip",
         ],
->>>>>>> b0c3b33f
     )
     go_repository(
         name = "com_github_go_playground_universal_translator",
         build_file_proto_mode = "disable_global",
         importpath = "github.com/go-playground/universal-translator",
-<<<<<<< HEAD
-        sum = "h1:icxd5fm+REJzpZx7ZfpaD876Lmtgy7VtROAbHHXk8no=",
-        version = "v0.17.0",
-    )
-    go_repository(
-        name = "com_github_go_playground_validator_v10",
-        build_file_proto_mode = "disable_global",
-        importpath = "github.com/go-playground/validator/v10",
-        sum = "h1:KgJ0snyC2R9VXYN2rneOtQcw5aHQB1Vv0sFl1UcHBOY=",
-        version = "v10.2.0",
-=======
         sha256 = "316fba5fa26a586e39fc11698c16e67edabd122efe26f7fff71091a00a59883a",
         strip_prefix = "github.com/go-playground/universal-translator@v0.16.0",
         urls = [
             "https://storage.googleapis.com/cockroach-godeps/gomod/github.com/go-playground/universal-translator/com_github_go_playground_universal_translator-v0.16.0.zip",
         ],
->>>>>>> b0c3b33f
-    )
-
+    )
     go_repository(
         name = "com_github_go_resty_resty_v2",
         build_file_proto_mode = "disable_global",
@@ -2895,16 +2749,11 @@
         name = "com_github_go_sql_driver_mysql",
         build_file_proto_mode = "disable_global",
         importpath = "github.com/go-sql-driver/mysql",
-<<<<<<< HEAD
-        sum = "h1:BCTh4TKNUYmOmMUcQ3IipzF5prigylS7XXjEkfCHuOE=",
-        version = "v1.6.0",
-=======
         sha256 = "0096578da82b58a7103152d76b20d3a140adc30ca2e0769c5cd570b7d09e6566",
         strip_prefix = "github.com/go-sql-driver/mysql@v1.5.0",
         urls = [
             "https://storage.googleapis.com/cockroach-godeps/gomod/github.com/go-sql-driver/mysql/com_github_go_sql_driver_mysql-v1.5.0.zip",
         ],
->>>>>>> b0c3b33f
     )
     go_repository(
         name = "com_github_go_stack_stack",
@@ -3130,16 +2979,11 @@
         name = "com_github_godbus_dbus_v5",
         build_file_proto_mode = "disable_global",
         importpath = "github.com/godbus/dbus/v5",
-<<<<<<< HEAD
-        sum = "h1:9349emZab16e7zQvpmsbtjc18ykshndd8y2PG3sgJbA=",
-        version = "v5.0.4",
-=======
         sha256 = "42a052b21d91a2162ace8f19b42e1ef0c2d2e06a279a4f92a9233a2ab463fea3",
         strip_prefix = "github.com/godbus/dbus/v5@v5.0.3",
         urls = [
             "https://storage.googleapis.com/cockroach-godeps/gomod/github.com/godbus/dbus/v5/com_github_godbus_dbus_v5-v5.0.3.zip",
         ],
->>>>>>> b0c3b33f
     )
     go_repository(
         name = "com_github_gofrs_flock",
@@ -3420,21 +3264,6 @@
         ],
     )
     go_repository(
-        name = "com_github_google_go_replayers_grpcreplay",
-        build_file_proto_mode = "disable_global",
-        importpath = "github.com/google/go-replayers/grpcreplay",
-        sum = "h1:S5+I3zYyZ+GQz68OfbURDdt/+cSMqCK1wrvNx7WBzTE=",
-        version = "v1.1.0",
-    )
-    go_repository(
-        name = "com_github_google_go_replayers_httpreplay",
-        build_file_proto_mode = "disable_global",
-        importpath = "github.com/google/go-replayers/httpreplay",
-        sum = "h1:8SmT8fUYM4nueF+UnXIX8LJxNTb1vpPuknXz+yTWzL4=",
-        version = "v1.0.0",
-    )
-
-    go_repository(
         name = "com_github_google_gofuzz",
         build_file_proto_mode = "disable_global",
         importpath = "github.com/google/gofuzz",
@@ -3448,16 +3277,11 @@
         name = "com_github_google_martian",
         build_file_proto_mode = "disable_global",
         importpath = "github.com/google/martian",
-<<<<<<< HEAD
-        sum = "h1:xmapqc1AyLoB+ddYT6r04bD9lIjlOqGaREovi0SzFaE=",
-        version = "v2.1.1-0.20190517191504-25dcb96d9e51+incompatible",
-=======
         sha256 = "5bdd2ebd37dda1c0cf786db27707966c8624b288641da704b0e31c96b393ce70",
         strip_prefix = "github.com/google/martian@v2.1.0+incompatible",
         urls = [
             "https://storage.googleapis.com/cockroach-godeps/gomod/github.com/google/martian/com_github_google_martian-v2.1.0+incompatible.zip",
         ],
->>>>>>> b0c3b33f
     )
     go_repository(
         name = "com_github_google_martian_v3",
@@ -3509,54 +3333,25 @@
             "https://storage.googleapis.com/cockroach-godeps/gomod/github.com/google/skylark/com_github_google_skylark-v0.0.0-20181101142754-a5f7082aabed.zip",
         ],
     )
-<<<<<<< HEAD
-    go_repository(
-        name = "com_github_google_subcommands",
-        build_file_proto_mode = "disable_global",
-        importpath = "github.com/google/subcommands",
-        sum = "h1:/eqq+otEXm5vhfBrbREPCSVQbvofip6kIz+mX5TUH7k=",
-        version = "v1.0.1",
-    )
-
-=======
->>>>>>> b0c3b33f
     go_repository(
         name = "com_github_google_uuid",
         build_file_proto_mode = "disable_global",
         importpath = "github.com/google/uuid",
-<<<<<<< HEAD
-        sum = "h1:t6JiXgmwXMjEs8VusXIJk2BXHsn+wx8BZdTaoZ5fu7I=",
-        version = "v1.3.0",
-=======
         sha256 = "6f9589bea19397e6f0cf22c46540538e9fad2f2b8a9d42358db66969b38b8d1c",
         strip_prefix = "github.com/google/uuid@v1.2.0",
         urls = [
             "https://storage.googleapis.com/cockroach-godeps/gomod/github.com/google/uuid/com_github_google_uuid-v1.2.0.zip",
         ],
->>>>>>> b0c3b33f
-    )
-    go_repository(
-        name = "com_github_google_wire",
-        build_file_proto_mode = "disable_global",
-        importpath = "github.com/google/wire",
-        sum = "h1:I7ELFeVBr3yfPIcc8+MWvrjk+3VjbcSzoXm3JVa+jD8=",
-        version = "v0.5.0",
-    )
-
+    )
     go_repository(
         name = "com_github_googleapis_gax_go_v2",
         build_file_proto_mode = "disable_global",
         importpath = "github.com/googleapis/gax-go/v2",
-<<<<<<< HEAD
-        sum = "h1:dp3bWCh+PPO1zjRRiCSczJav13sBvG4UhNyVTa1KqdU=",
-        version = "v2.1.1",
-=======
         sha256 = "fc7a085f09db9fc6b89a4dbbc838ec312ea6d3d53f8e5d16b14fd22509eb5612",
         strip_prefix = "github.com/googleapis/gax-go/v2@v2.1.0",
         urls = [
             "https://storage.googleapis.com/cockroach-godeps/gomod/github.com/googleapis/gax-go/v2/com_github_googleapis_gax_go_v2-v2.1.0.zip",
         ],
->>>>>>> b0c3b33f
     )
     go_repository(
         name = "com_github_googleapis_gnostic",
@@ -3568,14 +3363,6 @@
             "https://storage.googleapis.com/cockroach-godeps/gomod/github.com/googleapis/gnostic/com_github_googleapis_gnostic-v0.5.5.zip",
         ],
     )
-    go_repository(
-        name = "com_github_googlecloudplatform_cloudsql_proxy",
-        build_file_proto_mode = "disable_global",
-        importpath = "github.com/GoogleCloudPlatform/cloudsql-proxy",
-        sum = "h1:KNGKbfVHo3cWNxX/E+i+MCx7YAzTyEAhK0A4rIpRa50=",
-        version = "v1.24.0",
-    )
-
     go_repository(
         name = "com_github_gophercloud_gophercloud",
         build_file_proto_mode = "disable_global",
@@ -4045,16 +3832,11 @@
         name = "com_github_iancoleman_strcase",
         build_file_proto_mode = "disable_global",
         importpath = "github.com/iancoleman/strcase",
-<<<<<<< HEAD
-        sum = "h1:05I4QRnGpI0m37iZQRuskXh+w77mr6Z41lwQzuHLwW0=",
-        version = "v0.2.0",
-=======
         sha256 = "367962b225c5958df5cebf2522d181e3cc923145ed8b315875edfb6e038d9c60",
         strip_prefix = "github.com/iancoleman/strcase@v0.0.0-20180726023541-3605ed457bf7",
         urls = [
             "https://storage.googleapis.com/cockroach-godeps/gomod/github.com/iancoleman/strcase/com_github_iancoleman_strcase-v0.0.0-20180726023541-3605ed457bf7.zip",
         ],
->>>>>>> b0c3b33f
     )
     go_repository(
         name = "com_github_ianlancetaylor_demangle",
@@ -4800,16 +4582,11 @@
         name = "com_github_klauspost_compress",
         build_file_proto_mode = "disable_global",
         importpath = "github.com/klauspost/compress",
-<<<<<<< HEAD
-        sum = "h1:9O69jUPDcsT9fEm74W92rZL9FQY7rCdaXVneq+yyzl4=",
-        version = "v1.13.5",
-=======
         sha256 = "3ee1002a074ab6506a6129ace9d567f8519174f4ec46f8e3101c0547d77058e5",
         strip_prefix = "github.com/klauspost/compress@v1.12.2",
         urls = [
             "https://storage.googleapis.com/cockroach-godeps/gomod/github.com/klauspost/compress/com_github_klauspost_compress-v1.12.2.zip",
         ],
->>>>>>> b0c3b33f
     )
     go_repository(
         name = "com_github_klauspost_cpuid",
@@ -4989,16 +4766,11 @@
         name = "com_github_leodido_go_urn",
         build_file_proto_mode = "disable_global",
         importpath = "github.com/leodido/go-urn",
-<<<<<<< HEAD
-        sum = "h1:hpXL4XnriNwQ/ABnpepYM/1vCLWNDfUNts8dX3xTG6Y=",
-        version = "v1.2.0",
-=======
         sha256 = "4cb30ba56c0ed85861f26142b919c92c544911e9b370102c276e58655b2fed71",
         strip_prefix = "github.com/leodido/go-urn@v1.1.0",
         urls = [
             "https://storage.googleapis.com/cockroach-godeps/gomod/github.com/leodido/go-urn/com_github_leodido_go_urn-v1.1.0.zip",
         ],
->>>>>>> b0c3b33f
     )
     go_repository(
         name = "com_github_lib_pq",
@@ -5074,16 +4846,11 @@
         name = "com_github_lyft_protoc_gen_star",
         build_file_proto_mode = "disable_global",
         importpath = "github.com/lyft/protoc-gen-star",
-<<<<<<< HEAD
-        sum = "h1:zSGLzsUew8RT+ZKPHc3jnf8XLaVyHzTcAFBzHtCNR20=",
-        version = "v0.5.3",
-=======
         sha256 = "f761b5662a8d192f134d81134cfc7b7045fa39a3ac0124b6647971fb57f0a978",
         strip_prefix = "github.com/lyft/protoc-gen-star@v0.5.1",
         urls = [
             "https://storage.googleapis.com/cockroach-godeps/gomod/github.com/lyft/protoc-gen-star/com_github_lyft_protoc_gen_star-v0.5.1.zip",
         ],
->>>>>>> b0c3b33f
     )
     go_repository(
         name = "com_github_lyft_protoc_gen_validate",
@@ -7037,16 +6804,11 @@
         name = "com_github_spf13_afero",
         build_file_proto_mode = "disable_global",
         importpath = "github.com/spf13/afero",
-<<<<<<< HEAD
-        sum = "h1:xoax2sJ2DT8S8xA2paPFjDCScCNeWsg75VG0DLRreiY=",
-        version = "v1.6.0",
-=======
         sha256 = "3e219bcaa53ca32f77bff846024f802e9b10c4c39a1e63b992aedf4129ad04d1",
         strip_prefix = "github.com/spf13/afero@v1.4.1",
         urls = [
             "https://storage.googleapis.com/cockroach-godeps/gomod/github.com/spf13/afero/com_github_spf13_afero-v1.4.1.zip",
         ],
->>>>>>> b0c3b33f
     )
     go_repository(
         name = "com_github_spf13_cast",
@@ -7812,16 +7574,11 @@
         name = "com_google_cloud_go",
         build_file_proto_mode = "disable_global",
         importpath = "cloud.google.com/go",
-<<<<<<< HEAD
-        sum = "h1:3DXvAyifywvq64LfkKaMOmkWPS1CikIQdMe2lY9vxU8=",
-        version = "v0.97.0",
-=======
         sha256 = "93fca6541e54b4e7e1dfcadf57f09f1f818b53af44d10f967afba060c988674a",
         strip_prefix = "cloud.google.com/go@v0.93.3",
         urls = [
             "https://storage.googleapis.com/cockroach-godeps/gomod/cloud.google.com/go/com_google_cloud_go-v0.93.3.zip",
         ],
->>>>>>> b0c3b33f
     )
     go_repository(
         name = "com_google_cloud_go_bigquery",
@@ -7857,76 +7614,31 @@
         name = "com_google_cloud_go_firestore",
         build_file_proto_mode = "disable_global",
         importpath = "cloud.google.com/go/firestore",
-<<<<<<< HEAD
-        sum = "h1:4qNItsmc4GP6UOZPGemmHY4ZfPofVhcaKXsYw9wm9oA=",
-        version = "v1.5.0",
-    )
-    go_repository(
-        name = "com_google_cloud_go_kms",
-        build_file_proto_mode = "disable_global",
-        importpath = "cloud.google.com/go/kms",
-        sum = "h1:1yc4rLqCkVDS9Zvc7m+3mJ47kw0Uo5Q5+sMjcmUVUeM=",
-        version = "v1.1.0",
-=======
         sha256 = "41156d229c53c4e5e084524f3fecbb2a70d0ec9ac98af7a30413ebd9e8eb4a9e",
         strip_prefix = "cloud.google.com/go/firestore@v1.1.0",
         urls = [
             "https://storage.googleapis.com/cockroach-godeps/gomod/cloud.google.com/go/firestore/com_google_cloud_go_firestore-v1.1.0.zip",
         ],
->>>>>>> b0c3b33f
-    )
-    go_repository(
-        name = "com_google_cloud_go_monitoring",
-        build_file_proto_mode = "disable_global",
-        importpath = "cloud.google.com/go/monitoring",
-        sum = "h1:vssDZ792skH6AWCDH1OogKfs/FzgEVTB/yUAzfgBR24=",
-        version = "v0.1.0",
-    )
-
+    )
     go_repository(
         name = "com_google_cloud_go_pubsub",
         build_file_proto_mode = "disable_global",
         importpath = "cloud.google.com/go/pubsub",
-<<<<<<< HEAD
-        sum = "h1:N2WVmm3vmoBo8+cbBgwACB8ZKUP/YQvG2ujHx47/oXY=",
-        version = "v1.16.0",
-=======
         sha256 = "ca613417c523186b4cbaf9fba3a640e6ecdf4ac31c82c015d87edae976803916",
         strip_prefix = "cloud.google.com/go/pubsub@v1.3.1",
         urls = [
             "https://storage.googleapis.com/cockroach-godeps/gomod/cloud.google.com/go/pubsub/com_google_cloud_go_pubsub-v1.3.1.zip",
         ],
->>>>>>> b0c3b33f
-    )
-    go_repository(
-        name = "com_google_cloud_go_secretmanager",
-        build_file_proto_mode = "disable_global",
-        importpath = "cloud.google.com/go/secretmanager",
-        sum = "h1:ovHBlQ62xZxSmnf4RarqU45rSYl+QB/FkzZGvE/FjWI=",
-        version = "v0.1.0",
-    )
-
+    )
     go_repository(
         name = "com_google_cloud_go_storage",
         build_file_proto_mode = "disable_global",
         importpath = "cloud.google.com/go/storage",
-<<<<<<< HEAD
-        sum = "h1:5NQw6tOn3eMm0oE8vTkfjau18kjL79FlMjy/CHTpmoY=",
-        version = "v1.18.2",
-    )
-    go_repository(
-        name = "com_google_cloud_go_trace",
-        build_file_proto_mode = "disable_global",
-        importpath = "cloud.google.com/go/trace",
-        sum = "h1:nUGUK79FOkN0UGUXhBmVBkbu1PYsHe0YyFSPLOD9Npg=",
-        version = "v0.1.0",
-=======
         sha256 = "54526649dc7748e3a67aa4b9c6140064f5bdeab92a9303c070d79e9efb0eea0f",
         strip_prefix = "cloud.google.com/go/storage@v1.16.0",
         urls = [
             "https://storage.googleapis.com/cockroach-godeps/gomod/cloud.google.com/go/storage/com_google_cloud_go_storage-v1.16.0.zip",
         ],
->>>>>>> b0c3b33f
     )
     go_repository(
         name = "com_shuralyov_dmitri_gpu_mtl",
@@ -7948,14 +7660,6 @@
             "https://storage.googleapis.com/cockroach-godeps/gomod/sourcegraph.com/sourcegraph/appdash/com_sourcegraph_sourcegraph_appdash-v0.0.0-20190731080439-ebfcffb1b5c0.zip",
         ],
     )
-    go_repository(
-        name = "dev_gocloud",
-        build_file_proto_mode = "disable_global",
-        importpath = "gocloud.dev",
-        sum = "h1:cNtHD07zQQiv02OiwwDyVMuHmR7iQt2RLkzoAgz7wBs=",
-        version = "v0.24.0",
-    )
-
     go_repository(
         name = "in_gopkg_airbrake_gobrake_v2",
         build_file_proto_mode = "disable_global",
@@ -8530,17 +8234,6 @@
             "https://storage.googleapis.com/cockroach-godeps/gomod/k8s.io/utils/io_k8s_utils-v0.0.0-20210707171843-4b05e18ac7d9.zip",
         ],
     )
-<<<<<<< HEAD
-    go_repository(
-        name = "io_nhooyr_websocket",
-        build_file_proto_mode = "disable_global",
-        importpath = "nhooyr.io/websocket",
-        sum = "h1:usjR2uOr/zjjkVMy0lW+PPohFok7PCow5sDjLgX4P4g=",
-        version = "v1.8.7",
-    )
-
-=======
->>>>>>> b0c3b33f
     go_repository(
         name = "io_opencensus_go",
         build_file_proto_mode = "disable_global",
@@ -8551,28 +8244,6 @@
             "https://storage.googleapis.com/cockroach-godeps/gomod/go.opencensus.io/io_opencensus_go-v0.23.0.zip",
         ],
     )
-    go_repository(
-        name = "io_opencensus_go_contrib_exporter_aws",
-        build_file_proto_mode = "disable_global",
-        importpath = "contrib.go.opencensus.io/exporter/aws",
-        sum = "h1:yxE46rQA0QaqPGqN2UnwXvgCrRqtjR1CsGSWVTRjvv4=",
-        version = "v0.0.0-20200617204711-c478e41e60e9",
-    )
-    go_repository(
-        name = "io_opencensus_go_contrib_exporter_stackdriver",
-        build_file_proto_mode = "disable_global",
-        importpath = "contrib.go.opencensus.io/exporter/stackdriver",
-        sum = "h1:lIFYmQsqejvlq+GobFUbC5F0prD5gvhP6r0gWLZRDq4=",
-        version = "v0.13.8",
-    )
-    go_repository(
-        name = "io_opencensus_go_contrib_integrations_ocsql",
-        build_file_proto_mode = "disable_global",
-        importpath = "contrib.go.opencensus.io/integrations/ocsql",
-        sum = "h1:G3k7C0/W44zcqkpRSFyjU9f6HZkbwIrL//qqnlqWZ60=",
-        version = "v0.1.7",
-    )
-
     go_repository(
         name = "io_opentelemetry_go_otel",
         build_file_proto_mode = "disable_global",
@@ -8711,16 +8382,11 @@
         name = "org_bazil_fuse",
         build_file_proto_mode = "disable_global",
         importpath = "bazil.org/fuse",
-<<<<<<< HEAD
-        sum = "h1:FNCRpXiquG1aoyqcIWVFmpTSKVcx2bQD38uZZeGtdlw=",
-        version = "v0.0.0-20180421153158-65cc252bf669",
-=======
         sha256 = "c4f8d08b812e14a7689471372b43e43a0d6c984cdf3d9e541750d69398442e5a",
         strip_prefix = "bazil.org/fuse@v0.0.0-20160811212531-371fbbdaa898",
         urls = [
             "https://storage.googleapis.com/cockroach-godeps/gomod/bazil.org/fuse/org_bazil_fuse-v0.0.0-20160811212531-371fbbdaa898.zip",
         ],
->>>>>>> b0c3b33f
     )
     go_repository(
         name = "org_collectd",
@@ -8736,16 +8402,11 @@
         name = "org_golang_google_api",
         build_file_proto_mode = "disable_global",
         importpath = "google.golang.org/api",
-<<<<<<< HEAD
-        sum = "h1:eq/zs5WPH4J9undYM9IP1O7dSr7Yh8Y0GtSCpzGzIUk=",
-        version = "v0.60.0",
-=======
         sha256 = "f843faaa80dafa15e8fc9e758be5f9a54429cdb9b609edfa8a2483de150a016c",
         strip_prefix = "google.golang.org/api@v0.56.0",
         urls = [
             "https://storage.googleapis.com/cockroach-godeps/gomod/google.golang.org/api/org_golang_google_api-v0.56.0.zip",
         ],
->>>>>>> b0c3b33f
     )
     go_repository(
         name = "org_golang_google_appengine",
@@ -8771,31 +8432,21 @@
         name = "org_golang_google_genproto",
         build_file_proto_mode = "disable_global",
         importpath = "google.golang.org/genproto",
-<<<<<<< HEAD
-        sum = "h1:UQDUEuW1R2dcciOjiFmuzE4skW4n/zGGNMU0RhU3hQI=",
-        version = "v0.0.0-20211102202547-e9cf271f7f2c",
-=======
         sha256 = "f5f5ebb504e2f9fd46c8c8f445e83c63de386cbc31cb644202b2226b59794b16",
         strip_prefix = "google.golang.org/genproto@v0.0.0-20210909211513-a8c4777a87af",
         urls = [
             "https://storage.googleapis.com/cockroach-godeps/gomod/google.golang.org/genproto/org_golang_google_genproto-v0.0.0-20210909211513-a8c4777a87af.zip",
         ],
->>>>>>> b0c3b33f
     )
     go_repository(
         name = "org_golang_google_grpc",
         build_file_proto_mode = "disable_global",
         importpath = "google.golang.org/grpc",
-<<<<<<< HEAD
-        sum = "h1:XT2/MFpuPFsEX2fWh3YQtHkZ+WYZFQRfaUgLZYj/p6A=",
-        version = "v1.42.0",
-=======
         sha256 = "a2486d7f9acc2acc04203895c23eaf917cecf8ca2b2d7124dca4eece0e68c602",
         strip_prefix = "google.golang.org/grpc@v1.40.0",
         urls = [
             "https://storage.googleapis.com/cockroach-godeps/gomod/google.golang.org/grpc/org_golang_google_grpc-v1.40.0.zip",
         ],
->>>>>>> b0c3b33f
     )
     go_repository(
         name = "org_golang_google_grpc_cmd_protoc_gen_go_grpc",
@@ -8841,16 +8492,11 @@
         name = "org_golang_x_crypto",
         build_file_proto_mode = "disable_global",
         importpath = "golang.org/x/crypto",
-<<<<<<< HEAD
-        sum = "h1:HWj/xjIHfjYU5nVXpTM0s39J9CbLn7Cc5a7IC5rwsMQ=",
-        version = "v0.0.0-20210817164053-32db794688a5",
-=======
         sha256 = "b2b28fcf49bf385183f0369851145ddd93989f68d9e675db536a3dd482ca6d76",
         strip_prefix = "golang.org/x/crypto@v0.0.0-20210711020723-a769d52b0f97",
         urls = [
             "https://storage.googleapis.com/cockroach-godeps/gomod/golang.org/x/crypto/org_golang_x_crypto-v0.0.0-20210711020723-a769d52b0f97.zip",
         ],
->>>>>>> b0c3b33f
     )
     go_repository(
         name = "org_golang_x_exp",
@@ -8896,46 +8542,31 @@
         name = "org_golang_x_mod",
         build_file_proto_mode = "disable_global",
         importpath = "golang.org/x/mod",
-<<<<<<< HEAD
-        sum = "h1:UG21uOlmZabA4fW5i7ZX6bjw1xELEGg/ZLgZq9auk/Q=",
-        version = "v0.5.0",
-=======
         sha256 = "8bed1489120e9428a64aca97c3a0d13065a33d1564593aae45e5c731c488f975",
         strip_prefix = "golang.org/x/mod@v0.5.1",
         urls = [
             "https://storage.googleapis.com/cockroach-godeps/gomod/golang.org/x/mod/org_golang_x_mod-v0.5.1.zip",
         ],
->>>>>>> b0c3b33f
     )
     go_repository(
         name = "org_golang_x_net",
         build_file_proto_mode = "disable_global",
         importpath = "golang.org/x/net",
-<<<<<<< HEAD
-        sum = "h1:VrJZAjbekhoRn7n5FBujY31gboH+iB3pdLxn3gE9FjU=",
-        version = "v0.0.0-20211101193420-4a448f8816b3",
-=======
         sha256 = "e03e4886f5d58569e3c3879df0cf72193a5d1c63acf08d6bda4c11761ee39437",
         strip_prefix = "golang.org/x/net@v0.0.0-20210913180222-943fd674d43e",
         urls = [
             "https://storage.googleapis.com/cockroach-godeps/gomod/golang.org/x/net/org_golang_x_net-v0.0.0-20210913180222-943fd674d43e.zip",
         ],
->>>>>>> b0c3b33f
     )
     go_repository(
         name = "org_golang_x_oauth2",
         build_file_proto_mode = "disable_global",
         importpath = "golang.org/x/oauth2",
-<<<<<<< HEAD
-        sum = "h1:v79phzBz03tsVCUTbvTBmmC3CUXF5mKYt7DA4ZVldpM=",
-        version = "v0.0.0-20211028175245-ba495a64dcb5",
-=======
         sha256 = "25299849f5ebff5effdf52aa5819577ab4a769e5b2edbf4c5a0568c57773d645",
         strip_prefix = "golang.org/x/oauth2@v0.0.0-20210819190943-2bc19b11175f",
         urls = [
             "https://storage.googleapis.com/cockroach-godeps/gomod/golang.org/x/oauth2/org_golang_x_oauth2-v0.0.0-20210819190943-2bc19b11175f.zip",
         ],
->>>>>>> b0c3b33f
     )
     go_repository(
         name = "org_golang_x_perf",
@@ -8961,16 +8592,11 @@
         name = "org_golang_x_sys",
         build_file_proto_mode = "disable_global",
         importpath = "golang.org/x/sys",
-<<<<<<< HEAD
-        sum = "h1:7zYaz3tjChtpayGDzu6H0hDAUM5zIGA2XW7kRNgQ0jc=",
-        version = "v0.0.0-20211102192858-4dd72447c267",
-=======
         sha256 = "3d9fae90bb6a22f2fe9f25a8861ebf9284539762fe7f6b99bbba88cf2e22118e",
         strip_prefix = "golang.org/x/sys@v0.0.0-20211102061401-a2f17f7b995c",
         urls = [
             "https://storage.googleapis.com/cockroach-godeps/gomod/golang.org/x/sys/org_golang_x_sys-v0.0.0-20211102061401-a2f17f7b995c.zip",
         ],
->>>>>>> b0c3b33f
     )
     go_repository(
         name = "org_golang_x_term",
@@ -9176,16 +8802,11 @@
         name = "org_uber_go_zap",
         build_file_proto_mode = "disable_global",
         importpath = "go.uber.org/zap",
-<<<<<<< HEAD
-        sum = "h1:mZQZefskPPCMIBCSEH0v2/iUqqLrYtaeqwD6FUGUnFE=",
-        version = "v1.19.0",
-=======
         sha256 = "611e9bd05f4391b2dbf3649ce91a82478ee990ff96249e545588f5d34a5a1d75",
         strip_prefix = "go.uber.org/zap@v1.16.0",
         urls = [
             "https://storage.googleapis.com/cockroach-godeps/gomod/go.uber.org/zap/org_uber_go_zap-v1.16.0.zip",
         ],
->>>>>>> b0c3b33f
     )
     go_repository(
         name = "tools_gotest",
