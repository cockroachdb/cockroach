--- conflicted
+++ resolved
@@ -48,15 +48,10 @@
 // newSenderFunc creates a new sender for the registered scheme.
 type newSenderFunc func(u *url.URL, ctx *base.Context, stopper *stop.Stopper) (Sender, error)
 
-<<<<<<< HEAD
 var senders = struct {
 	sync.Mutex
-	m map[string]NewSenderFunc
-}{m: map[string]NewSenderFunc{}}
-=======
-var sendersMu sync.Mutex
-var senders = map[string]newSenderFunc{}
->>>>>>> 4457c901
+	m map[string]newSenderFunc
+}{m: map[string]newSenderFunc{}}
 
 // RegisterSender registers the specified function to be used for
 // creation of a new sender when the specified scheme is encountered.
@@ -72,17 +67,10 @@
 	senders.m[scheme] = f
 }
 
-<<<<<<< HEAD
-func newSender(u *url.URL, ctx *base.Context, retryOptions retry.Options, stopper *stop.Stopper) (Sender, error) {
+func newSender(u *url.URL, ctx *base.Context, stopper *stop.Stopper) (Sender, error) {
 	senders.Lock()
 	defer senders.Unlock()
 	f := senders.m[u.Scheme]
-=======
-func newSender(u *url.URL, ctx *base.Context, stopper *stop.Stopper) (Sender, error) {
-	sendersMu.Lock()
-	defer sendersMu.Unlock()
-	f := senders[u.Scheme]
->>>>>>> 4457c901
 	if f == nil {
 		return nil, fmt.Errorf("no sender registered for \"%s\"", u.Scheme)
 	}
