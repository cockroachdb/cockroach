![logo](/resource/doc/cockroach_db.png?raw=true "Cockroach Labs logo")


[![Circle CI](https://circleci.com/gh/cockroachdb/cockroach.svg?style=svg)](https://circleci.com/gh/cockroachdb/cockroach) [![GoDoc](https://godoc.org/github.com/cockroachdb/cockroach?status.png)](https://godoc.org/github.com/cockroachdb/cockroach) ![Project Status](http://img.shields.io/badge/status-alpha-red.svg)

## A Scalable, Geo-Replicated, Transactional Datastore

**Table of Contents**

- [Status](#status)
- [Running Cockroach Locally](#running-cockroach-locally)
- [Deploying Cockroach in production](#deploying-cockroach-in-production)
- [Getting in touch and contributing](#get-in-touch)
- [Talks](#talks)
- [Design](#design) and [Datastore Goal Articulation](#datastore-goal-articulation)
- [Architecture](#architecture) and [Client Architecture](#client-architecture)

[![WIRED on CockroachDB](/resource/doc/wired-preview.png?raw=true)](http://www.wired.com/2014/07/cockroachdb/)

## Status

See our
[Roadmap](https://github.com/cockroachdb/cockroach/issues/2132) and
[Issues](https://github.com/cockroachdb/cockroach/issues)

## Running Cockroach Locally

Getting started is most convenient using a recent version (>1.2) of [Docker](http://docs.docker.com/installation/).

If you don't want to use Docker,
* set up the dev environment (see [CONTRIBUTING.md](CONTRIBUTING.md))
* `make build`
* ignore the initial calls to `docker` below.

#### Bootstrap and talk to a single node

Getting a Cockroach node up and running is easy. If you have the `cockroach` binary, skip over the next shell session. Most users however will want to run the following:

```bash
# Get the latest image from the registry. Skip if you already have an image
# or if you built it yourself.
docker pull cockroachdb/cockroach
# Open a shell on a Cockroach container.
docker run -t -i -p 8080:8080 cockroachdb/cockroach shell
# root@82cb657cdc42:/cockroach#
```

If the docker command fails but Docker is installed, you probably need to initialize it. Here's a common error message:
```bash
FATA[0000] Post http:///var/run/docker.sock/v1.17/images/create?fromImage=cockroachdb%2Fcockroach%3Alatest: dial unix /var/run/docker.sock: no such file or directory
```
On OSX:
```bash
<<<<<<< HEAD
# After installing [Docker Toolbox](https://www.docker.com/toolbox), 
# use your Launchpad to start Docker Quickstart Terminal.
# In case you insist on running your own shell of choice, 
# just fire the following command to setup environment variables.
$ eval $(docker-machine env default)
# The previous command sets the active docker host VM.
=======
# After installing [Docker Toolbox](https://www.docker.com/toolbox), start the VM (docker host):
$ docker-machine start default
# then fire the following command to setup docker environment variables.
$ eval $(docker-machine env default)
# The previous command sets "default" as the active docker host VM.
>>>>>>> 1f5292eb
# To list the VMs (and check out which one is marked as Active):
$ docker-machine ls
```
Other operating systems will have a similar set of commands. Please check [Docker's documentation](https://www.docker.com/toolbox) for more info.


Now we're in an environment that has everything set up, and we start by first initializing the cluster and then firing up the node:

```bash
DIR=$(mktemp -d /tmp/dbXXXXXX)
# Initialize CA, server, and client certificates. Default directory is --certs=certs
./cockroach cert create-ca
./cockroach cert create-node 127.0.0.1 localhost $(hostname)
./cockroach cert create-client root
# Initialize data directories.
./cockroach init --stores=ssd=$DIR
# Start the server.
./cockroach start --stores=ssd="$DIR" --gossip=self= &
```
This initializes and starts a single-node cluster in the background.

##### Built-in client

Now let's talk to this node. The easiest way to do that is to use the `cockroach` binary - it comes with a simple built-in client:

```bash
# Put the values a->1, b->2, c->3, d->4.
./cockroach kv put a 1 b 2 c 3 d 4
./cockroach kv scan
# "a"     1
# "b"     2
# "c"     3
# "d"     4
# Scans do not include the end key.
./cockroach kv scan b d
# "b"     2
# "c"     3
./cockroach kv del c
./cockroach kv scan
# "a"     1
# "b"     2
# "d"     4
# Counters are also available:
./cockroach kv inc mycnt 5
# 5
./cockroach kv inc mycnt -- -3
#2
./cockroach kv get mycnt
#"\x00\x00\x00\x00\x00\x00\x00\x02"
```

Check out `./cockroach help` to see all available commands.


## Deploying Cockroach in production

To run a cockroach cluster on various cloud platforms using [docker machine](http://docs.docker.com/machine/),
see [cockroach-prod](https://github.com/cockroachdb/cockroach-prod)


## Get in touch

We spend almost all of our time here on GitHub, and use the [issue
tracker](https://github.com/cockroachdb/cockroach/issues) for
bug reports and development-related questions.

For anything else, message our mailing list at [cockroach-db@googlegroups.com](https://groups.google.com/forum/#!forum/cockroach-db). We recommend joining before posting, or your messages may be held back for moderation.

### Contributing

We're an Open Source project and welcome contributions.
See [CONTRIBUTING.md](https://github.com/cockroachdb/cockroach/blob/master/CONTRIBUTING.md) to get your local environment set up.
Once that's done, take a look at our [open issues](https://github.com/cockroachdb/cockroach/issues/), in particular those with the [helpwanted label](https://github.com/cockroachdb/cockroach/labels/helpwanted), and follow our [code reviews](https://github.com/cockroachdb/cockroach/pulls/) to learn about our style and conventions.

## Talks

* [Venue: Data Driven NYC](https://youtu.be/TA-Jw78Ms_4), by [Spencer Kimball] (https://github.com/spencerkimball) on (06/16/2015), 23min.<br />
  A short, less technical presentation of Cockroach.
* [Venue: NY Enterprise Technology Meetup](https://www.youtube.com/watch?v=SXAEZlpsHNE), by [Tobias Schottdorf](https://github.com/tschottdorf) on (06/10/2015), 15min.<br />
  A short, non-technical talk with a small cluster survivability demo.
* [Venue: CoreOS Fest](https://www.youtube.com/watch?v=LI7uaaYeYmQ), by [Spencer Kimball](https://github.com/spencerkimball) on (05/27/2015), 25min.<br />
  An introduction to the goals and design of Cockroach DB. The recommended talk to watch if all you have time for is one.
* [Venue: The Go Devroom FOSDEM 2015](https://www.youtube.com/watch?v=ndKj77VW2eM&index=2&list=PLtLJO5JKE5YDK74RZm67xfwaDgeCj7oqb), by [Tobias Schottdorf](https://github.com/tschottdorf) on (03/04/2015), 45min.<br />
  The most technical talk given thus far, going through the implementation of transactions in some detail.

### Older talks

* [Venue: The NoSQL User Group Cologne](https://www.youtube.com/watch?v=jI3LiKhqN0E), by [Tobias Schottdorf](https://github.com/tschottdorf) on (11/5/2014), 1h25min.
* [Venue: Yelp!](http://www.youtube.com/watch?v=MEAuFgsmND0&feature=youtu.be), by [Spencer Kimball](https://github.com/spencerkimball) on (9/5/2014), 1h.


## Design

This is an overview. For an in depth discussion of the design, see the [design doc](https://github.com/cockroachdb/cockroach/blob/master/docs/design.md).

For a quick design overview, see the [Cockroach tech talk slides](https://docs.google.com/presentation/d/1e3TOxImRg6_nyMZspXvzb2u43D6gnS5422vAIN7J1n8/edit?usp=sharing)
or watch a [presentation](#talks).


Cockroach is a distributed key/value datastore which supports ACID
transactional semantics and versioned values as first-class
features. The primary design goal is global consistency and
survivability, hence the name. Cockroach aims to tolerate disk,
machine, rack, and even datacenter failures with minimal latency
disruption and no manual intervention. Cockroach nodes are symmetric;
a design goal is one binary with minimal configuration and no required
auxiliary services.

Cockroach implements a single, monolithic sorted map from key to value
where both keys and values are byte strings (not unicode). Cockroach
scales linearly (theoretically up to 4 exabytes (4E) of logical
data). The map is composed of one or more ranges and each range is
backed by data stored in [RocksDB][0] (a variant of [LevelDB][1]), and is
replicated to a total of three or more cockroach servers. Ranges are
defined by start and end keys. Ranges are merged and split to maintain
total byte size within a globally configurable min/max size
interval. Range sizes default to target 64M in order to facilitate
quick splits and merges and to distribute load at hotspots within a
key range. Range replicas are intended to be located in disparate
datacenters for survivability (e.g. { US-East, US-West, Japan }, {
Ireland, US-East, US-West}, { Ireland, US-East, US-West, Japan,
Australia }).

Single mutations to ranges are mediated via an instance of a
distributed consensus algorithm to ensure consistency. We’ve chosen to
use the [Raft consensus algorithm][2]. All consensus state is stored in
[RocksDB][0].

A single logical mutation may affect multiple key/value pairs. Logical
mutations have ACID transactional semantics. If all keys affected by a
logical mutation fall within the same range, atomicity and consistency
are guaranteed by [Raft][2]; this is the fast commit path. Otherwise, a
non-locking distributed commit protocol is employed between affected
ranges.

Cockroach provides snapshot isolation (SI) and serializable snapshot
isolation (SSI) semantics, allowing externally consistent, lock-free
reads and writes--both from an historical snapshot timestamp and from
the current wall clock time. SI provides lock-free reads and writes
but still allows write skew. SSI eliminates write skew, but introduces
a performance hit in the case of a contentious system. SSI is the
default isolation; clients must consciously decide to trade
correctness for performance. Cockroach implements a limited form of
linearalizability, providing ordering for any observer or chain of
observers.

Similar to [Spanner][3] directories, Cockroach allows configuration of
arbitrary zones of data. This allows replication factor, storage
device type, and/or datacenter location to be chosen to optimize
performance and/or availability. Unlike Spanner, zones are monolithic
and don’t allow movement of fine grained data on the level of entity
groups.

A [Megastore][4]-like message queue mechanism is also provided to 1)
efficiently sideline updates which can tolerate asynchronous execution
and 2) provide an integrated message queuing system for asynchronous
communication between distributed system components.

#### SQL - NoSQL - NewSQL Capabilities

![SQL - NoSQL - NewSQL Capabilities](/resource/doc/sql-nosql-newsql.png?raw=true)

## Datastore Goal Articulation

There are other important axes involved in data-stores which are less
well understood and/or explained. There is lots of cross-dependency,
but it's safe to segregate two more of them as (a) scan efficiency,
and (b) read vs write optimization.

#### Datastore Scan Efficiency Spectrum

Scan efficiency refers to the number of IO ops required to scan a set
of sorted adjacent rows matching a criteria. However, it's a
complicated topic, because of the options (or lack of options) for
controlling physical order in different systems.

* Some designs either default to or only support "heap organized"
  physical records (Oracle, MySQL, Postgres, SQLite, MongoDB). In this
  design, a naive sorted-scan of an index involves one IO op per
  record.
* In these systems it's possible to "fully cover" a sorted-query in an
  index with some write-amplification.
* In some systems it's possible to put the primary record data in a
  sorted btree instead of a heap-table (default in MySQL/Innodb,
  option in Oracle).
* Sorted-order LSM NoSQL could be considered index-organized-tables,
  with efficient scans by the row-key. (HBase).
* Some NoSQL is not optimized for sorted-order retrieval, because of
  hash-bucketing, primarily based on the Dynamo design. (Cassandra,
  Riak)

![Datastore Scan Efficiency Spectrum](/resource/doc/scan-efficiency.png?raw=true)

#### Read vs. Write Optimization Spectrum

Read vs write optimization is a product of the underlying sorted-order
data-structure used. Btrees are read-optimized. Hybrid write-deferred
trees are a balance of read-and-write optimizations (shuttle-trees,
fractal-trees, stratified-trees). LSM separates write-incorporation
into a separate step, offering a tunable amount of read-to-write
optimization. An "ideal" LSM at 0%-write-incorporation is a log, and
at 100%-write-incorporation is a btree.

The topic of LSM is confused by the fact that LSM is not an algorithm,
but a design pattern, and usage of LSM is hindered by the lack of a
de-facto optimal LSM design. LevelDB/RocksDB is one of the more
practical LSM implementations, but it is far from optimal. Popular
text-indicies like Lucene are non-general purpose instances of
write-optimized LSM.

Further, there is a dependency between access pattern
(read-modify-write vs blind-write and write-fraction), cache-hitrate,
and ideal sorted-order algorithm selection. At a certain
write-fraction and read-cache-hitrate, systems achieve higher total
throughput with write-optimized designs, at the cost of increased
worst-case read latency. As either write-fraction or
read-cache-hitrate approaches 1.0, write-optimized designs provide
dramatically better sustained system throughput when record-sizes are
small relative to IO sizes.

Given this information, data-stores can be sliced by their
sorted-order storage algorithm selection. Btree stores are
read-optimized (Oracle, SQLServer, Postgres, SQLite2, MySQL, MongoDB,
CouchDB), hybrid stores are read-optimized with better
write-throughput (Tokutek MySQL/MongoDB), while LSM-variants are
write-optimized (HBase, Cassandra, SQLite3/LSM, Cockroach).

![Read vs. Write Optimization Spectrum](/resource/doc/read-vs-write.png?raw=true)

## Architecture

Cockroach implements a layered architecture, with various
subdirectories implementing layers as appropriate. The highest level of
abstraction is the SQL layer (currently not implemented). It depends
directly on the [structured data API][5] ([structured/][6]). The structured
data API provides familiar relational concepts such as schemas,
tables, columns, and indexes. The structured data API in turn depends
on the [distributed key value store][7] ([kv/][8]). The distributed key
value store handles the details of range addressing to provide the
abstraction of a single, monolithic key value store. It communicates
with any number of [cockroach nodes][9] ([server/][10]), storing the actual
data. Each node contains one or more [stores][11] ([storage/][12]), one per
physical device.

![Cockroach Architecture](/resource/doc/architecture.png?raw=true)

Each store contains potentially many ranges, the lowest-level unit of
key-value data. Ranges are replicated using the [Raft][2] consensus
protocol. The diagram below is a blown up version of stores from four
of the five nodes in the previous diagram. Each range is replicated
three ways using raft. The color coding shows associated range
replicas.

![Range Architecture Blowup](/resource/doc/architecture-blowup.png?raw=true)

## Client Architecture

Cockroach nodes serve client traffic using a fully-featured key/value
DB API which accepts requests as either application/x-protobuf or
application/json. Client implementations consist of an HTTP sender
(transport) and a transactional sender which implements a simple
exponential backoff / retry protocol, depending on Cockroach error
codes.

The DB client gateway accepts incoming requests and sends them
through a transaction coordinator, which handles transaction
heartbeats on behalf of clients, provides optimization pathways, and
resolves write intents on transaction commit or abort. The transaction
coordinator passes requests onto a distributed sender, which looks up
index metadata, caches the results, and routes internode RPC traffic
based on where the index metadata indicates keys are located in the
distributed cluster.

In addition to the gateway for external DB client traffic, each Cockroach
node provides the full key/value API (including all internal methods) via
a Go RPC server endpoint. The RPC server endpoint forwards requests to one
or more local stores depending on the specified key range.

Internally, each Cockroach node uses the Go implementation of the
Cockroach client in order to transactionally update system key/value
data; for example during split and merge operations to update index
metadata records. Unlike an external application, the internal client
eschews the HTTP sender and instead directly shares the transaction
coordinator and distributed sender used by the DB client gateway.

![Client Architecture](/resource/doc/client-architecture.png?raw=true)

[0]: http://rocksdb.org/
[1]: https://code.google.com/p/leveldb/
[2]: https://ramcloud.stanford.edu/wiki/download/attachments/11370504/raft.pdf
[3]: http://research.google.com/archive/spanner.html
[4]: http://research.google.com/pubs/pub36971.html
[5]: http://godoc.org/github.com/cockroachdb/cockroach/structured
[6]: https://github.com/cockroachdb/cockroach/tree/master/structured
[7]: http://godoc.org/github.com/cockroachdb/cockroach/kv
[8]: https://github.com/cockroachdb/cockroach/tree/master/kv
[9]: http://godoc.org/github.com/cockroachdb/cockroach/server
[10]: https://github.com/cockroachdb/cockroach/tree/master/server
[11]: http://godoc.org/github.com/cockroachdb/cockroach/storage
[12]: https://github.com/cockroachdb/cockroach/tree/master/storage<|MERGE_RESOLUTION|>--- conflicted
+++ resolved
@@ -51,20 +51,11 @@
 ```
 On OSX:
 ```bash
-<<<<<<< HEAD
-# After installing [Docker Toolbox](https://www.docker.com/toolbox), 
-# use your Launchpad to start Docker Quickstart Terminal.
-# In case you insist on running your own shell of choice, 
-# just fire the following command to setup environment variables.
-$ eval $(docker-machine env default)
-# The previous command sets the active docker host VM.
-=======
 # After installing [Docker Toolbox](https://www.docker.com/toolbox), start the VM (docker host):
 $ docker-machine start default
-# then fire the following command to setup docker environment variables.
+# then fire the following command to setup docker environment variables:
 $ eval $(docker-machine env default)
 # The previous command sets "default" as the active docker host VM.
->>>>>>> 1f5292eb
 # To list the VMs (and check out which one is marked as Active):
 $ docker-machine ls
 ```
