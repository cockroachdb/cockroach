--- conflicted
+++ resolved
@@ -80,12 +80,8 @@
 	status        *statusServer
 	tsDB          *ts.DB
 	tsServer      *ts.Server
-<<<<<<< HEAD
 	raftTransport storage.RaftTransport
-=======
-	raftTransport multiraft.Transport
 	metaRegistry  *metric.Registry
->>>>>>> b8ba36d4
 	stopper       *stop.Stopper
 }
 
