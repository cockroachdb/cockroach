--- conflicted
+++ resolved
@@ -110,7 +110,6 @@
 
 // Metrics are for production monitoring of RangeFeeds.
 type Metrics struct {
-<<<<<<< HEAD
 	RangefeedUnbufferedRegistration     *metric.Counter
 	RangefeedBufferedRegistration       *metric.Counter
 	RangefeedGoroutineNanos             *metric.Counter
@@ -121,7 +120,7 @@
 	RangeFeedBudgetBlocked              *metric.Counter
 	RangeFeedRegistrations              *metric.Gauge
 	RangeFeedSlowClosedTimestampLogN    log.EveryN
-=======
+
 	RangeFeedCatchUpScanNanos              *metric.Counter
 	RangeFeedBudgetExhausted               *metric.Counter
 	RangeFeedBudgetBlocked                 *metric.Counter
@@ -129,7 +128,7 @@
 	RangeFeedClosedTimestampMaxBehindNanos *metric.Gauge
 	RangeFeedSlowClosedTimestampRanges     *metric.Gauge
 	RangeFeedSlowClosedTimestampLogN       log.EveryN
->>>>>>> 5531ba10
+
 	// RangeFeedSlowClosedTimestampNudgeSem bounds the amount of work that can be
 	// spun up on behalf of the RangeFeed nudger. We don't expect to hit this
 	// limit, but it's here to limit the effect on stability in case something
@@ -148,7 +147,6 @@
 // NewMetrics makes the metrics for RangeFeeds monitoring.
 func NewMetrics() *Metrics {
 	return &Metrics{
-<<<<<<< HEAD
 		RangefeedUnbufferedRegistration:      metric.NewCounter(metaRangefeedUnbufferedRegistration),
 		RangefeedBufferedRegistration:        metric.NewCounter(metaRangefeedBufferedRegistration),
 		RangefeedGoroutineNanos:              metric.NewCounter(metaRangefeedGoroutineNanos),
@@ -162,7 +160,6 @@
 		RangeFeedSlowClosedTimestampNudgeSem: make(chan struct{}, 1024),
 		RangeFeedProcessorsGO:                metric.NewGauge(metaRangeFeedProcessorsGO),
 		RangeFeedProcessorsScheduler:         metric.NewGauge(metaRangeFeedProcessorsScheduler),
-=======
 		RangeFeedCatchUpScanNanos:              metric.NewCounter(metaRangeFeedCatchUpScanNanos),
 		RangeFeedBudgetExhausted:               metric.NewCounter(metaRangeFeedExhausted),
 		RangeFeedBudgetBlocked:                 metric.NewCounter(metaRangeFeedBudgetBlocked),
@@ -173,7 +170,6 @@
 		RangeFeedSlowClosedTimestampNudgeSem:   make(chan struct{}, 1024),
 		RangeFeedProcessorsGO:                  metric.NewGauge(metaRangeFeedProcessorsGO),
 		RangeFeedProcessorsScheduler:           metric.NewGauge(metaRangeFeedProcessorsScheduler),
->>>>>>> 5531ba10
 	}
 }
 
