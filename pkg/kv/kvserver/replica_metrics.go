--- conflicted
+++ resolved
@@ -37,17 +37,7 @@
 
 	// Is this the replica which collects per-range metrics? This is done either
 	// on the leader or, if there is no leader, on the largest live replica ID.
-<<<<<<< HEAD
-	RangeCounter             bool
-	Unavailable              bool
-	Underreplicated          bool
-	UnderreplicatedForConfig bool
-	Overreplicated           bool
-	BehindCount              int64
-	LatchInfoLocal           storagepb.LatchManagerInfo
-	LatchInfoGlobal          storagepb.LatchManagerInfo
-	RaftLogTooLarge          bool
-=======
+
 	RangeCounter    bool
 	Unavailable     bool
 	Underreplicated bool
@@ -56,7 +46,6 @@
 	LatchInfoLocal  kvserverpb.LatchManagerInfo
 	LatchInfoGlobal kvserverpb.LatchManagerInfo
 	RaftLogTooLarge bool
->>>>>>> 094fa9d9
 }
 
 // Metrics returns the current metrics for the replica.
