--- conflicted
+++ resolved
@@ -408,12 +408,7 @@
 	if ls.TruncState, err = sl.LoadRaftTruncatedState(ctx, eng); err != nil {
 		return LoadedReplicaState{}, err
 	}
-<<<<<<< HEAD
-	//read term
-	if ls.TruncState, err = sl.LoadRaftTruncatedState(ctx, eng); err != nil {
-=======
 	if ls.LastEntryID, err = sl.LoadLastEntryID(ctx, eng, ls.TruncState); err != nil {
->>>>>>> 0d6c3156
 		return LoadedReplicaState{}, err
 	}
 	if ls.ReplState, err = sl.Load(ctx, eng, r.Desc); err != nil {
