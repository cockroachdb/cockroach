--- conflicted
+++ resolved
@@ -273,7 +273,6 @@
 		Unit:        metric.Unit_NANOSECONDS,
 	}
 
-<<<<<<< HEAD
 	// HeartbeatCoordinator metric metadata
 	metaHeartbeatCoordinatorMessagesEnqueued = metric.Metadata{
 		Name:        "storeliveness.heartbeat_coordinator.messages_enqueued",
@@ -328,7 +327,8 @@
 		Help:        "Total number of errors in the pacer",
 		Measurement: "Errors",
 		Unit:        metric.Unit_COUNT,
-=======
+	}
+
 	metaBatchesSent = metric.Metadata{
 		Name:        "storeliveness.transport.batches-sent",
 		Help:        "Number of message batches sent by the Store Liveness Transport",
@@ -352,6 +352,5 @@
 		Help:        "Duration spent collecting messages into batches by the Store Liveness Transport",
 		Measurement: "Duration",
 		Unit:        metric.Unit_NANOSECONDS,
->>>>>>> b7305156
 	}
 )