--- conflicted
+++ resolved
@@ -10,11 +10,8 @@
     visibility = ["//visibility:public"],
     deps = [
         "//pkg/roachprod/logger",
-<<<<<<< HEAD
         "//pkg/util/envutil",
-=======
         "//pkg/roachprod/vm/gce",
->>>>>>> e0ac7116
         "//pkg/util/httputil",
         "@com_github_cockroachdb_errors//:errors",
         "@com_google_cloud_go_storage//:storage",
