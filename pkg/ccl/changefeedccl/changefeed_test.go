// Copyright 2018 The Cockroach Authors.
//
// Licensed as a CockroachDB Enterprise file under the Cockroach Community
// License (the "License"); you may not use this file except in compliance with
// the License. You may obtain a copy of the License at
//
//     https://github.com/cockroachdb/cockroach/blob/master/licenses/CCL.txt

package changefeedccl

import (
	"context"
	gosql "database/sql"
	"encoding/json"
	"fmt"
	"math"
	"net/http"
	"net/http/httptest"
	"net/url"
	"regexp"
	"sort"
	"strconv"
	"strings"
	"sync"
	"sync/atomic"
	"testing"
	"time"

	"github.com/cockroachdb/cockroach-go/v2/crdb"
	"github.com/cockroachdb/cockroach/pkg/base"
	"github.com/cockroachdb/cockroach/pkg/ccl/changefeedccl/cdctest"
	"github.com/cockroachdb/cockroach/pkg/ccl/changefeedccl/changefeedbase"
	// Imported to allow multi-tenant tests
	_ "github.com/cockroachdb/cockroach/pkg/ccl/kvccl/kvtenantccl"
	// Imported to allow locality-related table mutations
	_ "github.com/cockroachdb/cockroach/pkg/ccl/multiregionccl"
	_ "github.com/cockroachdb/cockroach/pkg/ccl/partitionccl"
	"github.com/cockroachdb/cockroach/pkg/ccl/utilccl"
	_ "github.com/cockroachdb/cockroach/pkg/cloud/impl" // registers cloud storage providers
	"github.com/cockroachdb/cockroach/pkg/jobs"
	"github.com/cockroachdb/cockroach/pkg/jobs/jobspb"
	"github.com/cockroachdb/cockroach/pkg/keys"
	"github.com/cockroachdb/cockroach/pkg/kv"
	"github.com/cockroachdb/cockroach/pkg/kv/kvserver"
	"github.com/cockroachdb/cockroach/pkg/kv/kvserver/kvserverbase"
	"github.com/cockroachdb/cockroach/pkg/kv/kvserver/protectedts"
	"github.com/cockroachdb/cockroach/pkg/kv/kvserver/protectedts/ptpb"
	"github.com/cockroachdb/cockroach/pkg/roachpb"
	"github.com/cockroachdb/cockroach/pkg/security"
	"github.com/cockroachdb/cockroach/pkg/server"
	"github.com/cockroachdb/cockroach/pkg/server/telemetry"
	"github.com/cockroachdb/cockroach/pkg/settings/cluster"
	"github.com/cockroachdb/cockroach/pkg/sql"
	"github.com/cockroachdb/cockroach/pkg/sql/catalog/catalogkv"
	"github.com/cockroachdb/cockroach/pkg/sql/catalog/descpb"
	"github.com/cockroachdb/cockroach/pkg/sql/distsql"
	"github.com/cockroachdb/cockroach/pkg/sql/execinfra"
	"github.com/cockroachdb/cockroach/pkg/sql/flowinfra"
	"github.com/cockroachdb/cockroach/pkg/storage"
	"github.com/cockroachdb/cockroach/pkg/testutils"
	"github.com/cockroachdb/cockroach/pkg/testutils/serverutils"
	"github.com/cockroachdb/cockroach/pkg/testutils/skip"
	"github.com/cockroachdb/cockroach/pkg/testutils/sqlutils"
	"github.com/cockroachdb/cockroach/pkg/util/ctxgroup"
	"github.com/cockroachdb/cockroach/pkg/util/encoding"
	"github.com/cockroachdb/cockroach/pkg/util/hlc"
	"github.com/cockroachdb/cockroach/pkg/util/leaktest"
	"github.com/cockroachdb/cockroach/pkg/util/log"
	"github.com/cockroachdb/cockroach/pkg/util/protoutil"
	"github.com/cockroachdb/cockroach/pkg/util/randutil"
	"github.com/cockroachdb/cockroach/pkg/util/retry"
	"github.com/cockroachdb/cockroach/pkg/util/timeutil"
	"github.com/cockroachdb/cockroach/pkg/util/uuid"
	"github.com/cockroachdb/errors"
	"github.com/dustin/go-humanize"
	"github.com/stretchr/testify/assert"
	"github.com/stretchr/testify/require"
)

var testServerRegion = "us-east-1"

func TestChangefeedBasics(t *testing.T) {
	defer leaktest.AfterTest(t)()
	defer log.Scope(t).Close(t)

	testFn := func(t *testing.T, db *gosql.DB, f cdctest.TestFeedFactory) {
		sqlDB := sqlutils.MakeSQLRunner(db)
		sqlDB.Exec(t, `CREATE TABLE foo (a INT PRIMARY KEY, b STRING)`)
		sqlDB.Exec(t, `INSERT INTO foo VALUES (0, 'initial')`)
		sqlDB.Exec(t, `UPSERT INTO foo VALUES (0, 'updated')`)

		foo := feed(t, f, `CREATE CHANGEFEED FOR foo`)
		defer closeFeed(t, foo)

		// 'initial' is skipped because only the latest value ('updated') is
		// emitted by the initial scan.
		assertPayloads(t, foo, []string{
			`foo: [0]->{"after": {"a": 0, "b": "updated"}}`,
		})

		sqlDB.Exec(t, `INSERT INTO foo VALUES (1, 'a'), (2, 'b')`)
		assertPayloads(t, foo, []string{
			`foo: [1]->{"after": {"a": 1, "b": "a"}}`,
			`foo: [2]->{"after": {"a": 2, "b": "b"}}`,
		})

		sqlDB.Exec(t, `UPSERT INTO foo VALUES (2, 'c'), (3, 'd')`)
		assertPayloads(t, foo, []string{
			`foo: [2]->{"after": {"a": 2, "b": "c"}}`,
			`foo: [3]->{"after": {"a": 3, "b": "d"}}`,
		})

		sqlDB.Exec(t, `DELETE FROM foo WHERE a = 1`)
		assertPayloads(t, foo, []string{
			`foo: [1]->{"after": null}`,
		})
	}

	t.Run(`sinkless`, sinklessTest(testFn))
	t.Run(`enterprise`, enterpriseTest(testFn))
	t.Run(`cloudstorage`, cloudStorageTest(testFn))
	t.Run(`kafka`, kafkaTest(testFn))
	t.Run(`webhook`, webhookTest(testFn))

	// NB running TestChangefeedBasics, which includes a DELETE, with
	// cloudStorageTest is a regression test for #36994.
}

func TestChangefeedBasicConfluentKafka(t *testing.T) {
	defer leaktest.AfterTest(t)()
	defer log.Scope(t).Close(t)

	testFn := func(t *testing.T, db *gosql.DB, f cdctest.TestFeedFactory) {
		sqlDB := sqlutils.MakeSQLRunner(db)
		sqlDB.Exec(t, `CREATE TABLE foo (a INT PRIMARY KEY, b STRING)`)
		sqlDB.Exec(t, `INSERT INTO foo VALUES (0, 'initial')`)
		sqlDB.Exec(t, `UPSERT INTO foo VALUES (0, 'updated')`)

		foo := feed(t, f,
			fmt.Sprintf(`CREATE CHANGEFEED FOR foo WITH format=%s`, changefeedbase.OptFormatAvro))
		defer closeFeed(t, foo)

		// 'initial' is skipped because only the latest value ('updated') is
		// emitted by the initial scan.
		assertPayloads(t, foo, []string{
			`foo: {"a":{"long":0}}->{"after":{"foo":{"a":{"long":0},"b":{"string":"updated"}}}}`,
		})

		sqlDB.Exec(t, `INSERT INTO foo VALUES (1, 'a'), (2, 'b')`)
		assertPayloads(t, foo, []string{
			`foo: {"a":{"long":1}}->{"after":{"foo":{"a":{"long":1},"b":{"string":"a"}}}}`,
			`foo: {"a":{"long":2}}->{"after":{"foo":{"a":{"long":2},"b":{"string":"b"}}}}`,
		})

		sqlDB.Exec(t, `UPSERT INTO foo VALUES (2, 'c'), (3, 'd')`)
		assertPayloads(t, foo, []string{
			`foo: {"a":{"long":2}}->{"after":{"foo":{"a":{"long":2},"b":{"string":"c"}}}}`,
			`foo: {"a":{"long":3}}->{"after":{"foo":{"a":{"long":3},"b":{"string":"d"}}}}`,
		})

		sqlDB.Exec(t, `DELETE FROM foo WHERE a = 1`)
		assertPayloads(t, foo, []string{
			`foo: {"a":{"long":1}}->{"after":null}`,
		})
	}

	t.Run(`kafka`, kafkaTest(testFn))
}

func TestChangefeedDiff(t *testing.T) {
	defer leaktest.AfterTest(t)()
	defer log.Scope(t).Close(t)

	testFn := func(t *testing.T, db *gosql.DB, f cdctest.TestFeedFactory) {
		sqlDB := sqlutils.MakeSQLRunner(db)
		sqlDB.Exec(t, `CREATE TABLE foo (a INT PRIMARY KEY, b STRING)`)
		sqlDB.Exec(t, `INSERT INTO foo VALUES (0, 'initial')`)
		sqlDB.Exec(t, `UPSERT INTO foo VALUES (0, 'updated')`)

		foo := feed(t, f, `CREATE CHANGEFEED FOR foo WITH diff`)
		defer closeFeed(t, foo)

		// 'initial' is skipped because only the latest value ('updated') is
		// emitted by the initial scan.
		assertPayloads(t, foo, []string{
			`foo: [0]->{"after": {"a": 0, "b": "updated"}, "before": null}`,
		})

		sqlDB.Exec(t, `INSERT INTO foo VALUES (1, 'a'), (2, 'b')`)
		assertPayloads(t, foo, []string{
			`foo: [1]->{"after": {"a": 1, "b": "a"}, "before": null}`,
			`foo: [2]->{"after": {"a": 2, "b": "b"}, "before": null}`,
		})

		sqlDB.Exec(t, `UPSERT INTO foo VALUES (2, 'c'), (3, 'd')`)
		assertPayloads(t, foo, []string{
			`foo: [2]->{"after": {"a": 2, "b": "c"}, "before": {"a": 2, "b": "b"}}`,
			`foo: [3]->{"after": {"a": 3, "b": "d"}, "before": null}`,
		})

		sqlDB.Exec(t, `DELETE FROM foo WHERE a = 1`)
		assertPayloads(t, foo, []string{
			`foo: [1]->{"after": null, "before": {"a": 1, "b": "a"}}`,
		})

		sqlDB.Exec(t, `INSERT INTO foo VALUES (1, 'new a')`)
		assertPayloads(t, foo, []string{
			`foo: [1]->{"after": {"a": 1, "b": "new a"}, "before": null}`,
		})
	}

	t.Run(`sinkless`, sinklessTest(testFn))
	t.Run(`enterprise`, enterpriseTest(testFn))
	t.Run(`cloudstorage`, cloudStorageTest(testFn))
	t.Run(`kafka`, kafkaTest(testFn))
	t.Run(`webhook`, webhookTest(testFn))
}

func TestChangefeedTenants(t *testing.T) {
	defer leaktest.AfterTest(t)()
	defer log.Scope(t).Close(t)

	kvServer, kvSQLdb, cleanup := startTestServer(t, feedTestOptions{argsFn: func(args *base.TestServerArgs) {
		args.ExternalIODirConfig.DisableOutbound = true
	}})
	defer cleanup()

	tenantArgs := base.TestTenantArgs{
		// crdb_internal.create_tenant called by StartTenant
		TenantID: serverutils.TestTenantID(),
		// Non-enterprise changefeeds are currently only
		// disabled by setting DisableOutbound true
		// everywhere.
		ExternalIODirConfig: base.ExternalIODirConfig{
			DisableOutbound: true,
		},
		UseDatabase: `d`,
	}

	tenantServer, tenantDB := serverutils.StartTenant(t, kvServer, tenantArgs)
	tenantSQL := sqlutils.MakeSQLRunner(tenantDB)
	tenantSQL.Exec(t, serverSetupStatements)

	tenantSQL.Exec(t, `CREATE TABLE foo_in_tenant (pk INT PRIMARY KEY)`)
	t.Run("changefeed on non-tenant table fails", func(t *testing.T) {
		kvSQL := sqlutils.MakeSQLRunner(kvSQLdb)
		kvSQL.Exec(t, `CREATE TABLE d.foo (pk INT PRIMARY KEY)`)

		tenantSQL.ExpectErr(t, `table "foo" does not exist`,
			`CREATE CHANGEFEED FOR foo`,
		)
	})
	t.Run("sinkful changefeed fails", func(t *testing.T) {
		tenantSQL.ExpectErr(t, "Outbound IO is disabled by configuration, cannot create changefeed into kafka",
			`CREATE CHANGEFEED FOR foo_in_tenant INTO 'kafka://does-not-matter'`,
		)
	})
	t.Run("sinkless changefeed works", func(t *testing.T) {
		sqlAddr := tenantServer.SQLAddr()
		sink, cleanup := sqlutils.PGUrl(t, sqlAddr, t.Name(), url.User(security.RootUser))
		defer cleanup()

		// kvServer is used here because we require a
		// TestServerInterface implementor. It is only used as
		// the return value for f.Server()
		f := makeSinklessFeedFactory(kvServer, sink)
		tenantSQL.Exec(t, `INSERT INTO foo_in_tenant VALUES (1)`)
		feed := feed(t, f, `CREATE CHANGEFEED FOR foo_in_tenant`)
		assertPayloads(t, feed, []string{
			`foo_in_tenant: [1]->{"after": {"pk": 1}}`,
		})
	})
}

func TestChangefeedTenantsExternalIOEnabled(t *testing.T) {
	defer leaktest.AfterTest(t)()
	defer log.Scope(t).Close(t)

	kvServer, _, cleanup := startTestServer(t, feedTestOptions{argsFn: func(args *base.TestServerArgs) {
		args.ExternalIODirConfig.DisableOutbound = true
	}})
	defer cleanup()

	tenantArgs := base.TestTenantArgs{
		// crdb_internal.create_tenant called by StartTenant
		TenantID:    serverutils.TestTenantID(),
		UseDatabase: `d`,
		TestingKnobs: base.TestingKnobs{
			DistSQL:          &execinfra.TestingKnobs{Changefeed: &TestingKnobs{}},
			JobsTestingKnobs: jobs.NewTestingKnobsWithShortIntervals(),
		},
	}

	tenantServer, tenantDB := serverutils.StartTenant(t, kvServer, tenantArgs)
	tenantSQL := sqlutils.MakeSQLRunner(tenantDB)
	tenantSQL.Exec(t, serverSetupStatements)
	tenantSQL.Exec(t, `CREATE TABLE foo_in_tenant (pk INT PRIMARY KEY)`)

	t.Run("sinkful changefeed fails if protect_data_from_gc_on_pause is set", func(t *testing.T) {
		tenantSQL.ExpectErr(t, "operation is unsupported in multi-tenancy mode",
			`CREATE CHANGEFEED FOR foo_in_tenant INTO 'kafka://does-not-matter' WITH protect_data_from_gc_on_pause`,
		)
	})

	t.Run("sinkful changefeed works", func(t *testing.T) {
		f := makeKafkaFeedFactory(&testServerShim{
			TestTenantInterface: tenantServer,
			kvServer:            kvServer},
			tenantDB)
		tenantSQL.Exec(t, `INSERT INTO foo_in_tenant VALUES (1)`)
		feed := feed(t, f, `CREATE CHANGEFEED FOR foo_in_tenant`)
		defer closeFeed(t, feed)
		assertPayloads(t, feed, []string{
			`foo_in_tenant: [1]->{"after": {"pk": 1}}`,
		})
	})
}

func TestChangefeedEnvelope(t *testing.T) {
	defer leaktest.AfterTest(t)()
	defer log.Scope(t).Close(t)

	testFn := func(t *testing.T, db *gosql.DB, f cdctest.TestFeedFactory) {
		sqlDB := sqlutils.MakeSQLRunner(db)
		sqlDB.Exec(t, `CREATE TABLE foo (a INT PRIMARY KEY, b STRING)`)
		sqlDB.Exec(t, `INSERT INTO foo VALUES (1, 'a')`)

		t.Run(`envelope=row`, func(t *testing.T) {
			foo := feed(t, f, `CREATE CHANGEFEED FOR foo WITH envelope='row'`)
			defer closeFeed(t, foo)
			assertPayloads(t, foo, []string{`foo: [1]->{"a": 1, "b": "a"}`})
		})
		t.Run(`envelope=deprecated_row`, func(t *testing.T) {
			foo := feed(t, f, `CREATE CHANGEFEED FOR foo WITH envelope='deprecated_row'`)
			defer closeFeed(t, foo)
			assertPayloads(t, foo, []string{`foo: [1]->{"a": 1, "b": "a"}`})
		})
		t.Run(`envelope=key_only`, func(t *testing.T) {
			foo := feed(t, f, `CREATE CHANGEFEED FOR foo WITH envelope='key_only'`)
			defer closeFeed(t, foo)
			assertPayloads(t, foo, []string{`foo: [1]->`})
		})
		t.Run(`envelope=wrapped`, func(t *testing.T) {
			foo := feed(t, f, `CREATE CHANGEFEED FOR foo WITH envelope='wrapped'`)
			defer closeFeed(t, foo)
			assertPayloads(t, foo, []string{`foo: [1]->{"after": {"a": 1, "b": "a"}}`})
		})
		t.Run(`envelope=wrapped,key_in_value`, func(t *testing.T) {
			foo := feed(t, f, `CREATE CHANGEFEED FOR foo WITH key_in_value, envelope='wrapped'`)
			defer closeFeed(t, foo)
			assertPayloads(t, foo, []string{`foo: [1]->{"after": {"a": 1, "b": "a"}, "key": [1]}`})
		})
	}

	t.Run(`sinkless`, sinklessTest(testFn))
	t.Run(`enterprise`, enterpriseTest(testFn))
	t.Run(`kafka`, kafkaTest(testFn))
}

func TestChangefeedFullTableName(t *testing.T) {
	defer leaktest.AfterTest(t)()
	defer log.Scope(t).Close(t)

	testFn := func(t *testing.T, db *gosql.DB, f cdctest.TestFeedFactory) {
		sqlDB := sqlutils.MakeSQLRunner(db)
		sqlDB.Exec(t, `CREATE TABLE foo (a INT PRIMARY KEY, b STRING)`)
		sqlDB.Exec(t, `INSERT INTO foo VALUES (1, 'a')`)

		t.Run(`envelope=row`, func(t *testing.T) {
			foo := feed(t, f, `CREATE CHANGEFEED FOR foo WITH full_table_name`)
			defer closeFeed(t, foo)
			assertPayloads(t, foo, []string{`d.public.foo: [1]->{"after": {"a": 1, "b": "a"}}`})
		})
	}
	//TODO(zinger): Plumb this option through to all encoders so it works in sinkless mode
	//t.Run(`sinkless`, sinklessTest(testFn))
	t.Run(`enterprise`, enterpriseTest(testFn))
	t.Run(`kafka`, kafkaTest(testFn))
	t.Run(`webhook`, webhookTest(testFn))
}

func TestChangefeedMultiTable(t *testing.T) {
	defer leaktest.AfterTest(t)()
	defer log.Scope(t).Close(t)

	testFn := func(t *testing.T, db *gosql.DB, f cdctest.TestFeedFactory) {
		sqlDB := sqlutils.MakeSQLRunner(db)
		sqlDB.Exec(t, `CREATE TABLE foo (a INT PRIMARY KEY, b STRING)`)
		sqlDB.Exec(t, `INSERT INTO foo VALUES (1, 'a')`)
		sqlDB.Exec(t, `CREATE TABLE bar (a INT PRIMARY KEY, b STRING)`)
		sqlDB.Exec(t, `INSERT INTO bar VALUES (2, 'b')`)

		fooAndBar := feed(t, f, `CREATE CHANGEFEED FOR foo, bar`)
		defer closeFeed(t, fooAndBar)

		assertPayloads(t, fooAndBar, []string{
			`foo: [1]->{"after": {"a": 1, "b": "a"}}`,
			`bar: [2]->{"after": {"a": 2, "b": "b"}}`,
		})
	}

	t.Run(`sinkless`, sinklessTest(testFn))
	t.Run(`enterprise`, enterpriseTest(testFn))
	t.Run(`kafka`, kafkaTest(testFn))
	t.Run(`webhook`, webhookTest(testFn))
}

func TestChangefeedCursor(t *testing.T) {
	defer leaktest.AfterTest(t)()
	defer log.Scope(t).Close(t)

	testFn := func(t *testing.T, db *gosql.DB, f cdctest.TestFeedFactory) {
		sqlDB := sqlutils.MakeSQLRunner(db)
		sqlDB.Exec(t, `CREATE TABLE foo (a INT PRIMARY KEY, b STRING)`)

		// To make sure that these timestamps are after 'before' and before
		// 'after', throw a couple sleeps around them. We round timestamps to
		// Microsecond granularity for Postgres compatibility, so make the
		// sleeps 10x that.
		sqlDB.Exec(t, `INSERT INTO foo VALUES (1, 'before')`)
		time.Sleep(10 * time.Microsecond)

		var tsLogical string
		sqlDB.QueryRow(t, `SELECT cluster_logical_timestamp()`).Scan(&tsLogical)
		var tsClock time.Time
		sqlDB.QueryRow(t, `SELECT clock_timestamp()`).Scan(&tsClock)

		time.Sleep(10 * time.Microsecond)
		sqlDB.Exec(t, `INSERT INTO foo VALUES (2, 'after')`)

		fooLogical := feed(t, f, `CREATE CHANGEFEED FOR foo WITH cursor=$1`, tsLogical)
		defer closeFeed(t, fooLogical)
		assertPayloads(t, fooLogical, []string{
			`foo: [2]->{"after": {"a": 2, "b": "after"}}`,
		})

		nanosStr := strconv.FormatInt(tsClock.UnixNano(), 10)
		fooNanosStr := feed(t, f, `CREATE CHANGEFEED FOR foo WITH cursor=$1`, nanosStr)
		defer closeFeed(t, fooNanosStr)
		assertPayloads(t, fooNanosStr, []string{
			`foo: [2]->{"after": {"a": 2, "b": "after"}}`,
		})

		timeStr := tsClock.Format(`2006-01-02 15:04:05.999999`)
		fooString := feed(t, f, `CREATE CHANGEFEED FOR foo WITH cursor=$1`, timeStr)
		defer closeFeed(t, fooString)
		assertPayloads(t, fooString, []string{
			`foo: [2]->{"after": {"a": 2, "b": "after"}}`,
		})

		// Check that the cursor is properly hooked up to the job statement
		// time. The sinkless tests currently don't have a way to get the
		// statement timestamp, so only verify this for enterprise.
		if e, ok := fooLogical.(cdctest.EnterpriseTestFeed); ok {
			var bytes []byte
			sqlDB.QueryRow(t, `SELECT payload FROM system.jobs WHERE id=$1`, e.JobID()).Scan(&bytes)
			var payload jobspb.Payload
			require.NoError(t, protoutil.Unmarshal(bytes, &payload))
			require.Equal(t, parseTimeToHLC(t, tsLogical), payload.GetChangefeed().StatementTime)
		}
	}

	t.Run(`sinkless`, sinklessTest(testFn))
	t.Run(`enterprise`, enterpriseTest(testFn))
	t.Run(`kafka`, kafkaTest(testFn))
	t.Run(`webhook`, webhookTest(testFn))
}

func TestChangefeedTimestamps(t *testing.T) {
	defer leaktest.AfterTest(t)()
	defer log.Scope(t).Close(t)

	testFn := func(t *testing.T, db *gosql.DB, f cdctest.TestFeedFactory) {
		ctx := context.Background()
		sqlDB := sqlutils.MakeSQLRunner(db)
		sqlDB.Exec(t, `CREATE TABLE foo (a INT PRIMARY KEY)`)
		sqlDB.Exec(t, `INSERT INTO foo VALUES (0)`)

		foo := feed(t, f, `CREATE CHANGEFEED FOR foo WITH updated, resolved`)
		defer closeFeed(t, foo)

		// Grab the first non resolved-timestamp row.
		var row0 *cdctest.TestFeedMessage
		for {
			var err error
			row0, err = foo.Next()
			assert.NoError(t, err)
			if len(row0.Value) > 0 {
				break
			}
		}

		// If this changefeed uses jobs (and thus stores a ChangefeedDetails), get
		// the statement timestamp from row0 and verify that they match. Otherwise,
		// just skip the row.
		if jf, ok := foo.(cdctest.EnterpriseTestFeed); ok {
			d, err := jf.Details()
			assert.NoError(t, err)
			expected := `{"after": {"a": 0}, "updated": "` + d.StatementTime.AsOfSystemTime() + `"}`
			assert.Equal(t, expected, string(row0.Value))
		}

		// Assert the remaining key using assertPayloads, since we know the exact
		// timestamp expected.
		var ts1 string
		if err := crdb.ExecuteTx(ctx, db, nil /* txopts */, func(tx *gosql.Tx) error {
			return tx.QueryRow(
				`INSERT INTO foo VALUES (1) RETURNING cluster_logical_timestamp()`,
			).Scan(&ts1)
		}); err != nil {
			t.Fatal(err)
		}
		assertPayloads(t, foo, []string{
			`foo: [1]->{"after": {"a": 1}, "updated": "` + ts1 + `"}`,
		})

		// Check that we eventually get a resolved timestamp greater than ts1.
		parsed := parseTimeToHLC(t, ts1)
		for {
			if resolved := expectResolvedTimestamp(t, foo); parsed.Less(resolved) {
				break
			}
		}
	}

	t.Run(`sinkless`, sinklessTest(testFn))
	t.Run(`enterprise`, enterpriseTest(testFn))
	t.Run(`kafka`, kafkaTest(testFn))
	t.Run(`webhook`, webhookTest(testFn))
}

func TestChangefeedMVCCTimestamps(t *testing.T) {
	defer leaktest.AfterTest(t)()
	defer log.Scope(t).Close(t)

	testFn := func(t *testing.T, db *gosql.DB, f cdctest.TestFeedFactory) {
		sqlDB := sqlutils.MakeSQLRunner(db)
		sqlDB.Exec(t, `CREATE TABLE mvcc_timestamp_test_table (id UUID PRIMARY KEY DEFAULT gen_random_uuid())`)

		rowCount := 5
		expectedPayloads := make([]string, rowCount)
		for i := 0; i < rowCount; i++ {
			row := sqlDB.QueryRow(t, `INSERT INTO mvcc_timestamp_test_table VALUES (DEFAULT) RETURNING id, cluster_logical_timestamp()`)

			var id string
			var mvccTimestamp string
			row.Scan(&id, &mvccTimestamp)
			expectedPayloads[i] = fmt.Sprintf(`mvcc_timestamp_test_table: ["%[1]s"]->{"after": {"id": "%[1]s"}, "mvcc_timestamp": "%[2]s"}`,
				id, mvccTimestamp)
		}

		changeFeed := feed(t, f, `CREATE CHANGEFEED FOR mvcc_timestamp_test_table WITH mvcc_timestamp`)
		defer closeFeed(t, changeFeed)
		assertPayloads(t, changeFeed, expectedPayloads)
	}

	t.Run(`sinkless`, sinklessTest(testFn))
	t.Run(`enterprise`, enterpriseTest(testFn))
	t.Run(`kafka`, kafkaTest(testFn))
	t.Run(`webhook`, webhookTest(testFn))
}

func TestChangefeedResolvedFrequency(t *testing.T) {
	defer leaktest.AfterTest(t)()
	defer log.Scope(t).Close(t)

	testFn := func(t *testing.T, db *gosql.DB, f cdctest.TestFeedFactory) {
		sqlDB := sqlutils.MakeSQLRunner(db)
		sqlDB.Exec(t, `CREATE TABLE foo (a INT PRIMARY KEY)`)

		const freq = 10 * time.Millisecond
		foo := feed(t, f, `CREATE CHANGEFEED FOR foo WITH resolved=$1`, freq.String())
		defer closeFeed(t, foo)

		// We get each resolved timestamp notification once in each partition.
		// Grab the first `2 * #partitions`, sort because we might get all from
		// one partition first, and compare the first and last.
		resolved := make([]hlc.Timestamp, 2*len(foo.Partitions()))
		for i := range resolved {
			resolved[i] = expectResolvedTimestamp(t, foo)
		}
		sort.Slice(resolved, func(i, j int) bool { return resolved[i].Less(resolved[j]) })
		first, last := resolved[0], resolved[len(resolved)-1]

		if d := last.GoTime().Sub(first.GoTime()); d < freq {
			t.Errorf(`expected %s between resolved timestamps, but got %s`, freq, d)
		}
	}

	t.Run(`sinkless`, sinklessTest(testFn))
	t.Run(`enterprise`, enterpriseTest(testFn))
	t.Run(`kafka`, kafkaTest(testFn))
	t.Run(`webhook`, webhookTest(testFn))
}

// Test how Changefeeds react to schema changes that do not require a backfill
// operation.
func TestChangefeedInitialScan(t *testing.T) {
	defer leaktest.AfterTest(t)()
	defer log.Scope(t).Close(t)

	testFn := func(t *testing.T, db *gosql.DB, f cdctest.TestFeedFactory) {
		sqlDB := sqlutils.MakeSQLRunner(db)
		t.Run(`no cursor - no initial scan`, func(t *testing.T) {
			sqlDB.Exec(t, `CREATE TABLE no_initial_scan (a INT PRIMARY KEY)`)
			sqlDB.Exec(t, `INSERT INTO no_initial_scan VALUES (1)`)

			noInitialScan := feed(t, f, `CREATE CHANGEFEED FOR no_initial_scan `+
				`WITH no_initial_scan, resolved='1s'`)
			defer closeFeed(t, noInitialScan)
			expectResolvedTimestamp(t, noInitialScan)
			sqlDB.Exec(t, `INSERT INTO no_initial_scan VALUES (2)`)
			assertPayloads(t, noInitialScan, []string{
				`no_initial_scan: [2]->{"after": {"a": 2}}`,
			})
		})

		t.Run(`cursor - with initial scan`, func(t *testing.T) {
			sqlDB.Exec(t, `CREATE TABLE initial_scan (a INT PRIMARY KEY)`)
			sqlDB.Exec(t, `INSERT INTO initial_scan VALUES (1), (2), (3)`)
			var tsStr string
			var i int
			sqlDB.QueryRow(t, `SELECT count(*), cluster_logical_timestamp() from initial_scan`).Scan(&i, &tsStr)
			initialScan := feed(t, f, `CREATE CHANGEFEED FOR initial_scan `+
				`WITH initial_scan, resolved='1s', cursor='`+tsStr+`'`)
			defer closeFeed(t, initialScan)
			assertPayloads(t, initialScan, []string{
				`initial_scan: [1]->{"after": {"a": 1}}`,
				`initial_scan: [2]->{"after": {"a": 2}}`,
				`initial_scan: [3]->{"after": {"a": 3}}`,
			})
			sqlDB.Exec(t, `INSERT INTO initial_scan VALUES (4)`)
			assertPayloads(t, initialScan, []string{
				`initial_scan: [4]->{"after": {"a": 4}}`,
			})
		})
	}

	t.Run(`sinkless`, sinklessTest(testFn))
	t.Run(`enterprise`, enterpriseTest(testFn))
	t.Run(`kafka`, kafkaTest(testFn))
	t.Run(`webhook`, webhookTest(testFn))
}

func TestChangefeedUserDefinedTypes(t *testing.T) {
	defer leaktest.AfterTest(t)()
	testFn := func(t *testing.T, db *gosql.DB, f cdctest.TestFeedFactory) {
		sqlDB := sqlutils.MakeSQLRunner(db)
		// Set up a type and table.
		sqlDB.Exec(t, `CREATE TYPE t AS ENUM ('hello', 'howdy', 'hi')`)
		sqlDB.Exec(t, `CREATE TABLE tt (x INT PRIMARY KEY, y t)`)
		sqlDB.Exec(t, `INSERT INTO tt VALUES (0, 'hello')`)

		// Open up the changefeed.
		cf := feed(t, f, `CREATE CHANGEFEED FOR tt`)
		defer closeFeed(t, cf)

		assertPayloads(t, cf, []string{
			`tt: [0]->{"after": {"x": 0, "y": "hello"}}`,
		})

		sqlDB.Exec(t, `INSERT INTO tt VALUES (1, 'howdy'), (2, 'hi')`)
		assertPayloads(t, cf, []string{
			`tt: [1]->{"after": {"x": 1, "y": "howdy"}}`,
			`tt: [2]->{"after": {"x": 2, "y": "hi"}}`,
		})

		// Alter the type and insert a new value.
		sqlDB.Exec(t, `ALTER TYPE t ADD VALUE 'hiya'`)
		sqlDB.Exec(t, `INSERT INTO tt VALUES (3, 'hiya')`)
		assertPayloads(t, cf, []string{
			`tt: [3]->{"after": {"x": 3, "y": "hiya"}}`,
		})

		// If we create a new type and add that type to tt, it should be picked
		// up by the schema feed.
		sqlDB.Exec(t, `CREATE TYPE t2 AS ENUM ('bye', 'cya')`)
		sqlDB.Exec(t, `ALTER TABLE tt ADD COLUMN z t2 DEFAULT 'bye'`)
		sqlDB.Exec(t, `INSERT INTO tt VALUES (4, 'hello', 'cya')`)

		assertPayloads(t, cf, []string{
			`tt: [0]->{"after": {"x": 0, "y": "hello", "z": "bye"}}`,
			`tt: [1]->{"after": {"x": 1, "y": "howdy", "z": "bye"}}`,
			`tt: [2]->{"after": {"x": 2, "y": "hi", "z": "bye"}}`,
			`tt: [3]->{"after": {"x": 3, "y": "hiya", "z": "bye"}}`,
			`tt: [4]->{"after": {"x": 4, "y": "hello", "z": "cya"}}`,
		})

		// If we rename a value in an existing type, it doesn't count as a change
		// but the rename is reflected in future changes.
		sqlDB.Exec(t, `ALTER TYPE t RENAME VALUE 'hi' TO 'yo'`)
		sqlDB.Exec(t, `UPDATE tt SET z='cya' where x=2`)

		assertPayloads(t, cf, []string{
			`tt: [2]->{"after": {"x": 2, "y": "yo", "z": "cya"}}`,
		})

	}

	t.Run(`sinkless`, sinklessTest(testFn))
	t.Run(`enterprise`, enterpriseTest(testFn))
	t.Run(`kafka`, kafkaTest(testFn))
	t.Run(`webhook`, webhookTest(testFn))
}

func TestChangefeedExternalIODisabled(t *testing.T) {
	defer leaktest.AfterTest(t)()
	defer log.Scope(t).Close(t)
	t.Run("sinkful changefeeds not allowed with disabled external io", func(t *testing.T) {
		disallowedSinkProtos := []string{
			changefeedbase.SinkSchemeExperimentalSQL,
			changefeedbase.SinkSchemeKafka,
			changefeedbase.SinkSchemeNull, // Doesn't work because all sinkful changefeeds are disallowed
			// Cloud sink schemes
			"experimental-s3",
			"experimental-gs",
			"experimental-nodelocal",
			"experimental-http",
			"experimental-https",
			"experimental-azure",
		}
		ctx := context.Background()
		s, db, _ := serverutils.StartServer(t, base.TestServerArgs{
			ExternalIODirConfig: base.ExternalIODirConfig{
				DisableOutbound: true,
			},
		})
		defer s.Stopper().Stop(ctx)
		sqlDB := sqlutils.MakeSQLRunner(db)
		sqlDB.Exec(t, "CREATE TABLE target_table (pk INT PRIMARY KEY)")
		for _, proto := range disallowedSinkProtos {
			sqlDB.ExpectErr(t, "Outbound IO is disabled by configuration, cannot create changefeed",
				"CREATE CHANGEFEED FOR target_table INTO $1",
				fmt.Sprintf("%s://does-not-matter", proto),
			)
		}
	})

	withDisabledOutbound := func(args *base.TestServerArgs) { args.ExternalIODirConfig.DisableOutbound = true }
	t.Run("sinkless changfeeds are allowed with disabled external io",
		sinklessTest(func(t *testing.T, db *gosql.DB, f cdctest.TestFeedFactory) {
			sqlDB := sqlutils.MakeSQLRunner(db)
			sqlDB.Exec(t, "CREATE TABLE target_table (pk INT PRIMARY KEY)")
			sqlDB.Exec(t, "INSERT INTO target_table VALUES (1)")
			feed := feed(t, f, "CREATE CHANGEFEED FOR target_table")
			defer closeFeed(t, feed)
			assertPayloads(t, feed, []string{
				`target_table: [1]->{"after": {"pk": 1}}`,
			})
		}, withArgsFn(withDisabledOutbound)))
}

// Test how Changefeeds react to schema changes that do not require a backfill
// operation.
func TestChangefeedSchemaChangeNoBackfill(t *testing.T) {
	defer leaktest.AfterTest(t)()
	defer log.Scope(t).Close(t)
	skip.UnderRace(t, "takes >1 min under race")

	testFn := func(t *testing.T, db *gosql.DB, f cdctest.TestFeedFactory) {
		sqlDB := sqlutils.MakeSQLRunner(db)

		// Schema changes that predate the changefeed.
		t.Run(`historical`, func(t *testing.T) {
			sqlDB.Exec(t, `CREATE TABLE historical (a INT PRIMARY KEY, b STRING DEFAULT 'before')`)
			var start string
			sqlDB.QueryRow(t, `SELECT cluster_logical_timestamp()`).Scan(&start)
			sqlDB.Exec(t, `INSERT INTO historical (a, b) VALUES (0, '0')`)
			sqlDB.Exec(t, `INSERT INTO historical (a) VALUES (1)`)
			sqlDB.Exec(t, `ALTER TABLE historical ALTER COLUMN b SET DEFAULT 'after'`)
			sqlDB.Exec(t, `INSERT INTO historical (a) VALUES (2)`)
			sqlDB.Exec(t, `ALTER TABLE historical ADD COLUMN c INT`)
			sqlDB.Exec(t, `INSERT INTO historical (a) VALUES (3)`)
			sqlDB.Exec(t, `INSERT INTO historical (a, c) VALUES (4, 14)`)
			historical := feed(t, f, `CREATE CHANGEFEED FOR historical WITH cursor=$1`, start)
			defer closeFeed(t, historical)
			assertPayloads(t, historical, []string{
				`historical: [0]->{"after": {"a": 0, "b": "0"}}`,
				`historical: [1]->{"after": {"a": 1, "b": "before"}}`,
				`historical: [2]->{"after": {"a": 2, "b": "after"}}`,
				`historical: [3]->{"after": {"a": 3, "b": "after", "c": null}}`,
				`historical: [4]->{"after": {"a": 4, "b": "after", "c": 14}}`,
			})
		})

		t.Run(`add column`, func(t *testing.T) {
			// NB: the default is a nullable column
			sqlDB.Exec(t, `CREATE TABLE add_column (a INT PRIMARY KEY)`)
			sqlDB.Exec(t, `INSERT INTO add_column VALUES (1)`)
			addColumn := feed(t, f, `CREATE CHANGEFEED FOR add_column`)
			defer closeFeed(t, addColumn)
			assertPayloads(t, addColumn, []string{
				`add_column: [1]->{"after": {"a": 1}}`,
			})
			sqlDB.Exec(t, `ALTER TABLE add_column ADD COLUMN b STRING`)
			sqlDB.Exec(t, `INSERT INTO add_column VALUES (2, '2')`)
			assertPayloads(t, addColumn, []string{
				`add_column: [2]->{"after": {"a": 2, "b": "2"}}`,
			})
		})

		t.Run(`rename column`, func(t *testing.T) {
			sqlDB.Exec(t, `CREATE TABLE rename_column (a INT PRIMARY KEY, b STRING)`)
			sqlDB.Exec(t, `INSERT INTO rename_column VALUES (1, '1')`)
			renameColumn := feed(t, f, `CREATE CHANGEFEED FOR rename_column`)
			defer closeFeed(t, renameColumn)
			assertPayloads(t, renameColumn, []string{
				`rename_column: [1]->{"after": {"a": 1, "b": "1"}}`,
			})
			sqlDB.Exec(t, `ALTER TABLE rename_column RENAME COLUMN b TO c`)
			sqlDB.Exec(t, `INSERT INTO rename_column VALUES (2, '2')`)
			assertPayloads(t, renameColumn, []string{
				`rename_column: [2]->{"after": {"a": 2, "c": "2"}}`,
			})
		})

		t.Run(`add default`, func(t *testing.T) {
			sqlDB.Exec(t, `CREATE TABLE add_default (a INT PRIMARY KEY, b STRING)`)
			sqlDB.Exec(t, `INSERT INTO add_default (a, b) VALUES (1, '1')`)
			addDefault := feed(t, f, `CREATE CHANGEFEED FOR add_default`)
			defer closeFeed(t, addDefault)
			sqlDB.Exec(t, `ALTER TABLE add_default ALTER COLUMN b SET DEFAULT 'd'`)
			sqlDB.Exec(t, `INSERT INTO add_default (a) VALUES (2)`)
			assertPayloads(t, addDefault, []string{
				`add_default: [1]->{"after": {"a": 1, "b": "1"}}`,
				`add_default: [2]->{"after": {"a": 2, "b": "d"}}`,
			})
		})

		t.Run(`drop default`, func(t *testing.T) {
			sqlDB.Exec(t, `CREATE TABLE drop_default (a INT PRIMARY KEY, b STRING DEFAULT 'd')`)
			sqlDB.Exec(t, `INSERT INTO drop_default (a) VALUES (1)`)
			dropDefault := feed(t, f, `CREATE CHANGEFEED FOR drop_default`)
			defer closeFeed(t, dropDefault)
			sqlDB.Exec(t, `ALTER TABLE drop_default ALTER COLUMN b DROP DEFAULT`)
			sqlDB.Exec(t, `INSERT INTO drop_default (a) VALUES (2)`)
			assertPayloads(t, dropDefault, []string{
				`drop_default: [1]->{"after": {"a": 1, "b": "d"}}`,
				`drop_default: [2]->{"after": {"a": 2, "b": null}}`,
			})
		})

		t.Run(`drop not null`, func(t *testing.T) {
			sqlDB.Exec(t, `CREATE TABLE drop_notnull (a INT PRIMARY KEY, b STRING NOT NULL)`)
			sqlDB.Exec(t, `INSERT INTO drop_notnull VALUES (1, '1')`)
			dropNotNull := feed(t, f, `CREATE CHANGEFEED FOR drop_notnull`)
			defer closeFeed(t, dropNotNull)
			sqlDB.Exec(t, `ALTER TABLE drop_notnull ALTER b DROP NOT NULL`)
			sqlDB.Exec(t, `INSERT INTO drop_notnull VALUES (2, NULL)`)
			assertPayloads(t, dropNotNull, []string{
				`drop_notnull: [1]->{"after": {"a": 1, "b": "1"}}`,
				`drop_notnull: [2]->{"after": {"a": 2, "b": null}}`,
			})
		})

		t.Run(`checks`, func(t *testing.T) {
			sqlDB.Exec(t, `CREATE TABLE checks (a INT PRIMARY KEY)`)
			sqlDB.Exec(t, `INSERT INTO checks VALUES (1)`)
			checks := feed(t, f, `CREATE CHANGEFEED FOR checks`)
			defer closeFeed(t, checks)
			sqlDB.Exec(t, `ALTER TABLE checks ADD CONSTRAINT c CHECK (a < 5) NOT VALID`)
			sqlDB.Exec(t, `INSERT INTO checks VALUES (2)`)
			sqlDB.Exec(t, `ALTER TABLE checks VALIDATE CONSTRAINT c`)
			sqlDB.Exec(t, `INSERT INTO checks VALUES (3)`)
			sqlDB.Exec(t, `ALTER TABLE checks DROP CONSTRAINT c`)
			sqlDB.Exec(t, `INSERT INTO checks VALUES (6)`)
			assertPayloads(t, checks, []string{
				`checks: [1]->{"after": {"a": 1}}`,
				`checks: [2]->{"after": {"a": 2}}`,
				`checks: [3]->{"after": {"a": 3}}`,
				`checks: [6]->{"after": {"a": 6}}`,
			})
		})

		t.Run(`add index`, func(t *testing.T) {
			sqlDB.Exec(t, `CREATE TABLE add_index (a INT PRIMARY KEY, b STRING)`)
			sqlDB.Exec(t, `INSERT INTO add_index VALUES (1, '1')`)
			addIndex := feed(t, f, `CREATE CHANGEFEED FOR add_index`)
			defer closeFeed(t, addIndex)
			sqlDB.Exec(t, `CREATE INDEX b_idx ON add_index (b)`)
			sqlDB.Exec(t, `SELECT * FROM add_index@b_idx`)
			sqlDB.Exec(t, `INSERT INTO add_index VALUES (2, '2')`)
			assertPayloads(t, addIndex, []string{
				`add_index: [1]->{"after": {"a": 1, "b": "1"}}`,
				`add_index: [2]->{"after": {"a": 2, "b": "2"}}`,
			})
		})

		t.Run(`unique`, func(t *testing.T) {
			sqlDB.Exec(t, `CREATE TABLE "unique" (a INT PRIMARY KEY, b STRING)`)
			sqlDB.Exec(t, `INSERT INTO "unique" VALUES (1, '1')`)
			unique := feed(t, f, `CREATE CHANGEFEED FOR "unique"`)
			defer closeFeed(t, unique)
			sqlDB.Exec(t, `ALTER TABLE "unique" ADD CONSTRAINT u UNIQUE (b)`)
			sqlDB.Exec(t, `INSERT INTO "unique" VALUES (2, '2')`)
			assertPayloads(t, unique, []string{
				`unique: [1]->{"after": {"a": 1, "b": "1"}}`,
				`unique: [2]->{"after": {"a": 2, "b": "2"}}`,
			})
		})

		t.Run(`alter default`, func(t *testing.T) {
			sqlDB.Exec(
				t, `CREATE TABLE alter_default (a INT PRIMARY KEY, b STRING DEFAULT 'before')`)
			sqlDB.Exec(t, `INSERT INTO alter_default (a) VALUES (1)`)
			alterDefault := feed(t, f, `CREATE CHANGEFEED FOR alter_default`)
			defer closeFeed(t, alterDefault)
			sqlDB.Exec(t, `ALTER TABLE alter_default ALTER COLUMN b SET DEFAULT 'after'`)
			sqlDB.Exec(t, `INSERT INTO alter_default (a) VALUES (2)`)
			assertPayloads(t, alterDefault, []string{
				`alter_default: [1]->{"after": {"a": 1, "b": "before"}}`,
				`alter_default: [2]->{"after": {"a": 2, "b": "after"}}`,
			})
		})

		// Test adding a column with explicitly setting the default value to be NULL
		t.Run(`add column with DEFAULT NULL`, func(t *testing.T) {
			sqlDB.Exec(t, `CREATE TABLE t (id INT PRIMARY KEY)`)
			sqlDB.Exec(t, `INSERT INTO t VALUES (1)`)
			defaultNull := feed(t, f, `CREATE CHANGEFEED FOR t`)
			defer closeFeed(t, defaultNull)
			sqlDB.Exec(t, `ALTER TABLE t ADD COLUMN c INT DEFAULT NULL`)
			sqlDB.Exec(t, `INSERT INTO t VALUES (2, 2)`)
			assertPayloads(t, defaultNull, []string{
				// Verify that no column backfill occurs
				`t: [1]->{"after": {"id": 1}}`,
				`t: [2]->{"after": {"c": 2, "id": 2}}`,
			})
		})
	}

	t.Run(`sinkless`, sinklessTest(testFn))
	t.Run(`enterprise`, enterpriseTest(testFn))
	t.Run(`kafka`, kafkaTest(testFn))
	t.Run(`webhook`, webhookTest(testFn))
	log.Flush()
	entries, err := log.FetchEntriesFromFiles(0, math.MaxInt64, 1, regexp.MustCompile("cdc ux violation"),
		log.WithFlattenedSensitiveData)
	if err != nil {
		t.Fatal(err)
	}
	if len(entries) > 0 {
		t.Fatalf("Found violation of CDC's guarantees: %v", entries)
	}
}

// Test schema changes that require a backfill when the backfill option is
// allowed.
func TestChangefeedSchemaChangeAllowBackfill(t *testing.T) {
	defer leaktest.AfterTest(t)()
	defer log.Scope(t).Close(t)

	testFn := func(t *testing.T, db *gosql.DB, f cdctest.TestFeedFactory) {
		sqlDB := sqlutils.MakeSQLRunner(db)

		// Expected semantics:
		//
		// 1) DROP COLUMN
		// If the table descriptor is at version 1 when the `ALTER TABLE` stmt is issued,
		// we expect the changefeed level backfill to be triggered at the `ModificationTime` of
		// version 2 of the said descriptor. This is because this is the descriptor
		// version at which the dropped column stops being visible to SELECTs. Note that
		// this means we will see row updates resulting from the schema-change level
		// backfill _after_ the changefeed level backfill.
		//
		// 2) ADD COLUMN WITH DEFAULT & ADD COLUMN AS ... STORED
		// If the table descriptor is at version 1 when the `ALTER TABLE` stmt is issued,
		// we expect the changefeed level backfill to be triggered at the
		// `ModificationTime` of version 4 of said descriptor. This is because this is the
		// descriptor version which makes the schema-change level backfill for the
		// newly-added column public. This means we wil see row updates resulting from the
		// schema-change level backfill _before_ the changefeed level backfill.

		t.Run(`add column with default`, func(t *testing.T) {
			sqlDB.Exec(t, `CREATE TABLE add_column_def (a INT PRIMARY KEY)`)
			sqlDB.Exec(t, `INSERT INTO add_column_def VALUES (1)`)
			sqlDB.Exec(t, `INSERT INTO add_column_def VALUES (2)`)
			addColumnDef := feed(t, f, `CREATE CHANGEFEED FOR add_column_def WITH updated`)
			defer closeFeed(t, addColumnDef)
			assertPayloadsStripTs(t, addColumnDef, []string{
				`add_column_def: [1]->{"after": {"a": 1}}`,
				`add_column_def: [2]->{"after": {"a": 2}}`,
			})
			sqlDB.Exec(t, `ALTER TABLE add_column_def ADD COLUMN b STRING DEFAULT 'd'`)
			ts := fetchDescVersionModificationTime(t, db, f, `add_column_def`, 4)
			// Schema change backfill
			assertPayloadsStripTs(t, addColumnDef, []string{
				`add_column_def: [1]->{"after": {"a": 1}}`,
				`add_column_def: [2]->{"after": {"a": 2}}`,
			})
			// Changefeed level backfill
			assertPayloads(t, addColumnDef, []string{
				fmt.Sprintf(`add_column_def: [1]->{"after": {"a": 1, "b": "d"}, "updated": "%s"}`,
					ts.AsOfSystemTime()),
				fmt.Sprintf(`add_column_def: [2]->{"after": {"a": 2, "b": "d"}, "updated": "%s"}`,
					ts.AsOfSystemTime()),
			})
		})

		t.Run(`add column computed`, func(t *testing.T) {
			sqlDB.Exec(t, `CREATE TABLE add_col_comp (a INT PRIMARY KEY, b INT AS (a + 5) STORED)`)
			sqlDB.Exec(t, `INSERT INTO add_col_comp VALUES (1)`)
			sqlDB.Exec(t, `INSERT INTO add_col_comp (a) VALUES (2)`)
			addColComp := feed(t, f, `CREATE CHANGEFEED FOR add_col_comp WITH updated`)
			defer closeFeed(t, addColComp)
			assertPayloadsStripTs(t, addColComp, []string{
				`add_col_comp: [1]->{"after": {"a": 1, "b": 6}}`,
				`add_col_comp: [2]->{"after": {"a": 2, "b": 7}}`,
			})
			sqlDB.Exec(t, `ALTER TABLE add_col_comp ADD COLUMN c INT AS (a + 10) STORED`)
			assertPayloadsStripTs(t, addColComp, []string{
				`add_col_comp: [1]->{"after": {"a": 1, "b": 6}}`,
				`add_col_comp: [2]->{"after": {"a": 2, "b": 7}}`,
			})
			ts := fetchDescVersionModificationTime(t, db, f, `add_col_comp`, 4)
			assertPayloads(t, addColComp, []string{
				fmt.Sprintf(`add_col_comp: [1]->{"after": {"a": 1, "b": 6, "c": 11}, "updated": "%s"}`,
					ts.AsOfSystemTime()),
				fmt.Sprintf(`add_col_comp: [2]->{"after": {"a": 2, "b": 7, "c": 12}, "updated": "%s"}`,
					ts.AsOfSystemTime()),
			})
		})

		t.Run(`drop column`, func(t *testing.T) {
			sqlDB.Exec(t, `CREATE TABLE drop_column (a INT PRIMARY KEY, b STRING)`)
			sqlDB.Exec(t, `INSERT INTO drop_column VALUES (1, '1')`)
			sqlDB.Exec(t, `INSERT INTO drop_column VALUES (2, '2')`)
			dropColumn := feed(t, f, `CREATE CHANGEFEED FOR drop_column WITH updated`)
			defer closeFeed(t, dropColumn)
			assertPayloadsStripTs(t, dropColumn, []string{
				`drop_column: [1]->{"after": {"a": 1, "b": "1"}}`,
				`drop_column: [2]->{"after": {"a": 2, "b": "2"}}`,
			})
			sqlDB.Exec(t, `ALTER TABLE drop_column DROP COLUMN b`)
			sqlDB.Exec(t, `INSERT INTO drop_column VALUES (3)`)

			// since the changefeed level backfill (which flushes the sink before
			// the backfill) occurs before the schema-change backfill for a drop
			// column, the order in which the sink receives both backfills is
			// uncertain. the only guarantee here is per-key ordering guarantees,
			// so we must check both backfills in the same assertion.
			assertPayloadsPerKeyOrderedStripTs(t, dropColumn, []string{
				// Changefeed level backfill for DROP COLUMN b.
				`drop_column: [1]->{"after": {"a": 1}}`,
				`drop_column: [2]->{"after": {"a": 2}}`,
				// Schema-change backfill for DROP COLUMN b.
				`drop_column: [1]->{"after": {"a": 1}}`,
				`drop_column: [2]->{"after": {"a": 2}}`,
				// Insert 3 into drop_column
				`drop_column: [3]->{"after": {"a": 3}}`,
			})
		})

		t.Run(`multiple alters`, func(t *testing.T) {
			sqlDB.Exec(t, `CREATE TABLE multiple_alters (a INT PRIMARY KEY, b STRING)`)
			sqlDB.Exec(t, `INSERT INTO multiple_alters VALUES (1, '1')`)
			sqlDB.Exec(t, `INSERT INTO multiple_alters VALUES (2, '2')`)

			// Set up a hook to pause the changfeed on the next emit.
			var wg sync.WaitGroup
			waitSinkHook := func(_ context.Context) error {
				wg.Wait()
				return nil
			}
			knobs := f.Server().TestingKnobs().
				DistSQL.(*execinfra.TestingKnobs).
				Changefeed.(*TestingKnobs)
			knobs.BeforeEmitRow = waitSinkHook

			multipleAlters := feed(t, f, `CREATE CHANGEFEED FOR multiple_alters WITH updated`)
			defer closeFeed(t, multipleAlters)
			assertPayloadsStripTs(t, multipleAlters, []string{
				`multiple_alters: [1]->{"after": {"a": 1, "b": "1"}}`,
				`multiple_alters: [2]->{"after": {"a": 2, "b": "2"}}`,
			})

			// Wait on the next emit, queue up three ALTERs. The next poll process
			// will see all of them at once.
			wg.Add(1)
			waitForSchemaChange(t, sqlDB, `ALTER TABLE multiple_alters DROP COLUMN b`)
			waitForSchemaChange(t, sqlDB, `ALTER TABLE multiple_alters ADD COLUMN c STRING DEFAULT 'cee'`)
			waitForSchemaChange(t, sqlDB, `ALTER TABLE multiple_alters ADD COLUMN d STRING DEFAULT 'dee'`)
			wg.Done()

			// assertions are grouped this way because the sink is flushed prior
			// to a changefeed level backfill, ensuring all messages are received
			// at the start of the assertion
			assertPayloadsPerKeyOrderedStripTs(t, multipleAlters, []string{
				// Changefeed level backfill for DROP COLUMN b.
				`multiple_alters: [1]->{"after": {"a": 1}}`,
				`multiple_alters: [2]->{"after": {"a": 2}}`,
				// Schema-change backfill for DROP COLUMN b.
				`multiple_alters: [1]->{"after": {"a": 1}}`,
				`multiple_alters: [2]->{"after": {"a": 2}}`,
				// Schema-change backfill for ADD COLUMN c.
				`multiple_alters: [1]->{"after": {"a": 1}}`,
				`multiple_alters: [2]->{"after": {"a": 2}}`,
			})
			assertPayloadsPerKeyOrderedStripTs(t, multipleAlters, []string{
				// Changefeed level backfill for ADD COLUMN c.
				`multiple_alters: [1]->{"after": {"a": 1, "c": "cee"}}`,
				`multiple_alters: [2]->{"after": {"a": 2, "c": "cee"}}`,
				// Schema change level backfill for ADD COLUMN d.
				`multiple_alters: [1]->{"after": {"a": 1, "c": "cee"}}`,
				`multiple_alters: [2]->{"after": {"a": 2, "c": "cee"}}`,
			})
			ts := fetchDescVersionModificationTime(t, db, f, `multiple_alters`, 10)
			// Changefeed level backfill for ADD COLUMN d.
			assertPayloads(t, multipleAlters, []string{
				// Backfill no-ops for column D (C schema change is complete)
				// TODO(dan): Track duplicates more precisely in sinklessFeed/tableFeed.
				// Scan output for column C
				fmt.Sprintf(`multiple_alters: [1]->{"after": {"a": 1, "c": "cee", "d": "dee"}, "updated": "%s"}`, ts.AsOfSystemTime()),
				fmt.Sprintf(`multiple_alters: [2]->{"after": {"a": 2, "c": "cee", "d": "dee"}, "updated": "%s"}`, ts.AsOfSystemTime()),
			})
		})
	}

	// TODO(ssd): tenant tests skipped because of f.Server() use
	// in fetchDescVersionModificationTime
	t.Run(`sinkless`, sinklessTest(testFn, feedTestNoTenants))
	t.Run(`enterprise`, enterpriseTest(testFn, feedTestNoTenants))
	t.Run(`kafka`, kafkaTest(testFn, feedTestNoTenants))
	t.Run(`webhook`, webhookTest(testFn, feedTestNoTenants))
	log.Flush()
	entries, err := log.FetchEntriesFromFiles(0, math.MaxInt64, 1,
		regexp.MustCompile("cdc ux violation"), log.WithFlattenedSensitiveData)
	if err != nil {
		t.Fatal(err)
	}
	if len(entries) > 0 {
		t.Fatalf("Found violation of CDC's guarantees: %v", entries)
	}
}

// Test schema changes that require a backfill on only some watched tables within a changefeed.
func TestChangefeedSchemaChangeBackfillScope(t *testing.T) {
	defer leaktest.AfterTest(t)()
	defer log.Scope(t).Close(t)

	testFn := func(t *testing.T, db *gosql.DB, f cdctest.TestFeedFactory) {
		sqlDB := sqlutils.MakeSQLRunner(db)

		t.Run(`add column with default`, func(t *testing.T) {
			sqlDB.Exec(t, `CREATE TABLE add_column_def (a INT PRIMARY KEY)`)
			sqlDB.Exec(t, `CREATE TABLE no_def_change (a INT PRIMARY KEY)`)
			sqlDB.Exec(t, `INSERT INTO add_column_def VALUES (1)`)
			sqlDB.Exec(t, `INSERT INTO add_column_def VALUES (2)`)
			sqlDB.Exec(t, `INSERT INTO no_def_change VALUES (3)`)
			combinedFeed := feed(t, f, `CREATE CHANGEFEED FOR add_column_def, no_def_change WITH updated`)
			defer closeFeed(t, combinedFeed)
			assertPayloadsStripTs(t, combinedFeed, []string{
				`add_column_def: [1]->{"after": {"a": 1}}`,
				`add_column_def: [2]->{"after": {"a": 2}}`,
				`no_def_change: [3]->{"after": {"a": 3}}`,
			})
			sqlDB.Exec(t, `ALTER TABLE add_column_def ADD COLUMN b STRING DEFAULT 'd'`)
			ts := fetchDescVersionModificationTime(t, db, f, `add_column_def`, 4)
			// Schema change backfill
			assertPayloadsStripTs(t, combinedFeed, []string{
				`add_column_def: [1]->{"after": {"a": 1}}`,
				`add_column_def: [2]->{"after": {"a": 2}}`,
			})
			// Changefeed level backfill
			assertPayloads(t, combinedFeed, []string{
				fmt.Sprintf(`add_column_def: [1]->{"after": {"a": 1, "b": "d"}, "updated": "%s"}`,
					ts.AsOfSystemTime()),
				fmt.Sprintf(`add_column_def: [2]->{"after": {"a": 2, "b": "d"}, "updated": "%s"}`,
					ts.AsOfSystemTime()),
			})
		})

	}

	// TODO(ssd): tenant tests skipped because of f.Server() use
	// in fetchDescVerionModifationTime
	t.Run(`sinkless`, sinklessTest(testFn, feedTestNoTenants))
	t.Run(`enterprise`, enterpriseTest(testFn, feedTestNoTenants))
	t.Run(`kafka`, kafkaTest(testFn, feedTestNoTenants))
	t.Run(`webhook`, webhookTest(testFn, feedTestNoTenants))
	log.Flush()
	entries, err := log.FetchEntriesFromFiles(0, math.MaxInt64, 1,
		regexp.MustCompile("cdc ux violation"), log.WithFlattenedSensitiveData)
	if err != nil {
		t.Fatal(err)
	}
	if len(entries) > 0 {
		t.Fatalf("Found violation of CDC's guarantees: %v", entries)
	}
}

// fetchDescVersionModificationTime fetches the `ModificationTime` of the specified
// `version` of `tableName`'s table descriptor.
func fetchDescVersionModificationTime(
	t testing.TB, db *gosql.DB, f cdctest.TestFeedFactory, tableName string, version int,
) hlc.Timestamp {
	tblKey := keys.SystemSQLCodec.TablePrefix(keys.DescriptorTableID)
	header := roachpb.RequestHeader{
		Key:    tblKey,
		EndKey: tblKey.PrefixEnd(),
	}
	dropColTblID := sqlutils.QueryTableID(t, db, `d`, "public", tableName)
	req := &roachpb.ExportRequest{
		RequestHeader: header,
		MVCCFilter:    roachpb.MVCCFilter_All,
		StartTime:     hlc.Timestamp{},
		ReturnSST:     true,
	}
	clock := hlc.NewClock(hlc.UnixNano, time.Minute)
	hh := roachpb.Header{Timestamp: clock.Now()}
	res, pErr := kv.SendWrappedWith(context.Background(),
		f.Server().DB().NonTransactionalSender(), hh, req)
	if pErr != nil {
		t.Fatal(pErr.GoError())
	}
	for _, file := range res.(*roachpb.ExportResponse).Files {
		it, err := storage.NewMemSSTIterator(file.SST, false /* verify */)
		if err != nil {
			t.Fatal(err)
		}
		defer it.Close()
		for it.SeekGE(storage.NilKey); ; it.Next() {
			if ok, err := it.Valid(); err != nil {
				t.Fatal(err)
			} else if !ok {
				continue
			}
			k := it.UnsafeKey()
			remaining, _, _, err := keys.SystemSQLCodec.DecodeIndexPrefix(k.Key)
			if err != nil {
				t.Fatal(err)
			}
			_, tableID, err := encoding.DecodeUvarintAscending(remaining)
			if err != nil {
				t.Fatal(err)
			}
			if tableID != uint64(dropColTblID) {
				continue
			}
			unsafeValue := it.UnsafeValue()
			if unsafeValue == nil {
				t.Fatal(errors.New(`value was dropped or truncated`))
			}
			value := roachpb.Value{RawBytes: unsafeValue}
			var desc descpb.Descriptor
			if err := value.GetProto(&desc); err != nil {
				t.Fatal(err)
			}
			if tableDesc, _, _, _ := descpb.FromDescriptorWithMVCCTimestamp(&desc, k.Timestamp); tableDesc != nil {
				if int(tableDesc.Version) == version {
					return tableDesc.ModificationTime
				}
			}
		}
	}
	t.Fatal(errors.New(`couldn't find table desc for given version`))
	return hlc.Timestamp{}
}

// Regression test for #34314
func TestChangefeedAfterSchemaChangeBackfill(t *testing.T) {
	defer leaktest.AfterTest(t)()
	defer log.Scope(t).Close(t)

	testFn := func(t *testing.T, db *gosql.DB, f cdctest.TestFeedFactory) {
		sqlDB := sqlutils.MakeSQLRunner(db)
		sqlDB.Exec(t, `CREATE TABLE after_backfill (a INT PRIMARY KEY)`)
		sqlDB.Exec(t, `INSERT INTO after_backfill VALUES (0)`)
		sqlDB.Exec(t, `ALTER TABLE after_backfill ADD COLUMN b INT DEFAULT 1`)
		sqlDB.Exec(t, `INSERT INTO after_backfill VALUES (2, 3)`)
		afterBackfill := feed(t, f, `CREATE CHANGEFEED FOR after_backfill`)
		defer closeFeed(t, afterBackfill)
		assertPayloads(t, afterBackfill, []string{
			`after_backfill: [0]->{"after": {"a": 0, "b": 1}}`,
			`after_backfill: [2]->{"after": {"a": 2, "b": 3}}`,
		})
	}

	t.Run(`sinkless`, sinklessTest(testFn))
	t.Run(`enterprise`, enterpriseTest(testFn))
	t.Run(`kafka`, kafkaTest(testFn))
	t.Run(`webhook`, webhookTest(testFn))
	log.Flush()
	entries, err := log.FetchEntriesFromFiles(0, math.MaxInt64, 1,
		regexp.MustCompile("cdc ux violation"), log.WithFlattenedSensitiveData)
	if err != nil {
		t.Fatal(err)
	}
	if len(entries) > 0 {
		t.Fatalf("Found violation of CDC's guarantees: %v", entries)
	}
}

func TestChangefeedColumnFamily(t *testing.T) {
	defer leaktest.AfterTest(t)()
	defer log.Scope(t).Close(t)

	testFn := func(t *testing.T, db *gosql.DB, f cdctest.TestFeedFactory) {
		sqlDB := sqlutils.MakeSQLRunner(db)

		// Table with 2 column families.
		sqlDB.Exec(t, `CREATE TABLE foo (a INT PRIMARY KEY, b STRING, FAMILY (a), FAMILY (b))`)
		if strings.Contains(t.Name(), `enterprise`) {
			sqlDB.ExpectErr(t, `exactly 1 column family`, `CREATE CHANGEFEED FOR foo`)
		} else {
			sqlDB.ExpectErr(t, `exactly 1 column family`, `EXPERIMENTAL CHANGEFEED FOR foo`)
		}

		// Table with a second column family added after the changefeed starts.
		sqlDB.Exec(t, `CREATE TABLE bar (a INT PRIMARY KEY, FAMILY f_a (a))`)
		sqlDB.Exec(t, `INSERT INTO bar VALUES (0)`)
		bar := feed(t, f, `CREATE CHANGEFEED FOR bar`)
		defer closeFeed(t, bar)
		assertPayloads(t, bar, []string{
			`bar: [0]->{"after": {"a": 0}}`,
		})
		sqlDB.Exec(t, `ALTER TABLE bar ADD COLUMN b STRING CREATE FAMILY f_b`)
		sqlDB.Exec(t, `INSERT INTO bar VALUES (1)`)
		if _, err := bar.Next(); !testutils.IsError(err, `exactly 1 column family`) {
			t.Errorf(`expected "exactly 1 column family" error got: %+v`, err)
		}
	}

	t.Run(`sinkless`, sinklessTest(testFn))
	t.Run(`enterprise`, enterpriseTest(testFn))
	t.Run(`kafka`, kafkaTest(testFn))
	t.Run(`webhook`, webhookTest(testFn))
}

func TestChangefeedAuthorization(t *testing.T) {
	defer leaktest.AfterTest(t)()
	defer log.Scope(t).Close(t)

	for _, tc := range []struct {
		name, statement, errMsg string
	}{
		{name: `kafka`,
			statement: `CREATE CHANGEFEED FOR d.table_a INTO 'kafka://nope'`,
			errMsg:    `connecting to kafka`,
		},
		{name: `cloud`,
			statement: `CREATE CHANGEFEED FOR d.table_a INTO 'experimental-nodelocal://12/nope/'`,
			errMsg:    `connecting to node 12`,
		},
		{name: `sinkless`,
			statement: `EXPERIMENTAL CHANGEFEED FOR d.table_a WITH resolved='1'`,
			errMsg:    `missing unit in duration`,
		},
	} {
		t.Run(tc.name, func(t *testing.T) {
			s, db, stop := startTestServer(t, feedTestOptions{})
			defer stop()
			rootDB := sqlutils.MakeSQLRunner(db)

			rootDB.Exec(t, `create user guest with password 'password'`)
			rootDB.Exec(t, `create user feedcreator with controlchangefeed password 'hunter2'`)

			pgURL := url.URL{
				Scheme: "postgres",
				User:   url.UserPassword(`guest`, `password`),
				Host:   s.ServingSQLAddr(),
			}

			db2, err := gosql.Open("postgres", pgURL.String())
			require.NoError(t, err)
			guestDB := sqlutils.MakeSQLRunner(db2)
			defer db2.Close()

			pgURL = url.URL{
				Scheme: "postgres",
				User:   url.UserPassword(`feedcreator`, `hunter2`),
				Host:   s.ServingSQLAddr(),
			}

			db3, err := gosql.Open("postgres", pgURL.String())
			require.NoError(t, err)
			feedCreatorDB := sqlutils.MakeSQLRunner(db3)
			defer db3.Close()

			rootDB.Exec(t, `create type type_a as enum ('a');`)
			rootDB.Exec(t, `create table table_a (id int, type type_a);`)

			guestDB.ExpectErr(t, `permission denied to create changefeed`, tc.statement)
			feedCreatorDB.ExpectErr(t, `user feedcreator does not have SELECT privilege on relation table_a`, tc.statement)

			// Actual success would hang in sinkless and require cleanup in enterprise, so checking for successful authorization
			// on a non-root user by asserting we get to an unrelated error

			/*
				        // This could be tested much more cleanly with the below code,
						// but https://github.com/cockroachdb/cockroach/issues/49313 deeply breaks
						// all of our cdc test helpers when running as not admin.
						// TODO(zinger): Give this test a happier ending once #49313 is fixed.
						nonRootFeedFactory := cdctest.MakeSinklessFeedFactory(f.Server(), feedCreatorPgURL)
						nonRootFeed := feed(t, nonRootFeedFactory, createChangefeedCmd)
						closeFeed(t, nonRootFeed)
			*/

			rootDB.Exec(t, `grant select on table table_a to feedcreator`)
			feedCreatorDB.ExpectErr(t, tc.errMsg, tc.statement)
		})
	}
}

func TestChangefeedAvroNotice(t *testing.T) {
	defer leaktest.AfterTest(t)()
	defer log.Scope(t).Close(t)

	s, db, stop := startTestServer(t, feedTestOptions{})
	defer stop()
	schemaReg := cdctest.StartTestSchemaRegistry()
	defer schemaReg.Close()

	sqlDB := sqlutils.MakeSQLRunner(db)
	sqlDB.Exec(t, "CREATE table foo (i int)")
	sqlDB.Exec(t, `INSERT INTO foo VALUES (0)`)

	sql := fmt.Sprintf("CREATE CHANGEFEED FOR d.foo INTO 'null://' WITH format=experimental_avro, confluent_schema_registry='%s'", schemaReg.URL())
	expectNotice(t, s, sql, `avro is no longer experimental, use format=avro`)
}

func requireErrorSoon(
	ctx context.Context, t *testing.T, f cdctest.TestFeed, errRegex *regexp.Regexp,
) {
	ctx, cancel := context.WithTimeout(ctx, 30*time.Second)
	defer cancel()
	done := make(chan struct{})
	go func() {
		if _, err := f.Next(); err != nil {
			assert.Regexp(t, errRegex, err)
			done <- struct{}{}
		}
	}()
	select {
	case <-ctx.Done():
		t.Fatal("timed out waiting for changefeed to fail")
	case <-done:
	}
}

func TestChangefeedFailOnTableOffline(t *testing.T) {
	defer leaktest.AfterTest(t)()
	defer log.Scope(t).Close(t)

	dataSrv := httptest.NewServer(http.HandlerFunc(func(w http.ResponseWriter, r *http.Request) {
		if r.Method == "GET" {
			if _, err := w.Write([]byte("42,42\n")); err != nil {
				t.Logf("failed to write: %s", err.Error())
			}
		}
	}))
	defer dataSrv.Close()

	testFn := func(t *testing.T, db *gosql.DB, f cdctest.TestFeedFactory) {
		sqlDB := sqlutils.MakeSQLRunner(db)
		sqlDB.Exec(t, "SET CLUSTER SETTING kv.closed_timestamp.target_duration = '50ms'")
		t.Run("import fails changefeed", func(t *testing.T) {
			sqlDB.Exec(t, `CREATE TABLE for_import (a INT PRIMARY KEY, b INT)`)
			defer sqlDB.Exec(t, `DROP TABLE for_import`)
			sqlDB.Exec(t, `INSERT INTO for_import VALUES (0, NULL)`)
			forImport := feed(t, f, `CREATE CHANGEFEED FOR for_import `)
			defer closeFeed(t, forImport)
			assertPayloads(t, forImport, []string{
				`for_import: [0]->{"after": {"a": 0, "b": null}}`,
			})
			sqlDB.Exec(t, `IMPORT INTO for_import CSV DATA ($1)`, dataSrv.URL)
			requireErrorSoon(context.Background(), t, forImport,
				regexp.MustCompile(`CHANGEFEED cannot target offline table: for_import \(offline reason: "importing"\)`))
		})
	}
	// TODO(ssd): tenant tests skipped because of:
	// changefeed_test.go:1409: error executing 'IMPORT INTO
	// for_import CSV DATA ($1)': pq: fake protectedts.Provide
	t.Run(`sinkless`, sinklessTest(testFn, feedTestNoTenants))
	t.Run(`enterprise`, enterpriseTest(testFn, feedTestNoTenants))
	t.Run(`cloudstorage`, cloudStorageTest(testFn, feedTestNoTenants))
	t.Run(`kafka`, kafkaTest(testFn, feedTestNoTenants))
	t.Run(`webhook`, webhookTest(testFn, feedTestNoTenants))
}

func TestChangefeedWorksOnRBRChange(t *testing.T) {
	defer leaktest.AfterTest(t)()
	defer log.Scope(t).Close(t)

	testFnJSON := func(t *testing.T, db *gosql.DB, f cdctest.TestFeedFactory) {
		sqlDB := sqlutils.MakeSQLRunner(db)
		sqlDB.Exec(t, "SET CLUSTER SETTING kv.closed_timestamp.target_duration = '50ms'")
		t.Run("regional by row change works", func(t *testing.T) {
			sqlDB.Exec(t, `CREATE TABLE rbr (a INT PRIMARY KEY, b INT)`)
			defer sqlDB.Exec(t, `DROP TABLE rbr`)
			sqlDB.Exec(t, `INSERT INTO rbr VALUES (0, NULL)`)
			rbr := feed(t, f, `CREATE CHANGEFEED FOR rbr`)
			defer closeFeed(t, rbr)
			sqlDB.Exec(t, `INSERT INTO rbr VALUES (1, 2)`)
			assertPayloads(t, rbr, []string{
				`rbr: [0]->{"after": {"a": 0, "b": null}}`,
				`rbr: [1]->{"after": {"a": 1, "b": 2}}`,
			})
			sqlDB.Exec(t, `ALTER TABLE rbr SET LOCALITY REGIONAL BY ROW`)
			assertPayloads(t, rbr, []string{
				`rbr: ["us-east-1", 0]->{"after": {"a": 0, "b": null, "crdb_region": "us-east-1"}}`,
				`rbr: ["us-east-1", 1]->{"after": {"a": 1, "b": 2, "crdb_region": "us-east-1"}}`,
			})
		})
	}
	testFnAvro := func(t *testing.T, db *gosql.DB, f cdctest.TestFeedFactory) {
		sqlDB := sqlutils.MakeSQLRunner(db)
		sqlDB.Exec(t, "SET CLUSTER SETTING kv.closed_timestamp.target_duration = '50ms'")
		schemaReg := cdctest.StartTestSchemaRegistry()
		defer schemaReg.Close()

		t.Run("regional by row change works", func(t *testing.T) {
			sqlDB.Exec(t, `CREATE TABLE rbr (a INT PRIMARY KEY, b INT)`)
			defer sqlDB.Exec(t, `DROP TABLE rbr`)
			sqlDB.Exec(t, `INSERT INTO rbr VALUES (0, NULL)`)
			rbr := feed(t, f, fmt.Sprintf("CREATE CHANGEFEED FOR rbr WITH format=avro, confluent_schema_registry='%s'", schemaReg.URL()))
			defer closeFeed(t, rbr)
			sqlDB.Exec(t, `INSERT INTO rbr VALUES (1, 2)`)
			assertPayloads(t, rbr, []string{
				`rbr: {"a":{"long":0}}->{"after":{"rbr":{"a":{"long":0},"b":null}}}`,
				`rbr: {"a":{"long":1}}->{"after":{"rbr":{"a":{"long":1},"b":{"long":2}}}}`,
			})
			sqlDB.Exec(t, `ALTER TABLE rbr SET LOCALITY REGIONAL BY ROW`)
			assertPayloads(t, rbr, []string{
				`rbr: {"a":{"long":0},"crdb_region":{"string":"us-east-1"}}->{"after":{"rbr":{"a":{"long":0},"b":null,"crdb_region":{"string":"us-east-1"}}}}`,
				`rbr: {"a":{"long":1},"crdb_region":{"string":"us-east-1"}}->{"after":{"rbr":{"a":{"long":1},"b":{"long":2},"crdb_region":{"string":"us-east-1"}}}}`,
			})
		})
		t.Run("regional by row as change works", func(t *testing.T) {
			sqlDB.Exec(t, `CREATE TABLE rbr (a INT PRIMARY KEY, b INT, region crdb_internal_region NOT NULL DEFAULT 'us-east-1')`)
			defer sqlDB.Exec(t, `DROP TABLE rbr`)
			sqlDB.Exec(t, `INSERT INTO rbr VALUES (0, NULL)`)
			rbr := feed(t, f, fmt.Sprintf("CREATE CHANGEFEED FOR rbr WITH format=avro, confluent_schema_registry='%s'", schemaReg.URL()))
			defer closeFeed(t, rbr)
			sqlDB.Exec(t, `INSERT INTO rbr VALUES (1, 2)`)
			assertPayloads(t, rbr, []string{
				`rbr: {"a":{"long":0}}->{"after":{"rbr":{"a":{"long":0},"b":null,"region":{"string":"us-east-1"}}}}`,
				`rbr: {"a":{"long":1}}->{"after":{"rbr":{"a":{"long":1},"b":{"long":2},"region":{"string":"us-east-1"}}}}`,
			})
			sqlDB.Exec(t, `ALTER TABLE rbr SET LOCALITY REGIONAL BY ROW AS region`)
			assertPayloads(t, rbr, []string{
				`rbr: {"a":{"long":0},"region":{"string":"us-east-1"}}->{"after":{"rbr":{"a":{"long":0},"b":null,"region":{"string":"us-east-1"}}}}`,
				`rbr: {"a":{"long":1},"region":{"string":"us-east-1"}}->{"after":{"rbr":{"a":{"long":1},"b":{"long":2},"region":{"string":"us-east-1"}}}}`,
			})
		})
	}

	withTestServerRegion := func(args *base.TestServerArgs) {
		args.Locality.Tiers = append(args.Locality.Tiers, roachpb.Tier{
			Key:   "region",
			Value: testServerRegion,
		})
	}

	// Tenants skiped because of:
	//
	// error executing 'ALTER DATABASE d PRIMARY REGION
	// "us-east-1"': pq: get_live_cluster_regions: unimplemented:
	// operation is unsupported in multi-tenancy mode
	opts := []feedTestOption{
		feedTestNoTenants,
		withArgsFn(withTestServerRegion),
	}
	RunRandomSinkTest(t, "format=json", testFnJSON, opts...)
	t.Run("kafka/format=avro", kafkaTest(testFnAvro, opts...))
}

func TestChangefeedRBRAvroAddRegion(t *testing.T) {
	defer leaktest.AfterTest(t)()
	defer log.Scope(t).Close(t)

	// We need a cluster here to make sure we have multiple active
	// regions that we can add to the database.
	cluster, db, cleanup := startTestCluster(t)
	defer cleanup()

	schemaReg := cdctest.StartTestSchemaRegistry()
	defer schemaReg.Close()

	f := makeKafkaFeedFactoryForCluster(cluster, db)
	sqlDB := sqlutils.MakeSQLRunner(db)
	sqlDB.Exec(t, `CREATE TABLE rbr (a INT PRIMARY KEY)`)
	waitForSchemaChange(t, sqlDB, `ALTER TABLE rbr SET LOCALITY REGIONAL BY ROW`)
	sqlDB.Exec(t, `INSERT INTO rbr VALUES (0)`)
	rbr := feed(t, f, fmt.Sprintf("CREATE CHANGEFEED FOR rbr WITH format=avro, confluent_schema_registry='%s'", schemaReg.URL()))
	defer closeFeed(t, rbr)
	assertPayloads(t, rbr, []string{
		`rbr: {"a":{"long":0},"crdb_region":{"string":"us-east1"}}->{"after":{"rbr":{"a":{"long":0},"crdb_region":{"string":"us-east1"}}}}`,
	})

	// We do not expect a backfill from the ADD REGION, but we do
	// expect the new rows with the added region to be encoded
	// correctly.
	sqlDB.Exec(t, `ALTER DATABASE d ADD REGION "us-east2"`)
	sqlDB.Exec(t, `INSERT INTO rbr (crdb_region, a) VALUES ('us-east2', 1)`)
	assertPayloads(t, rbr, []string{
		`rbr: {"a":{"long":1},"crdb_region":{"string":"us-east2"}}->{"after":{"rbr":{"a":{"long":1},"crdb_region":{"string":"us-east2"}}}}`,
	})

	// An update is seen as a DELETE and and INSERT
	sqlDB.Exec(t, `UPDATE rbr SET crdb_region = 'us-east2' WHERE a = 0`)
	assertPayloads(t, rbr, []string{
		`rbr: {"a":{"long":0},"crdb_region":{"string":"us-east1"}}->{"after":null}`,
		`rbr: {"a":{"long":0},"crdb_region":{"string":"us-east2"}}->{"after":{"rbr":{"a":{"long":0},"crdb_region":{"string":"us-east2"}}}}`,
	})
}

func TestChangefeedStopOnSchemaChange(t *testing.T) {
	defer leaktest.AfterTest(t)()
	defer log.Scope(t).Close(t)

	skip.UnderRace(t)
	skip.UnderShort(t)

	schemaChangeTimestampRegexp := regexp.MustCompile(`schema change occurred at ([0-9]+\.[0-9]+)`)
	timestampStrFromError := func(t *testing.T, err error) string {
		require.Regexp(t, schemaChangeTimestampRegexp, err)
		m := schemaChangeTimestampRegexp.FindStringSubmatch(err.Error())
		return m[1]
	}
	waitForSchemaChangeErrorAndCloseFeed := func(t *testing.T, f cdctest.TestFeed) (tsStr string) {
		t.Helper()
		for {
			if ev, err := f.Next(); err != nil {
				log.Infof(context.Background(), "got event %v %v", ev, err)
				tsStr = timestampStrFromError(t, err)
				_ = f.Close()
				return tsStr
			}
		}
	}
	testFn := func(t *testing.T, db *gosql.DB, f cdctest.TestFeedFactory) {
		sqlDB := sqlutils.MakeSQLRunner(db)
		// Shorten the intervals so this test doesn't take so long. We need to wait
		// for timestamps to get resolved.
		sqlDB.Exec(t, "SET CLUSTER SETTING changefeed.experimental_poll_interval = '200ms'")
		sqlDB.Exec(t, "SET CLUSTER SETTING kv.closed_timestamp.target_duration = '50ms'")
		sqlDB.Exec(t, "SET CLUSTER SETTING kv.closed_timestamp.close_fraction = .99")

		t.Run("add column not null", func(t *testing.T) {
			sqlDB.Exec(t, `CREATE TABLE add_column_not_null (a INT PRIMARY KEY)`)
			defer sqlDB.Exec(t, `DROP TABLE add_column_not_null`)
			sqlDB.Exec(t, `INSERT INTO add_column_not_null VALUES (0)`)
			addColumnNotNull := feed(t, f, `CREATE CHANGEFEED FOR add_column_not_null `+
				`WITH schema_change_events='column_changes', schema_change_policy='stop'`)
			sqlDB.Exec(t, `INSERT INTO add_column_not_null VALUES (1)`)
			assertPayloads(t, addColumnNotNull, []string{
				`add_column_not_null: [0]->{"after": {"a": 0}}`,
				`add_column_not_null: [1]->{"after": {"a": 1}}`,
			})
			sqlDB.Exec(t, `ALTER TABLE add_column_not_null ADD COLUMN b INT NOT NULL DEFAULT 0`)
			sqlDB.Exec(t, "INSERT INTO add_column_not_null VALUES (2, 1)")
			tsStr := waitForSchemaChangeErrorAndCloseFeed(t, addColumnNotNull)
			addColumnNotNull = feed(t, f, `CREATE CHANGEFEED FOR add_column_not_null `+
				`WITH schema_change_events='column_changes', schema_change_policy='stop', cursor = '`+tsStr+`'`)
			defer closeFeed(t, addColumnNotNull)
			assertPayloads(t, addColumnNotNull, []string{
				`add_column_not_null: [2]->{"after": {"a": 2, "b": 1}}`,
			})
		})
		t.Run("add column null", func(t *testing.T) {
			sqlDB.Exec(t, `CREATE TABLE add_column_null (a INT PRIMARY KEY)`)
			defer sqlDB.Exec(t, `DROP TABLE add_column_null`)
			sqlDB.Exec(t, `INSERT INTO add_column_null VALUES (0)`)
			addColumnNull := feed(t, f, `CREATE CHANGEFEED FOR add_column_null `+
				`WITH schema_change_events='column_changes', schema_change_policy='stop'`)
			sqlDB.Exec(t, `INSERT INTO add_column_null VALUES (1)`)
			assertPayloads(t, addColumnNull, []string{
				`add_column_null: [0]->{"after": {"a": 0}}`,
				`add_column_null: [1]->{"after": {"a": 1}}`,
			})
			sqlDB.Exec(t, `ALTER TABLE add_column_null ADD COLUMN b INT`)
			sqlDB.Exec(t, "INSERT INTO add_column_null VALUES (2, NULL)")
			tsStr := waitForSchemaChangeErrorAndCloseFeed(t, addColumnNull)
			addColumnNull = feed(t, f, `CREATE CHANGEFEED FOR add_column_null `+
				`WITH schema_change_events='column_changes', schema_change_policy='stop', cursor = '`+tsStr+`'`)
			defer closeFeed(t, addColumnNull)
			assertPayloads(t, addColumnNull, []string{
				`add_column_null: [2]->{"after": {"a": 2, "b": null}}`,
			})
		})
		t.Run(`add column computed`, func(t *testing.T) {
			sqlDB.Exec(t, `CREATE TABLE add_comp_col (a INT PRIMARY KEY)`)
			defer sqlDB.Exec(t, `DROP TABLE add_comp_col`)
			sqlDB.Exec(t, `INSERT INTO add_comp_col VALUES (0)`)
			addCompCol := feed(t, f, `CREATE CHANGEFEED FOR add_comp_col `+
				`WITH schema_change_events='column_changes', schema_change_policy='stop'`)
			sqlDB.Exec(t, `INSERT INTO add_comp_col VALUES (1)`)
			assertPayloads(t, addCompCol, []string{
				`add_comp_col: [0]->{"after": {"a": 0}}`,
				`add_comp_col: [1]->{"after": {"a": 1}}`,
			})
			sqlDB.Exec(t, `ALTER TABLE add_comp_col ADD COLUMN b INT AS (a + 1) STORED`)
			sqlDB.Exec(t, "INSERT INTO add_comp_col VALUES (2)")
			tsStr := waitForSchemaChangeErrorAndCloseFeed(t, addCompCol)
			addCompCol = feed(t, f, `CREATE CHANGEFEED FOR add_comp_col `+
				`WITH schema_change_events='column_changes', schema_change_policy='stop', cursor = '`+tsStr+`'`)
			defer closeFeed(t, addCompCol)
			assertPayloads(t, addCompCol, []string{
				`add_comp_col: [2]->{"after": {"a": 2, "b": 3}}`,
			})
		})
		t.Run("drop column", func(t *testing.T) {
			sqlDB.Exec(t, `CREATE TABLE drop_column (a INT PRIMARY KEY, b INT)`)
			defer sqlDB.Exec(t, `DROP TABLE drop_column`)
			sqlDB.Exec(t, `INSERT INTO drop_column VALUES (0, NULL)`)
			dropColumn := feed(t, f, `CREATE CHANGEFEED FOR drop_column `+
				`WITH schema_change_events='column_changes', schema_change_policy='stop'`)
			sqlDB.Exec(t, `INSERT INTO drop_column VALUES (1, 2)`)
			assertPayloads(t, dropColumn, []string{
				`drop_column: [0]->{"after": {"a": 0, "b": null}}`,
				`drop_column: [1]->{"after": {"a": 1, "b": 2}}`,
			})
			sqlDB.Exec(t, `ALTER TABLE drop_column DROP COLUMN b`)
			sqlDB.Exec(t, `INSERT INTO drop_column VALUES (2)`)
			tsStr := waitForSchemaChangeErrorAndCloseFeed(t, dropColumn)
			dropColumn = feed(t, f, `CREATE CHANGEFEED FOR drop_column `+
				`WITH schema_change_events='column_changes', schema_change_policy='stop', cursor = '`+tsStr+`'`)
			defer closeFeed(t, dropColumn)
			// NB: You might expect to only see the new row here but we'll see them
			// all because we cannot distinguish between the index backfill and
			// foreground writes. See #35738.
			assertPayloads(t, dropColumn, []string{
				`drop_column: [0]->{"after": {"a": 0}}`,
				`drop_column: [1]->{"after": {"a": 1}}`,
				`drop_column: [2]->{"after": {"a": 2}}`,
			})
		})
		t.Run("add index", func(t *testing.T) {
			// This case does not exit
			sqlDB.Exec(t, `CREATE TABLE add_index (a INT PRIMARY KEY, b INT)`)
			defer sqlDB.Exec(t, `DROP TABLE add_index`)
			sqlDB.Exec(t, `INSERT INTO add_index VALUES (0, NULL)`)
			addIndex := feed(t, f, `CREATE CHANGEFEED FOR add_index `+
				`WITH schema_change_events='column_changes', schema_change_policy='stop'`)
			defer closeFeed(t, addIndex)
			sqlDB.Exec(t, `INSERT INTO add_index VALUES (1, 2)`)
			assertPayloads(t, addIndex, []string{
				`add_index: [0]->{"after": {"a": 0, "b": null}}`,
				`add_index: [1]->{"after": {"a": 1, "b": 2}}`,
			})
			sqlDB.Exec(t, `CREATE INDEX ON add_index (b)`)
			sqlDB.Exec(t, `INSERT INTO add_index VALUES (2, NULL)`)
			assertPayloads(t, addIndex, []string{
				`add_index: [2]->{"after": {"a": 2, "b": null}}`,
			})
		})
	}

	t.Run(`sinkless`, sinklessTest(testFn))
	t.Run(`enterprise`, enterpriseTest(testFn))
	t.Run(`kafka`, kafkaTest(testFn))
	t.Run(`webhook`, webhookTest(testFn))
}

func TestChangefeedNoBackfill(t *testing.T) {
	defer leaktest.AfterTest(t)()
	defer log.Scope(t).Close(t)

	skip.UnderRace(t)
	skip.UnderShort(t)
	testFn := func(t *testing.T, db *gosql.DB, f cdctest.TestFeedFactory) {
		sqlDB := sqlutils.MakeSQLRunner(db)
		// Shorten the intervals so this test doesn't take so long. We need to wait
		// for timestamps to get resolved.
		sqlDB.Exec(t, "SET CLUSTER SETTING changefeed.experimental_poll_interval = '200ms'")
		sqlDB.Exec(t, "SET CLUSTER SETTING kv.closed_timestamp.target_duration = '50ms'")
		sqlDB.Exec(t, "SET CLUSTER SETTING kv.closed_timestamp.close_fraction = .99")

		t.Run("add column not null", func(t *testing.T) {
			sqlDB.Exec(t, `CREATE TABLE add_column_not_null (a INT PRIMARY KEY)`)
			defer sqlDB.Exec(t, `DROP TABLE add_column_not_null`)
			sqlDB.Exec(t, `INSERT INTO add_column_not_null VALUES (0)`)
			addColumnNotNull := feed(t, f, `CREATE CHANGEFEED FOR add_column_not_null `+
				`WITH schema_change_policy='nobackfill'`)
			defer closeFeed(t, addColumnNotNull)
			sqlDB.Exec(t, `INSERT INTO add_column_not_null VALUES (1)`)
			assertPayloads(t, addColumnNotNull, []string{
				`add_column_not_null: [0]->{"after": {"a": 0}}`,
				`add_column_not_null: [1]->{"after": {"a": 1}}`,
			})
			sqlDB.Exec(t, `ALTER TABLE add_column_not_null ADD COLUMN b INT NOT NULL DEFAULT 0`)
			sqlDB.Exec(t, "INSERT INTO add_column_not_null VALUES (2, 1)")
			assertPayloads(t, addColumnNotNull, []string{
				`add_column_not_null: [2]->{"after": {"a": 2, "b": 1}}`,
			})
		})
		t.Run("add column null", func(t *testing.T) {
			sqlDB.Exec(t, `CREATE TABLE add_column_null (a INT PRIMARY KEY)`)
			defer sqlDB.Exec(t, `DROP TABLE add_column_null`)
			sqlDB.Exec(t, `INSERT INTO add_column_null VALUES (0)`)
			addColumnNull := feed(t, f, `CREATE CHANGEFEED FOR add_column_null `+
				`WITH schema_change_policy='nobackfill'`)
			defer closeFeed(t, addColumnNull)
			sqlDB.Exec(t, `INSERT INTO add_column_null VALUES (1)`)
			assertPayloads(t, addColumnNull, []string{
				`add_column_null: [0]->{"after": {"a": 0}}`,
				`add_column_null: [1]->{"after": {"a": 1}}`,
			})
			sqlDB.Exec(t, `ALTER TABLE add_column_null ADD COLUMN b INT`)
			sqlDB.Exec(t, "INSERT INTO add_column_null VALUES (2, NULL)")
			assertPayloads(t, addColumnNull, []string{
				`add_column_null: [2]->{"after": {"a": 2, "b": null}}`,
			})
		})
		t.Run(`add column computed`, func(t *testing.T) {
			sqlDB.Exec(t, `CREATE TABLE add_comp_col (a INT PRIMARY KEY)`)
			defer sqlDB.Exec(t, `DROP TABLE add_comp_col`)
			sqlDB.Exec(t, `INSERT INTO add_comp_col VALUES (0)`)
			addCompCol := feed(t, f, `CREATE CHANGEFEED FOR add_comp_col `+
				`WITH schema_change_policy='nobackfill'`)
			defer closeFeed(t, addCompCol)
			sqlDB.Exec(t, `INSERT INTO add_comp_col VALUES (1)`)
			assertPayloads(t, addCompCol, []string{
				`add_comp_col: [0]->{"after": {"a": 0}}`,
				`add_comp_col: [1]->{"after": {"a": 1}}`,
			})
			sqlDB.Exec(t, `ALTER TABLE add_comp_col ADD COLUMN b INT AS (a + 1) STORED`)
			sqlDB.Exec(t, "INSERT INTO add_comp_col VALUES (2)")
			assertPayloads(t, addCompCol, []string{
				`add_comp_col: [2]->{"after": {"a": 2, "b": 3}}`,
			})
		})
		t.Run("drop column", func(t *testing.T) {
			sqlDB.Exec(t, `CREATE TABLE drop_column (a INT PRIMARY KEY, b INT)`)
			defer sqlDB.Exec(t, `DROP TABLE drop_column`)
			sqlDB.Exec(t, `INSERT INTO drop_column VALUES (0, NULL)`)
			dropColumn := feed(t, f, `CREATE CHANGEFEED FOR drop_column `+
				`WITH schema_change_policy='nobackfill'`)
			defer closeFeed(t, dropColumn)
			sqlDB.Exec(t, `INSERT INTO drop_column VALUES (1, 2)`)
			assertPayloads(t, dropColumn, []string{
				`drop_column: [0]->{"after": {"a": 0, "b": null}}`,
				`drop_column: [1]->{"after": {"a": 1, "b": 2}}`,
			})
			sqlDB.Exec(t, `ALTER TABLE drop_column DROP COLUMN b`)
			sqlDB.Exec(t, `INSERT INTO drop_column VALUES (2)`)
			// NB: You might expect to only see the new row here but we'll see them
			// all because we cannot distinguish between the index backfill and
			// foreground writes. See #35738.
			assertPayloads(t, dropColumn, []string{
				`drop_column: [0]->{"after": {"a": 0}}`,
				`drop_column: [1]->{"after": {"a": 1}}`,
				`drop_column: [2]->{"after": {"a": 2}}`,
			})
		})
		t.Run("add index", func(t *testing.T) {
			// This case does not exit
			sqlDB.Exec(t, `CREATE TABLE add_index (a INT PRIMARY KEY, b INT)`)
			defer sqlDB.Exec(t, `DROP TABLE add_index`)
			sqlDB.Exec(t, `INSERT INTO add_index VALUES (0, NULL)`)
			addIndex := feed(t, f, `CREATE CHANGEFEED FOR add_index `+
				`WITH schema_change_policy='nobackfill'`)
			defer closeFeed(t, addIndex)
			sqlDB.Exec(t, `INSERT INTO add_index VALUES (1, 2)`)
			assertPayloads(t, addIndex, []string{
				`add_index: [0]->{"after": {"a": 0, "b": null}}`,
				`add_index: [1]->{"after": {"a": 1, "b": 2}}`,
			})
			sqlDB.Exec(t, `CREATE INDEX ON add_index (b)`)
			sqlDB.Exec(t, `INSERT INTO add_index VALUES (2, NULL)`)
			assertPayloads(t, addIndex, []string{
				`add_index: [2]->{"after": {"a": 2, "b": null}}`,
			})
		})
	}

	t.Run(`sinkless`, sinklessTest(testFn))
	t.Run(`enterprise`, enterpriseTest(testFn))
	t.Run(`kafka`, kafkaTest(testFn))
	t.Run(`webhook`, webhookTest(testFn))
}

func TestChangefeedComputedColumn(t *testing.T) {
	defer leaktest.AfterTest(t)()
	defer log.Scope(t).Close(t)

	testFn := func(t *testing.T, db *gosql.DB, f cdctest.TestFeedFactory) {
		sqlDB := sqlutils.MakeSQLRunner(db)
		// TODO(dan): Also test a non-STORED computed column once we support them.
		sqlDB.Exec(t, `CREATE TABLE cc (
		a INT, b INT AS (a + 1) STORED, c INT AS (a + 2) STORED, PRIMARY KEY (b, a)
	)`)
		sqlDB.Exec(t, `INSERT INTO cc (a) VALUES (1)`)

		cc := feed(t, f, `CREATE CHANGEFEED FOR cc`)
		defer closeFeed(t, cc)

		assertPayloads(t, cc, []string{
			`cc: [2, 1]->{"after": {"a": 1, "b": 2, "c": 3}}`,
		})

		sqlDB.Exec(t, `INSERT INTO cc (a) VALUES (10)`)
		assertPayloads(t, cc, []string{
			`cc: [11, 10]->{"after": {"a": 10, "b": 11, "c": 12}}`,
		})
	}

	t.Run(`sinkless`, sinklessTest(testFn))
	t.Run(`enterprise`, enterpriseTest(testFn))
	t.Run(`kafka`, kafkaTest(testFn))
	t.Run(`webhook`, webhookTest(testFn))
}

func TestChangefeedUpdatePrimaryKey(t *testing.T) {
	defer leaktest.AfterTest(t)()
	defer log.Scope(t).Close(t)

	testFn := func(t *testing.T, db *gosql.DB, f cdctest.TestFeedFactory) {
		sqlDB := sqlutils.MakeSQLRunner(db)
		// This NOT NULL column checks a regression when used with UPDATE-ing a
		// primary key column or with DELETE.
		sqlDB.Exec(t, `CREATE TABLE foo (a INT PRIMARY KEY, b STRING NOT NULL)`)
		sqlDB.Exec(t, `INSERT INTO foo VALUES (0, 'bar')`)

		foo := feed(t, f, `CREATE CHANGEFEED FOR foo`)
		defer closeFeed(t, foo)
		assertPayloads(t, foo, []string{
			`foo: [0]->{"after": {"a": 0, "b": "bar"}}`,
		})

		sqlDB.Exec(t, `UPDATE foo SET a = 1`)
		assertPayloads(t, foo, []string{
			`foo: [0]->{"after": null}`,
			`foo: [1]->{"after": {"a": 1, "b": "bar"}}`,
		})

		sqlDB.Exec(t, `DELETE FROM foo`)
		assertPayloads(t, foo, []string{
			`foo: [1]->{"after": null}`,
		})
	}

	t.Run(`sinkless`, sinklessTest(testFn))
	t.Run(`enterprise`, enterpriseTest(testFn))
	t.Run(`kafka`, kafkaTest(testFn))
	t.Run(`webhook`, webhookTest(testFn))
}

func TestChangefeedTruncateOrDrop(t *testing.T) {
	defer leaktest.AfterTest(t)()
	defer log.Scope(t).Close(t)

	assertFailuresCounter := func(t *testing.T, m *Metrics, exp int64) {
		t.Helper()
		// If this changefeed is running as a job, we anticipate that it will move
		// through the failed state and will increment the metric. Sinkless feeds
		// don't contribute to the failures counter.
		if strings.Contains(t.Name(), `sinkless`) {
			return
		}
		testutils.SucceedsSoon(t, func() error {
			if got := m.Failures.Count(); got != exp {
				return errors.Errorf("expected %d failures, got %d", exp, got)
			}
			return nil
		})
	}

	testFn := func(t *testing.T, db *gosql.DB, f cdctest.TestFeedFactory) {
		sqlDB := sqlutils.MakeSQLRunner(db)
		registry := f.Server().JobRegistry().(*jobs.Registry)
		metrics := registry.MetricsStruct().Changefeed.(*Metrics)

		sqlDB.Exec(t, `CREATE TABLE truncate (a INT PRIMARY KEY)`)
		sqlDB.Exec(t, `CREATE TABLE truncate_cascade (b INT PRIMARY KEY REFERENCES truncate (a))`)
		sqlDB.Exec(t,
			`BEGIN; INSERT INTO truncate VALUES (1); INSERT INTO truncate_cascade VALUES (1); COMMIT`)
		truncate := feed(t, f, `CREATE CHANGEFEED FOR truncate`)
		defer closeFeed(t, truncate)
		truncateCascade := feed(t, f, `CREATE CHANGEFEED FOR truncate_cascade`)
		defer closeFeed(t, truncateCascade)
		assertPayloads(t, truncate, []string{`truncate: [1]->{"after": {"a": 1}}`})
		assertPayloads(t, truncateCascade, []string{`truncate_cascade: [1]->{"after": {"b": 1}}`})
		sqlDB.Exec(t, `TRUNCATE TABLE truncate CASCADE`)
		if _, err := truncate.Next(); !testutils.IsError(err, `"truncate" was truncated`) {
			t.Fatalf(`expected ""truncate" was truncated" error got: %+v`, err)
		}
		if _, err := truncateCascade.Next(); !testutils.IsError(
			err, `"truncate_cascade" was truncated`,
		) {
			t.Fatalf(`expected ""truncate_cascade" was truncated" error got: %+v`, err)
		}
		assertFailuresCounter(t, metrics, 2)

		sqlDB.Exec(t, `CREATE TABLE drop (a INT PRIMARY KEY)`)
		sqlDB.Exec(t, `INSERT INTO drop VALUES (1)`)
		drop := feed(t, f, `CREATE CHANGEFEED FOR drop`)
		defer closeFeed(t, drop)
		assertPayloads(t, drop, []string{`drop: [1]->{"after": {"a": 1}}`})
		sqlDB.Exec(t, `DROP TABLE drop`)
		if _, err := drop.Next(); !testutils.IsError(err, `"drop" was dropped`) {
			t.Errorf(`expected ""drop" was dropped" error got: %+v`, err)
		}
		assertFailuresCounter(t, metrics, 3)
	}

	t.Run(`sinkless`, sinklessTest(testFn))
	t.Run(`enterprise`, enterpriseTest(testFn))
	t.Run(`kafka`, kafkaTest(testFn))
	t.Run(`webhook`, webhookTest(testFn))
}

func TestChangefeedMonitoring(t *testing.T) {
	defer leaktest.AfterTest(t)()
	defer log.Scope(t).Close(t)

	testFn := func(t *testing.T, db *gosql.DB, f cdctest.TestFeedFactory) {
		beforeEmitRowCh := make(chan struct{}, 2)
		knobs := f.Server().TestingKnobs().
			DistSQL.(*execinfra.TestingKnobs).
			Changefeed.(*TestingKnobs)
		knobs.BeforeEmitRow = func(_ context.Context) error {
			<-beforeEmitRowCh
			return nil
		}

		sqlDB := sqlutils.MakeSQLRunner(db)
		sqlDB.Exec(t, `CREATE TABLE foo (a INT PRIMARY KEY)`)
		sqlDB.Exec(t, `INSERT INTO foo VALUES (1)`)

		s := f.Server()
		if c := s.MustGetSQLCounter(`changefeed.emitted_messages`); c != 0 {
			t.Errorf(`expected 0 got %d`, c)
		}
		if c := s.MustGetSQLCounter(`changefeed.emitted_bytes`); c != 0 {
			t.Errorf(`expected 0 got %d`, c)
		}
		if c := s.MustGetSQLCounter(`changefeed.emit_nanos`); c != 0 {
			t.Errorf(`expected 0 got %d`, c)
		}
		if c := s.MustGetSQLCounter(`changefeed.flushes`); c != 0 {
			t.Errorf(`expected 0 got %d`, c)
		}
		if c := s.MustGetSQLCounter(`changefeed.flush_nanos`); c != 0 {
			t.Errorf(`expected 0 got %d`, c)
		}
		if c := s.MustGetSQLCounter(`changefeed.max_behind_nanos`); c != 0 {
			t.Errorf(`expected %d got %d`, 0, c)
		}
		if c := s.MustGetSQLCounter(`changefeed.buffer_entries.in`); c != 0 {
			t.Errorf(`expected 0 got %d`, c)
		}
		if c := s.MustGetSQLCounter(`changefeed.buffer_entries.out`); c != 0 {
			t.Errorf(`expected 0 got %d`, c)
		}
		if c := s.MustGetSQLCounter(`changefeed.table_metadata_nanos`); c != 0 {
			t.Errorf(`expected 0 got %d`, c)
		}

		beforeEmitRowCh <- struct{}{}
		foo := feed(t, f, `CREATE CHANGEFEED FOR foo`)
		_, _ = foo.Next()
		testutils.SucceedsSoon(t, func() error {
			if c := s.MustGetSQLCounter(`changefeed.emitted_messages`); c != 1 {
				return errors.Errorf(`expected 1 got %d`, c)
			}
			if c := s.MustGetSQLCounter(`changefeed.emitted_bytes`); c != 22 {
				return errors.Errorf(`expected 22 got %d`, c)
			}
			if c := s.MustGetSQLCounter(`changefeed.emit_nanos`); c <= 0 {
				return errors.Errorf(`expected > 0 got %d`, c)
			}
			if c := s.MustGetSQLCounter(`changefeed.flushes`); c <= 0 {
				return errors.Errorf(`expected > 0 got %d`, c)
			}
			if c := s.MustGetSQLCounter(`changefeed.running`); c != 1 {
				return errors.Errorf(`expected 1 got %d`, c)
			}
			if c := s.MustGetSQLCounter(`changefeed.flush_nanos`); c <= 0 {
				return errors.Errorf(`expected > 0 got %d`, c)
			}
			if c := s.MustGetSQLCounter(`changefeed.max_behind_nanos`); c <= 0 {
				return errors.Errorf(`expected > 0 got %d`, c)
			}
			if c := s.MustGetSQLCounter(`changefeed.buffer_entries.in`); c <= 0 {
				return errors.Errorf(`expected > 0 got %d`, c)
			}
			if c := s.MustGetSQLCounter(`changefeed.buffer_entries.out`); c <= 0 {
				return errors.Errorf(`expected > 0 got %d`, c)
			}
			return nil
		})

		// Not reading from foo will backpressure it and max_behind_nanos will grow.
		sqlDB.Exec(t, `INSERT INTO foo VALUES (2)`)
		const expectedLatency = 5 * time.Second
		sqlDB.Exec(t, `SET CLUSTER SETTING kv.closed_timestamp.target_duration = $1`,
			(expectedLatency / 3).String())
		sqlDB.Exec(t, `SET CLUSTER SETTING kv.closed_timestamp.close_fraction = 1.0`)

		testutils.SucceedsSoon(t, func() error {
			waitForBehindNanos := 2 * expectedLatency.Nanoseconds()
			if c := s.MustGetSQLCounter(`changefeed.max_behind_nanos`); c < waitForBehindNanos {
				return errors.Errorf(
					`waiting for the feed to be > %d nanos behind got %d`, waitForBehindNanos, c)
			}
			return nil
		})

		// Unblocking the emit should bring the max_behind_nanos back down.
		// Unfortunately, this is sensitive to how many closed timestamp updates are
		// received. If we get them too fast, it takes longer to process them then
		// they come in and we fall continually further behind. The target_duration
		// and close_fraction settings above are tuned to try to avoid this.
		close(beforeEmitRowCh)
		_, _ = foo.Next()
		testutils.SucceedsSoon(t, func() error {
			waitForBehindNanos := expectedLatency.Nanoseconds()
			if c := s.MustGetSQLCounter(`changefeed.max_behind_nanos`); c > waitForBehindNanos {
				return errors.Errorf(
					`waiting for the feed to be < %d nanos behind got %d`, waitForBehindNanos, c)
			}
			return nil
		})

		// Check that two changefeeds add correctly.
		// Set cluster settings back so we don't interfere with schema changes.
		sqlDB.Exec(t, `SET CLUSTER SETTING kv.closed_timestamp.target_duration = '1s'`)
		fooCopy := feed(t, f, `CREATE CHANGEFEED FOR foo`)
		_, _ = fooCopy.Next()
		_, _ = fooCopy.Next()
		testutils.SucceedsSoon(t, func() error {
			// We can't assert exactly 4 or 88 in case we get (allowed) duplicates
			// from RangeFeed.
			if c := s.MustGetSQLCounter(`changefeed.emitted_messages`); c < 4 {
				return errors.Errorf(`expected >= 4 got %d`, c)
			}
			if c := s.MustGetSQLCounter(`changefeed.emitted_bytes`); c < 88 {
				return errors.Errorf(`expected >= 88 got %d`, c)
			}
			return nil
		})

		// Cancel all the changefeeds and check that max_behind_nanos returns to 0
		// and the number running returns to 0.
		require.NoError(t, foo.Close())
		require.NoError(t, fooCopy.Close())
		testutils.SucceedsSoon(t, func() error {
			if c := s.MustGetSQLCounter(`changefeed.max_behind_nanos`); c != 0 {
				return errors.Errorf(`expected 0 got %d`, c)
			}
			if c := s.MustGetSQLCounter(`changefeed.running`); c != 0 {
				return errors.Errorf(`expected 0 got %d`, c)
			}
			return nil
		})
	}
	// TODO(ssd): tenant tests skipped because of f.Server() use
	t.Run(`sinkless`, sinklessTest(testFn, feedTestNoTenants))
	t.Run(`enterprise`, func(t *testing.T) {
		skip.WithIssue(t, 38443)
		enterpriseTest(testFn, feedTestNoTenants)
	})
}

func TestChangefeedRetryableError(t *testing.T) {
	defer leaktest.AfterTest(t)()
	defer log.Scope(t).Close(t)
	defer utilccl.TestingEnableEnterprise()()

	testFn := func(t *testing.T, db *gosql.DB, f cdctest.TestFeedFactory) {
		knobs := f.Server().TestingKnobs().
			DistSQL.(*execinfra.TestingKnobs).
			Changefeed.(*TestingKnobs)
		var failEmit int64
		knobs.BeforeEmitRow = func(_ context.Context) error {
			switch atomic.LoadInt64(&failEmit) {
			case 1:
				return changefeedbase.MarkRetryableError(fmt.Errorf("synthetic retryable error"))
			case 2:
				return fmt.Errorf("synthetic terminal error")
			default:
				return nil
			}
		}

		// Set up a new feed and verify that the sink is started up.
		sqlDB := sqlutils.MakeSQLRunner(db)
		sqlDB.Exec(t, `CREATE TABLE foo (a INT PRIMARY KEY)`)
		foo := feed(t, f, `CREATE CHANGEFEED FOR foo`)
		defer closeFeed(t, foo)
		sqlDB.Exec(t, `INSERT INTO foo VALUES (1)`)
		assertPayloads(t, foo, []string{
			`foo: [1]->{"after": {"a": 1}}`,
		})

		// Set sink to return unique retryable errors and insert a row. Verify that
		// sink is failing requests.
		atomic.StoreInt64(&failEmit, 1)
		sqlDB.Exec(t, `INSERT INTO foo VALUES (2)`)
		registry := f.Server().JobRegistry().(*jobs.Registry)

		retryCounter := registry.MetricsStruct().Changefeed.(*Metrics).ErrorRetries
		testutils.SucceedsSoon(t, func() error {
			if retryCounter.Counter.Count() < 3 {
				return fmt.Errorf("insufficient error retries detected")
			}
			return nil
		})

		// Verify job progress contains retryable error status.
		jobID := foo.(cdctest.EnterpriseTestFeed).JobID()
		job, err := registry.LoadJob(context.Background(), jobID)
		require.NoError(t, err)
		require.Contains(t, job.Progress().RunningStatus, "synthetic retryable error")

		// Verify `SHOW JOBS` also shows this information.
		var runningStatus string
		sqlDB.QueryRow(t,
			`SELECT running_status FROM [SHOW JOBS] WHERE job_id = $1`, jobID,
		).Scan(&runningStatus)
		require.Contains(t, runningStatus, "synthetic retryable error")

		// Fix the sink and insert another row. Check that nothing funky happened.
		atomic.StoreInt64(&failEmit, 0)
		sqlDB.Exec(t, `INSERT INTO foo VALUES (3)`)
		assertPayloads(t, foo, []string{
			`foo: [2]->{"after": {"a": 2}}`,
			`foo: [3]->{"after": {"a": 3}}`,
		})

		// Set sink to return a terminal error and insert a row. Ensure that we
		// eventually get the error message back out.
		atomic.StoreInt64(&failEmit, 2)
		sqlDB.Exec(t, `INSERT INTO foo VALUES (4)`)
		for {
			_, err := foo.Next()
			if err == nil {
				continue
			}
			require.EqualError(t, err, `synthetic terminal error`)
			break
		}
	}

	t.Run(`enterprise`, enterpriseTest(testFn))
	t.Run(`cloudstorage`, cloudStorageTest(testFn))
	t.Run(`kafka`, kafkaTest(testFn))
	t.Run(`webhook`, webhookTest(testFn))
}

// TestChangefeedDataTTL ensures that changefeeds fail with an error in the case
// where the feed has fallen behind the GC TTL of the table data.
func TestChangefeedDataTTL(t *testing.T) {
	defer leaktest.AfterTest(t)()
	defer log.Scope(t).Close(t)

	testFn := func(t *testing.T, db *gosql.DB, f cdctest.TestFeedFactory) {
		// Set a very simple channel-based, wait-and-resume function as the
		// BeforeEmitRow hook.
		var shouldWait int32
		wait := make(chan struct{})
		resume := make(chan struct{})
		knobs := f.Server().TestingKnobs().
			DistSQL.(*execinfra.TestingKnobs).
			Changefeed.(*TestingKnobs)
		knobs.FeedKnobs.BeforeScanRequest = func(_ *kv.Batch) {
			if atomic.LoadInt32(&shouldWait) == 0 {
				return
			}
			wait <- struct{}{}
			<-resume
		}

		sqlDB := sqlutils.MakeSQLRunner(db)

		// Create the data table; it will only contain a
		// single row with multiple versions.
		sqlDB.Exec(t, `CREATE TABLE foo (a INT PRIMARY KEY, b INT)`)

		counter := 0
		upsertedValues := make(map[int]struct{})
		upsertRow := func() {
			counter++
			sqlDB.Exec(t, `UPSERT INTO foo (a, b) VALUES (1, $1)`, counter)
			upsertedValues[counter] = struct{}{}
		}

		// Create the initial version of the row and the
		// changefeed itself. The initial version is necessary
		// to ensure that there is at least one row to
		// backfill.
		upsertRow()

		// Set emit trap to ensure the backfill will pause.
		// The backfill happens before the construction of the
		// rangefeed. Further the backfill sends rows to the
		// changeAggregator via an unbuffered channel, so
		// blocking the emit should block the scan from
		// finishing.
		atomic.StoreInt32(&shouldWait, 1)

		// The changefeed needs to be initialized in a background goroutine because
		// pgx will try to pull results from it as soon as it runs the conn.Query
		// method, but that will block until `resume` is signaled.
		changefeedInit := make(chan cdctest.TestFeed, 1)
		var dataExpiredRows cdctest.TestFeed
		defer func() {
			if dataExpiredRows != nil {
				closeFeed(t, dataExpiredRows)
			}
		}()
		go func() {
			changefeed := feed(t, f, "CREATE CHANGEFEED FOR TABLE foo")
			changefeedInit <- changefeed
			close(changefeedInit)
		}()

		// Ensure our changefeed is started and waiting during the backfill.
		<-wait

		// Upsert additional versions. One of these will be
		// deleted by the GC process before the rangefeed is
		// started.
		upsertRow()
		upsertRow()
		upsertRow()

		// Force a GC of the table. This should cause both
		// versions of the table to be deleted.
		forceTableGC(t, f.Server(), sqlDB, "d", "foo")

		// Resume our changefeed normally.
		atomic.StoreInt32(&shouldWait, 0)
		resume <- struct{}{}
		dataExpiredRows = <-changefeedInit

		// Verify that, at some point, Next() returns a "must
		// be after replica GC threshold" error. In the common
		// case, that'll be the second call, the first will
		// should return the row from the backfill and the
		// second should be returning
		for {
			msg, err := dataExpiredRows.Next()
			if testutils.IsError(err, `must be after replica GC threshold`) {
				t.Logf("got expected GC error: %s", err)
				break
			}
			if msg != nil {
				t.Logf("ignoring message: %s", msg)
				var decodedMessage struct {
					After struct {
						A int
						B int
					}
				}
				err = json.Unmarshal(msg.Value, &decodedMessage)
				require.NoError(t, err)
				delete(upsertedValues, decodedMessage.After.B)
				if len(upsertedValues) == 0 {
					t.Error("TestFeed emitted all values despite GC running")
					return
				}
			}
		}
	}
	// NOTE(ssd): This test doesn't apply to enterprise
	// changefeeds since enterprise changefeeds create a protected
	// timestamp before beginning their backfill.
	//
	// TODO(ssd): Tenant test disabled because this test requires
	// the fully TestServerInterface.
	t.Run("sinkless", sinklessTest(testFn, feedTestNoTenants))
}

// TestChangefeedSchemaTTL ensures that changefeeds fail with an error in the case
// where the feed has fallen behind the GC TTL of the table's schema.
func TestChangefeedSchemaTTL(t *testing.T) {
	defer leaktest.AfterTest(t)()
	defer log.Scope(t).Close(t)

	testFn := func(t *testing.T, db *gosql.DB, f cdctest.TestFeedFactory) {
		// Set a very simple channel-based, wait-and-resume function as the
		// BeforeEmitRow hook.
		var shouldWait int32
		wait := make(chan struct{})
		resume := make(chan struct{})
		knobs := f.Server().TestingKnobs().
			DistSQL.(*execinfra.TestingKnobs).
			Changefeed.(*TestingKnobs)
		knobs.BeforeEmitRow = func(_ context.Context) error {
			if atomic.LoadInt32(&shouldWait) == 0 {
				return nil
			}
			wait <- struct{}{}
			<-resume
			return nil
		}

		sqlDB := sqlutils.MakeSQLRunner(db)

		// Create the data table; it will only contain a single row with multiple
		// versions.
		sqlDB.Exec(t, `CREATE TABLE foo (a INT PRIMARY KEY, b STRING)`)

		counter := 0
		upsertRow := func() {
			counter++
			sqlDB.Exec(t, `UPSERT INTO foo (a, b) VALUES (1, $1)`, fmt.Sprintf("version %d", counter))
		}

		// Create the initial version of the row and the changefeed itself. The initial
		// version is necessary to prevent CREATE CHANGEFEED itself from hanging.
		upsertRow()
		dataExpiredRows := feed(t, f, "CREATE CHANGEFEED FOR TABLE foo")
		defer closeFeed(t, dataExpiredRows)

		// Set up our emit trap and update the row, which will allow us to "pause" the
		// changefeed in order to force a GC.
		atomic.StoreInt32(&shouldWait, 1)
		upsertRow()
		<-wait

		// Upsert two additional versions. One of these will be deleted by the GC
		// process before changefeed polling is resumed.
		waitForSchemaChange(t, sqlDB, "ALTER TABLE foo ADD COLUMN c STRING")
		upsertRow()
		waitForSchemaChange(t, sqlDB, "ALTER TABLE foo ADD COLUMN d STRING")
		upsertRow()

		// Force a GC of the table. This should cause both older versions of the
		// table to be deleted, with the middle version being lost to the changefeed.
		forceTableGC(t, f.Server(), sqlDB, "system", "descriptor")

		// Resume our changefeed normally.
		atomic.StoreInt32(&shouldWait, 0)
		resume <- struct{}{}

		// Verify that the third call to Next() returns an error (the first is the
		// initial row, the second is the first change. The third should detect the
		// GC interval mismatch).
		_, _ = dataExpiredRows.Next()
		_, _ = dataExpiredRows.Next()
		if _, err := dataExpiredRows.Next(); !testutils.IsError(err, `GC threshold`) {
			t.Errorf(`expected "GC threshold" error got: %+v`, err)
		}
	}
	// TODO(ssd): tenant tests skipped because of f.Server() use
	// in forceTableGC
	t.Run("sinkless", sinklessTest(testFn, feedTestNoTenants))
	t.Run("enterprise", enterpriseTest(testFn, feedTestNoTenants))
	t.Run("cloudstorage", cloudStorageTest(testFn, feedTestNoTenants))
	t.Run("kafka", kafkaTest(testFn, feedTestNoTenants))
	t.Run(`webhook`, func(t *testing.T) {
		skip.WithIssue(t, 66991, "flaky test")
		webhookTest(testFn, feedTestNoTenants)(t)
	})
}

func TestChangefeedErrors(t *testing.T) {
	defer leaktest.AfterTest(t)()
	defer log.Scope(t).Close(t)

	ctx := context.Background()
	s, db, _ := serverutils.StartServer(t, base.TestServerArgs{
		Locality: roachpb.Locality{
			Tiers: []roachpb.Tier{{
				Key:   "region",
				Value: testServerRegion,
			}},
		},
	})
	schemaReg := cdctest.StartTestSchemaRegistry()
	defer schemaReg.Close()

	defer s.Stopper().Stop(ctx)
	sqlDB := sqlutils.MakeSQLRunner(db)
	sqlDB.Exec(t, `CREATE TABLE foo (a INT PRIMARY KEY, b STRING)`)
	sqlDB.Exec(t, `CREATE DATABASE d`)

	// Changefeeds default to rangefeed, but for now, rangefeed defaults to off.
	// Verify that this produces a useful error.
	sqlDB.Exec(t, `SET CLUSTER SETTING kv.rangefeed.enabled = false`)
	sqlDB.Exec(t, `CREATE TABLE rangefeed_off (a INT PRIMARY KEY)`)
	sqlDB.ExpectErr(
		t, `rangefeeds require the kv.rangefeed.enabled setting`,
		`EXPERIMENTAL CHANGEFEED FOR rangefeed_off`,
	)
	sqlDB.Exec(t, `SET CLUSTER SETTING kv.rangefeed.enabled = true`)

	// Feature flag for changefeeds is off — test that CREATE CHANGEFEED and
	// EXPERIMENTAL CHANGEFEED FOR surface error.
	sqlDB.Exec(t, `SET CLUSTER SETTING feature.changefeed.enabled = false`)
	sqlDB.ExpectErr(t, `feature CHANGEFEED was disabled by the database administrator`,
		`CREATE CHANGEFEED FOR foo`)
	sqlDB.ExpectErr(t, `feature CHANGEFEED was disabled by the database administrator`,
		`EXPERIMENTAL CHANGEFEED FOR foo`)

	sqlDB.Exec(t, `SET CLUSTER SETTING feature.changefeed.enabled = true`)

	sqlDB.ExpectErr(
		t, `unknown format: nope`,
		`EXPERIMENTAL CHANGEFEED FOR foo WITH format=nope`,
	)

	sqlDB.ExpectErr(
		t, `unknown envelope: nope`,
		`EXPERIMENTAL CHANGEFEED FOR foo WITH envelope=nope`,
	)

	sqlDB.ExpectErr(
		t, `time: invalid duration "bar"`,
		`EXPERIMENTAL CHANGEFEED FOR foo WITH resolved='bar'`,
	)
	sqlDB.ExpectErr(
		t, `negative durations are not accepted: resolved='-1s'`,
		`EXPERIMENTAL CHANGEFEED FOR foo WITH resolved='-1s'`,
	)

	sqlDB.ExpectErr(
		t, `cannot specify timestamp in the future`,
		`EXPERIMENTAL CHANGEFEED FOR foo WITH cursor=$1`, timeutil.Now().Add(time.Hour),
	)

	sqlDB.ExpectErr(
		t, `omit the SINK clause`,
		`CREATE CHANGEFEED FOR foo INTO ''`,
	)
	sqlDB.ExpectErr(
		t, `omit the SINK clause`,
		`CREATE CHANGEFEED FOR foo INTO $1`, ``,
	)

	enableEnterprise := utilccl.TestingDisableEnterprise()
	sqlDB.ExpectErr(
		t, `CHANGEFEED requires an enterprise license`,
		`CREATE CHANGEFEED FOR foo INTO $1`, `kafka://nope`,
	)
	enableEnterprise()

	// Watching system.jobs would create a cycle, since the resolved timestamp
	// high-water mark is saved in it.
	sqlDB.ExpectErr(
		t, `not supported on system tables`,
		`EXPERIMENTAL CHANGEFEED FOR system.jobs`,
	)
	sqlDB.ExpectErr(
		t, `table "bar" does not exist`,
		`EXPERIMENTAL CHANGEFEED FOR bar`,
	)
	sqlDB.Exec(t, `CREATE SEQUENCE seq`)
	sqlDB.ExpectErr(
		t, `CHANGEFEED cannot target sequences: seq`,
		`EXPERIMENTAL CHANGEFEED FOR seq`,
	)
	sqlDB.Exec(t, `CREATE VIEW vw AS SELECT a, b FROM foo`)
	sqlDB.ExpectErr(
		t, `CHANGEFEED cannot target views: vw`,
		`EXPERIMENTAL CHANGEFEED FOR vw`,
	)

	// Backup has the same bad error message #28170.
	sqlDB.ExpectErr(
		t, `"information_schema.tables" does not exist`,
		`EXPERIMENTAL CHANGEFEED FOR information_schema.tables`,
	)

	// TODO(dan): These two tests shouldn't need initial data in the table
	// to pass.
	sqlDB.Exec(t, `CREATE TABLE dec (a DECIMAL PRIMARY KEY)`)
	sqlDB.Exec(t, `INSERT INTO dec VALUES (1.0)`)
	sqlDB.ExpectErr(
		t, `pq: column a: decimal with no precision`,
		`EXPERIMENTAL CHANGEFEED FOR dec WITH format=$1, confluent_schema_registry=$2`,
		changefeedbase.OptFormatAvro, schemaReg.URL(),
	)
	sqlDB.Exec(t, `CREATE TABLE "oid" (a OID PRIMARY KEY)`)
	sqlDB.Exec(t, `INSERT INTO "oid" VALUES (3::OID)`)
	sqlDB.ExpectErr(
		t, `pq: column a: type OID not yet supported with avro`,
		`EXPERIMENTAL CHANGEFEED FOR "oid" WITH format=$1, confluent_schema_registry=$2`,
		changefeedbase.OptFormatAvro, schemaReg.URL(),
	)

	unknownParams := func(sink string, params ...string) string {
		return fmt.Sprintf(`unknown %s sink query parameters: [%s]`, sink, strings.Join(params, ", "))
	}

	// Check that sink URLs have valid scheme
	sqlDB.ExpectErr(
		t, `no scheme found for sink URL`,
		`CREATE CHANGEFEED FOR foo INTO 'kafka%3A%2F%2Fnope%0A'`,
	)

	// Check that confluent_schema_registry is only accepted if format is avro.
	// TODO: This should be testing it as a WITH option and check avro_schema_prefix too
	sqlDB.ExpectErr(
		t, unknownParams("SQL", "confluent_schema_registry", "weird"),
		`CREATE CHANGEFEED FOR foo INTO $1`, `experimental-sql://d/?confluent_schema_registry=foo&weird=bar`,
	)

	// Check unavailable kafka.
	sqlDB.ExpectErr(
		t, `client has run out of available brokers`,
		`CREATE CHANGEFEED FOR foo INTO 'kafka://nope'`,
	)

	// Test that a well-formed URI gets as far as unavailable kafka error.
	sqlDB.ExpectErr(
		t, `client has run out of available brokers`,
		`CREATE CHANGEFEED FOR foo INTO 'kafka://nope/?tls_enabled=true&insecure_tls_skip_verify=true&topic_name=foo'`,
	)

	// kafka_topic_prefix was referenced by an old version of the RFC, it's
	// "topic_prefix" now.
	sqlDB.ExpectErr(
		t, unknownParams(`kafka`, `kafka_topic_prefix`),
		`CREATE CHANGEFEED FOR foo INTO $1`, `kafka://nope/?kafka_topic_prefix=foo`,
	)

	// topic_name is only honored for kafka sinks
	sqlDB.ExpectErr(
		t, unknownParams("SQL", "topic_name"),
		`CREATE CHANGEFEED FOR foo INTO $1`, `experimental-sql://d/?topic_name=foo`,
	)

	// schema_topic will be implemented but isn't yet.
	sqlDB.ExpectErr(
		t, `schema_topic is not yet supported`,
		`CREATE CHANGEFEED FOR foo INTO $1`, `kafka://nope/?schema_topic=foo`,
	)

	// Sanity check kafka tls parameters.
	sqlDB.ExpectErr(
		t, `param tls_enabled must be a bool`,
		`CREATE CHANGEFEED FOR foo INTO $1`, `kafka://nope/?tls_enabled=foo`,
	)
	sqlDB.ExpectErr(
		t, `param insecure_tls_skip_verify must be a bool`,
		`CREATE CHANGEFEED FOR foo INTO $1`, `kafka://nope/?tls_enabled=true&insecure_tls_skip_verify=foo`,
	)
	sqlDB.ExpectErr(
		t, `param ca_cert must be base 64 encoded`,
		`CREATE CHANGEFEED FOR foo INTO $1`, `kafka://nope/?ca_cert=!`,
	)
	sqlDB.ExpectErr(
		t, `ca_cert requires tls_enabled=true`,
		`CREATE CHANGEFEED FOR foo INTO $1`, `kafka://nope/?&ca_cert=Zm9v`,
	)
	sqlDB.ExpectErr(
		t, `param client_cert must be base 64 encoded`,
		`CREATE CHANGEFEED FOR foo INTO $1`, `kafka://nope/?client_cert=!`,
	)
	sqlDB.ExpectErr(
		t, `param client_key must be base 64 encoded`,
		`CREATE CHANGEFEED FOR foo INTO $1`, `kafka://nope/?client_key=!`,
	)
	sqlDB.ExpectErr(
		t, `client_cert requires tls_enabled=true`,
		`CREATE CHANGEFEED FOR foo INTO $1`, `kafka://nope/?client_cert=Zm9v`,
	)
	sqlDB.ExpectErr(
		t, `client_cert requires client_key to be set`,
		`CREATE CHANGEFEED FOR foo INTO $1`, `kafka://nope/?tls_enabled=true&client_cert=Zm9v`,
	)
	sqlDB.ExpectErr(
		t, `client_key requires client_cert to be set`,
		`CREATE CHANGEFEED FOR foo INTO $1`, `kafka://nope/?tls_enabled=true&client_key=Zm9v`,
	)
	sqlDB.ExpectErr(
		t, `invalid client certificate`,
		`CREATE CHANGEFEED FOR foo INTO $1`, `kafka://nope/?tls_enabled=true&client_cert=Zm9v&client_key=Zm9v`,
	)

	// Sanity check kafka sasl parameters.
	sqlDB.ExpectErr(
		t, `param sasl_enabled must be a bool`,
		`CREATE CHANGEFEED FOR foo INTO $1`, `kafka://nope/?sasl_enabled=maybe`,
	)
	sqlDB.ExpectErr(
		t, `param sasl_handshake must be a bool`,
		`CREATE CHANGEFEED FOR foo INTO $1`, `kafka://nope/?sasl_enabled=true&sasl_handshake=maybe`,
	)
	sqlDB.ExpectErr(
		t, `sasl_enabled must be enabled to configure SASL handshake behavior`,
		`CREATE CHANGEFEED FOR foo INTO $1`, `kafka://nope/?sasl_handshake=false`,
	)
	sqlDB.ExpectErr(
		t, `sasl_user must be provided when SASL is enabled`,
		`CREATE CHANGEFEED FOR foo INTO $1`, `kafka://nope/?sasl_enabled=true`,
	)
	sqlDB.ExpectErr(
		t, `sasl_password must be provided when SASL is enabled`,
		`CREATE CHANGEFEED FOR foo INTO $1`, `kafka://nope/?sasl_enabled=true&sasl_user=a`,
	)
	sqlDB.ExpectErr(
		t, `sasl_enabled must be enabled if a SASL user is provided`,
		`CREATE CHANGEFEED FOR foo INTO $1`, `kafka://nope/?sasl_user=a`,
	)
	sqlDB.ExpectErr(
		t, `sasl_enabled must be enabled if a SASL password is provided`,
		`CREATE CHANGEFEED FOR foo INTO $1`, `kafka://nope/?sasl_password=a`,
	)
	sqlDB.ExpectErr(
		t, `sasl_enabled must be enabled to configure SASL mechanism`,
		`CREATE CHANGEFEED FOR foo INTO $1`, `kafka://nope/?sasl_mechanism=SCRAM-SHA-256`,
	)
	sqlDB.ExpectErr(
		t, `param sasl_mechanism must be one of SCRAM-SHA-256, SCRAM-SHA-512, or PLAIN`,
		`CREATE CHANGEFEED FOR foo INTO $1`, `kafka://nope/?sasl_enabled=true&sasl_mechanism=unsuppported`,
	)
	sqlDB.ExpectErr(
		t, `client has run out of available brokers`,
		`CREATE CHANGEFEED FOR foo INTO 'kafka://nope/' WITH kafka_sink_config='{"Flush": {"Messages": 100, "Frequency": "1s"}}'`,
	)
	// The avro format doesn't support key_in_value or topic_in_value yet.
	sqlDB.ExpectErr(
		t, `key_in_value is not supported with format=avro`,
		`CREATE CHANGEFEED FOR foo INTO $1 WITH key_in_value, format='experimental_avro'`,
		`kafka://nope`,
	)
	sqlDB.ExpectErr(
		t, `topic_in_value is not supported with format=avro`,
		`CREATE CHANGEFEED FOR foo INTO $1 WITH topic_in_value, format='experimental_avro'`,
		`kafka://nope`,
	)

	// The cloudStorageSink is particular about the options it will work with.
	sqlDB.ExpectErr(
		t, `this sink is incompatible with format=avro`,
		`CREATE CHANGEFEED FOR foo INTO $1 WITH format='avro', confluent_schema_registry=$2`,
		`experimental-nodelocal://0/bar`, schemaReg.URL(),
	)
	sqlDB.ExpectErr(
		t, `this sink is incompatible with envelope=key_only`,
		`CREATE CHANGEFEED FOR foo INTO $1 WITH envelope='key_only'`,
		`experimental-nodelocal://0/bar`,
	)

	// WITH key_in_value requires envelope=wrapped
	sqlDB.ExpectErr(
		t, `key_in_value is only usable with envelope=wrapped`,
		`CREATE CHANGEFEED FOR foo INTO $1 WITH key_in_value, envelope='key_only'`, `kafka://nope`,
	)
	sqlDB.ExpectErr(
		t, `key_in_value is only usable with envelope=wrapped`,
		`CREATE CHANGEFEED FOR foo INTO $1 WITH key_in_value, envelope='row'`, `kafka://nope`,
	)

	// WITH topic_in_value requires envelope=wrapped
	sqlDB.ExpectErr(
		t, `topic_in_value is only usable with envelope=wrapped`,
		`CREATE CHANGEFEED FOR foo INTO $1 WITH topic_in_value, envelope='key_only'`, `kafka://nope`,
	)
	sqlDB.ExpectErr(
		t, `topic_in_value is only usable with envelope=wrapped`,
		`CREATE CHANGEFEED FOR foo INTO $1 WITH topic_in_value, envelope='row'`, `kafka://nope`,
	)

	// WITH diff requires envelope=wrapped
	sqlDB.ExpectErr(
		t, `diff is only usable with envelope=wrapped`,
		`CREATE CHANGEFEED FOR foo INTO $1 WITH diff, envelope='key_only'`, `kafka://nope`,
	)
	sqlDB.ExpectErr(
		t, `diff is only usable with envelope=wrapped`,
		`CREATE CHANGEFEED FOR foo INTO $1 WITH diff, envelope='row'`, `kafka://nope`,
	)

	// WITH initial_scan and no_initial_scan disallowed
	sqlDB.ExpectErr(
		t, `cannot specify both initial_scan and no_initial_scan`,
		`CREATE CHANGEFEED FOR foo INTO $1 WITH initial_scan, no_initial_scan`, `kafka://nope`,
	)
	sqlDB.ExpectErr(
		t, `cannot specify both initial_scan and no_initial_scan`,
		`CREATE CHANGEFEED FOR foo INTO $1 WITH no_initial_scan, initial_scan`, `kafka://nope`,
	)

	// Sanity check schema registry tls parameters.
	sqlDB.ExpectErr(
		t, `param ca_cert must be base 64 encoded`,
		`CREATE CHANGEFEED FOR foo INTO $1 WITH format='experimental_avro', confluent_schema_registry=$2`,
		`kafka://nope`, `https://schemareg-nope/?ca_cert=!`,
	)
	sqlDB.ExpectErr(
		t, `failed to parse certificate data`,
		`CREATE CHANGEFEED FOR foo INTO $1 WITH format='experimental_avro', confluent_schema_registry=$2`,
		`kafka://nope`, `https://schemareg-nope/?ca_cert=Zm9v`,
	)

	// Sanity check webhook sink options.
	sqlDB.ExpectErr(
		t, `unsupported sink: https. HTTP endpoints can be used with webhook-https and experimental-https`,
		`CREATE CHANGEFEED FOR foo INTO $1`, `https://fake-host`,
	)
	sqlDB.ExpectErr(
		t, `param insecure_tls_skip_verify must be a bool`,
		`CREATE CHANGEFEED FOR foo INTO $1`, `webhook-https://fake-host?insecure_tls_skip_verify=foo`,
	)
	sqlDB.ExpectErr(
		t, `param ca_cert must be base 64 encoded`,
		`CREATE CHANGEFEED FOR foo INTO $1`, `webhook-https://fake-host?ca_cert=?`,
	)
	sqlDB.ExpectErr(
		t, `failed to parse certificate data`,
		`CREATE CHANGEFEED FOR foo INTO $1`, `webhook-https://fake-host?ca_cert=Zm9v`,
	)
	sqlDB.ExpectErr(
		t, `sink requires https`,
		`CREATE CHANGEFEED FOR foo INTO $1`, `webhook-http://fake-host`,
	)
	sqlDB.ExpectErr(
		t, `this sink is incompatible with format=avro`,
		`CREATE CHANGEFEED FOR foo INTO $1 WITH format='avro', confluent_schema_registry=$2`,
		`webhook-https://fake-host`, schemaReg.URL(),
	)
	sqlDB.ExpectErr(
		t, `problem parsing option webhook_client_timeout: time: invalid duration "not_an_integer"`,
		`CREATE CHANGEFEED FOR foo INTO $1 WITH webhook_client_timeout='not_an_integer'`, `webhook-https://fake-host`,
	)
	sqlDB.ExpectErr(
		t, `option webhook_client_timeout must be a positive duration`,
		`CREATE CHANGEFEED FOR foo INTO $1 WITH webhook_client_timeout='0s'`, `webhook-https://fake-host`,
	)
	sqlDB.ExpectErr(
		t, `option webhook_client_timeout must be a positive duration`,
		`CREATE CHANGEFEED FOR foo INTO $1 WITH webhook_client_timeout='-500s'`, `webhook-https://fake-host`,
	)
	sqlDB.ExpectErr(
		t, `problem parsing option webhook_client_timeout: time: missing unit in duration`,
		`CREATE CHANGEFEED FOR foo INTO $1 WITH webhook_client_timeout='0.5'`, `webhook-https://fake-host`,
	)
	sqlDB.ExpectErr(
		t, `this sink is incompatible with envelope=key_only`,
		`CREATE CHANGEFEED FOR foo INTO $1 WITH envelope='key_only'`,
		`webhook-https://fake-host`,
	)
	sqlDB.ExpectErr(
		t, `this sink is incompatible with envelope=row`,
		`CREATE CHANGEFEED FOR foo INTO $1 WITH envelope='row'`,
		`webhook-https://fake-host`,
	)
	sqlDB.ExpectErr(
		t, `invalid option value webhook_sink_config, all config values must be non-negative`,
		`CREATE CHANGEFEED FOR foo INTO $1 WITH webhook_sink_config='{"Flush": {"Messages": -100, "Frequency": "1s"}}'`,
		`webhook-https://fake-host`,
	)
	sqlDB.ExpectErr(
		t, `invalid option value webhook_sink_config, all config values must be non-negative`,
		`CREATE CHANGEFEED FOR foo INTO $1 WITH webhook_sink_config='{"Flush": {"Messages": 100, "Frequency": "-1s"}}'`,
		`webhook-https://fake-host`,
	)
	sqlDB.ExpectErr(
		t, `invalid option value webhook_sink_config, flush frequency is not set, messages may never be sent`,
		`CREATE CHANGEFEED FOR foo INTO $1 WITH webhook_sink_config='{"Flush": {"Messages": 100}}'`,
		`webhook-https://fake-host`,
	)
	sqlDB.ExpectErr(
		t, `error unmarshalling json: time: invalid duration "Zm9v"`,
		`CREATE CHANGEFEED FOR foo INTO $1 WITH webhook_sink_config='{"Flush": {"Frequency": "Zm9v"}}'`,
		`webhook-https://fake-host`,
	)
	sqlDB.ExpectErr(
		t, `error unmarshalling json: invalid character`,
		`CREATE CHANGEFEED FOR foo INTO $1 WITH webhook_sink_config='not json'`,
		`webhook-https://fake-host`,
	)

	// Sanity check on_error option
	sqlDB.ExpectErr(
		t, `option "on_error" requires a value`,
		`CREATE CHANGEFEED FOR foo into $1 WITH on_error`,
		`kafka://nope`)
	sqlDB.ExpectErr(
		t, `unknown on_error: not_valid, valid values are 'pause' and 'fail'`,
		`CREATE CHANGEFEED FOR foo into $1 WITH on_error='not_valid'`,
		`kafka://nope`)
}

func TestChangefeedDescription(t *testing.T) {
	defer leaktest.AfterTest(t)()
	defer log.Scope(t).Close(t)

	// Intentionally don't use the TestFeedFactory because we want to
	// control the placeholders.
	s, db, stopServer := startTestServer(t, feedTestOptions{})
	defer stopServer()

	sqlDB := sqlutils.MakeSQLRunner(db)
	sqlDB.Exec(t, `CREATE TABLE foo (a INT PRIMARY KEY)`)
	sqlDB.Exec(t, `INSERT INTO foo VALUES (1)`)

	sink, cleanup := sqlutils.PGUrl(t, s.ServingSQLAddr(), t.Name(), url.User(security.RootUser))
	defer cleanup()
	sink.Scheme = changefeedbase.SinkSchemeExperimentalSQL
	sink.Path = `d`

	var jobID jobspb.JobID
	sqlDB.QueryRow(t,
		`CREATE CHANGEFEED FOR foo INTO $1 WITH updated, envelope = $2`, sink.String(), `wrapped`,
	).Scan(&jobID)

	var description string
	sqlDB.QueryRow(t,
		`SELECT description FROM [SHOW JOBS] WHERE job_id = $1`, jobID,
	).Scan(&description)
	expected := `CREATE CHANGEFEED FOR TABLE foo INTO '` + sink.String() +
		`' WITH envelope = 'wrapped', updated`
	require.Equal(t, expected, description)
}

func TestChangefeedPauseUnpause(t *testing.T) {
	defer leaktest.AfterTest(t)()
	defer log.Scope(t).Close(t)

	testFn := func(t *testing.T, db *gosql.DB, f cdctest.TestFeedFactory) {
		sqlDB := sqlutils.MakeSQLRunner(db)
		sqlDB.Exec(t, `CREATE TABLE foo (a INT PRIMARY KEY, b STRING)`)
		sqlDB.Exec(t, `INSERT INTO foo VALUES (1, 'a'), (2, 'b'), (4, 'c'), (7, 'd'), (8, 'e')`)

		foo := feed(t, f, `CREATE CHANGEFEED FOR foo WITH resolved`)
		defer closeFeed(t, foo)

		assertPayloads(t, foo, []string{
			`foo: [1]->{"after": {"a": 1, "b": "a"}}`,
			`foo: [2]->{"after": {"a": 2, "b": "b"}}`,
			`foo: [4]->{"after": {"a": 4, "b": "c"}}`,
			`foo: [7]->{"after": {"a": 7, "b": "d"}}`,
			`foo: [8]->{"after": {"a": 8, "b": "e"}}`,
		})

		// Wait for the high-water mark on the job to be updated after the initial
		// scan, to make sure we don't get the initial scan data again.
		m, err := foo.Next()
		if err != nil {
			t.Fatal(err)
		} else if m.Key != nil {
			t.Fatalf(`expected a resolved timestamp got %s: %s->%s`, m.Topic, m.Key, m.Value)
		}

		feedJob := foo.(cdctest.EnterpriseTestFeed)
		sqlDB.Exec(t, `PAUSE JOB $1`, feedJob.JobID())
		// PAUSE JOB only requests the job to be paused. Block until it's paused.
		opts := retry.Options{
			InitialBackoff: 1 * time.Millisecond,
			MaxBackoff:     time.Second,
			Multiplier:     2,
		}
		ctx := context.Background()
		if err := retry.WithMaxAttempts(ctx, opts, 10, func() error {
			var status string
			sqlDB.QueryRow(t, `SELECT status FROM system.jobs WHERE id = $1`, feedJob.JobID()).Scan(&status)
			if jobs.Status(status) != jobs.StatusPaused {
				return errors.New("could not pause job")
			}
			return nil
		}); err != nil {
			t.Fatal(err)
		}
		sqlDB.Exec(t, `INSERT INTO foo VALUES (16, 'f')`)
		sqlDB.Exec(t, `RESUME JOB $1`, feedJob.JobID())
		assertPayloads(t, foo, []string{
			`foo: [16]->{"after": {"a": 16, "b": "f"}}`,
		})
	}

	t.Run(`enterprise`, enterpriseTest(testFn))
	t.Run(`cloudstorage`, cloudStorageTest(testFn))
	t.Run(`kafka`, kafkaTest(testFn))
	t.Run(`webhook`, webhookTest(testFn))
}

func TestChangefeedPauseUnpauseCursorAndInitialScan(t *testing.T) {
	defer leaktest.AfterTest(t)()
	defer log.Scope(t).Close(t)
	skip.UnderRaceWithIssue(t, 67565)

	testFn := func(t *testing.T, db *gosql.DB, f cdctest.TestFeedFactory) {
		sqlDB := sqlutils.MakeSQLRunner(db)
		sqlDB.Exec(t, `CREATE TABLE foo (a INT PRIMARY KEY, b STRING)`)

		sqlDB.Exec(t, `INSERT INTO foo VALUES (1, 'a'), (2, 'b'), (4, 'c'), (7, 'd'), (8, 'e')`)
		var tsStr string
		sqlDB.QueryRow(t, `SELECT cluster_logical_timestamp() from foo`).Scan(&tsStr)
		foo := feed(t, f, `CREATE CHANGEFEED FOR foo `+
			`WITH initial_scan, resolved='10ms', cursor='`+tsStr+`'`)
		defer closeFeed(t, foo)

		assertPayloads(t, foo, []string{
			`foo: [1]->{"after": {"a": 1, "b": "a"}}`,
			`foo: [2]->{"after": {"a": 2, "b": "b"}}`,
			`foo: [4]->{"after": {"a": 4, "b": "c"}}`,
			`foo: [7]->{"after": {"a": 7, "b": "d"}}`,
			`foo: [8]->{"after": {"a": 8, "b": "e"}}`,
		})

		// Wait for the high-water mark on the job to be updated after the initial
		// scan, to make sure we don't get the initial scan data again.
		expectResolvedTimestamp(t, foo)
		expectResolvedTimestamp(t, foo)

		feedJob := foo.(cdctest.EnterpriseTestFeed)
		require.NoError(t, feedJob.Pause())

		foo.(seenTracker).reset()
		sqlDB.Exec(t, `INSERT INTO foo VALUES (16, 'f')`)
		require.NoError(t, feedJob.Resume())
		assertPayloads(t, foo, []string{
			`foo: [16]->{"after": {"a": 16, "b": "f"}}`,
		})
	}

	t.Run(`enterprise`, enterpriseTest(testFn))
	t.Run(`cloudstorage`, cloudStorageTest(testFn))
	t.Run(`kafka`, kafkaTest(testFn))
	t.Run(`webhook`, webhookTest(testFn))
}

func TestChangefeedProtectedTimestamps(t *testing.T) {
	defer leaktest.AfterTest(t)()
	defer log.Scope(t).Close(t)

	var (
		ctx      = context.Background()
		userSpan = roachpb.Span{
			Key:    keys.UserTableDataMin,
			EndKey: keys.TableDataMax,
		}
		done               = make(chan struct{})
		blockRequestCh     = make(chan chan chan struct{}, 1)
		requestBlockedScan = func() (waitForBlockedScan func() (unblockScan func())) {
			blockRequest := make(chan chan struct{})
			blockRequestCh <- blockRequest // test sends to filter to request a block
			return func() (unblockScan func()) {
				toClose := <-blockRequest // filter sends back to test to report blocked
				return func() {
					close(toClose) // test closes to unblock filter
				}
			}
		}
		requestFilter = kvserverbase.ReplicaRequestFilter(func(
			ctx context.Context, ba roachpb.BatchRequest,
		) *roachpb.Error {
			if ba.Txn == nil || ba.Txn.Name != "changefeed backfill" {
				return nil
			}
			scanReq, ok := ba.GetArg(roachpb.Scan)
			if !ok {
				return nil
			}
			if !userSpan.Contains(scanReq.Header().Span()) {
				return nil
			}
			select {
			case notifyCh := <-blockRequestCh:
				waitUntilClosed := make(chan struct{})
				notifyCh <- waitUntilClosed
				select {
				case <-waitUntilClosed:
				case <-done:
				}
			default:
			}
			return nil
		})
		mkGetPtsRec = func(t *testing.T, ptp protectedts.Provider, clock *hlc.Clock) func() *ptpb.Record {
			return func() (r *ptpb.Record) {
				t.Helper()
				require.NoError(t, ptp.Refresh(ctx, clock.Now()))
				ptp.Iterate(ctx, userSpan.Key, userSpan.EndKey, func(record *ptpb.Record) (wantMore bool) {
					r = record
					return false
				})
				return r
			}
		}
		mkCheckRecord = func(t *testing.T, tableID int) func(r *ptpb.Record) error {
			expectedKeys := map[string]struct{}{
				string(keys.SystemSQLCodec.TablePrefix(uint32(tableID))):        {},
				string(keys.SystemSQLCodec.TablePrefix(keys.DescriptorTableID)): {},
			}
			return func(ptr *ptpb.Record) error {
				if ptr == nil {
					return errors.Errorf("expected protected timestamp")
				}
				require.Equal(t, len(ptr.Spans), len(expectedKeys), ptr.Spans, expectedKeys)
				for _, s := range ptr.Spans {
					require.Contains(t, expectedKeys, string(s.Key))
				}
				return nil
			}
		}
		checkNoRecord = func(ptr *ptpb.Record) error {
			if ptr != nil {
				return errors.Errorf("expected protected timestamp to not exist, found %v", ptr)
			}
			return nil
		}
		mkWaitForRecordCond = func(t *testing.T, getRecord func() *ptpb.Record, check func(record *ptpb.Record) error) func() {
			return func() {
				t.Helper()
				testutils.SucceedsSoon(t, func() error { return check(getRecord()) })
			}
		}
	)

	t.Run(`enterprise`, enterpriseTest(
		func(t *testing.T, db *gosql.DB, f cdctest.TestFeedFactory) {
			defer close(done)
			sqlDB := sqlutils.MakeSQLRunner(db)
			sqlDB.Exec(t, `ALTER RANGE default CONFIGURE ZONE USING gc.ttlseconds = 1`)
			sqlDB.Exec(t, `ALTER RANGE system CONFIGURE ZONE USING gc.ttlseconds = 1`)
			sqlDB.Exec(t, `CREATE TABLE foo (a INT PRIMARY KEY, b STRING)`)
			sqlDB.Exec(t, `INSERT INTO foo VALUES (1, 'a'), (2, 'b'), (4, 'c'), (7, 'd'), (8, 'e')`)

			var tableID int
			sqlDB.QueryRow(t, `SELECT table_id FROM crdb_internal.tables `+
				`WHERE name = 'foo' AND database_name = current_database()`).
				Scan(&tableID)

			ptp := f.Server().DistSQLServer().(*distsql.ServerImpl).ServerConfig.ProtectedTimestampProvider
			getPtsRec := mkGetPtsRec(t, ptp, f.Server().Clock())
			waitForRecord := mkWaitForRecordCond(t, getPtsRec, mkCheckRecord(t, tableID))
			waitForNoRecord := mkWaitForRecordCond(t, getPtsRec, checkNoRecord)
			waitForBlocked := requestBlockedScan()

			foo := feed(t, f, `CREATE CHANGEFEED FOR foo WITH resolved`)
			defer closeFeed(t, foo)
			{
				// Ensure that there's a protected timestamp on startup that goes
				// away after the initial scan.
				unblock := waitForBlocked()
				require.NotNil(t, getPtsRec())
				unblock()
				assertPayloads(t, foo, []string{
					`foo: [1]->{"after": {"a": 1, "b": "a"}}`,
					`foo: [2]->{"after": {"a": 2, "b": "b"}}`,
					`foo: [4]->{"after": {"a": 4, "b": "c"}}`,
					`foo: [7]->{"after": {"a": 7, "b": "d"}}`,
					`foo: [8]->{"after": {"a": 8, "b": "e"}}`,
				})
				expectResolvedTimestamp(t, foo)
				waitForNoRecord()
			}

			{
				// Ensure that a protected timestamp is created for a backfill due
				// to a schema change and removed after.
				waitForBlocked = requestBlockedScan()
				sqlDB.Exec(t, `ALTER TABLE foo ADD COLUMN c INT NOT NULL DEFAULT 1`)
				unblock := waitForBlocked()
				waitForRecord()
				unblock()
				assertPayloads(t, foo, []string{
					`foo: [1]->{"after": {"a": 1, "b": "a", "c": 1}}`,
					`foo: [2]->{"after": {"a": 2, "b": "b", "c": 1}}`,
					`foo: [4]->{"after": {"a": 4, "b": "c", "c": 1}}`,
					`foo: [7]->{"after": {"a": 7, "b": "d", "c": 1}}`,
					`foo: [8]->{"after": {"a": 8, "b": "e", "c": 1}}`,
				})
				expectResolvedTimestamp(t, foo)
				waitForNoRecord()
			}

			{
				// Ensure that the protected timestamp is removed when the job is
				// canceled.
				waitForBlocked = requestBlockedScan()
				sqlDB.Exec(t, `ALTER TABLE foo ADD COLUMN d INT NOT NULL DEFAULT 2`)
				unblock := waitForBlocked()
				waitForRecord()
				sqlDB.Exec(t, `CANCEL JOB $1`, foo.(cdctest.EnterpriseTestFeed).JobID())
				waitForNoRecord()
				unblock()
			}
		}, feedTestNoTenants, withArgsFn(func(args *base.TestServerArgs) {
			storeKnobs := &kvserver.StoreTestingKnobs{}
			storeKnobs.TestingRequestFilter = requestFilter
			args.Knobs.Store = storeKnobs
		},
		)))
}

func TestChangefeedProtectedTimestampOnPause(t *testing.T) {
	defer leaktest.AfterTest(t)()
	defer log.Scope(t).Close(t)

	testFn := func(shouldPause bool) cdcTestFn {
		return func(t *testing.T, db *gosql.DB, f cdctest.TestFeedFactory) {
			sqlDB := sqlutils.MakeSQLRunner(db)
			sqlDB.Exec(t, `CREATE TABLE foo (a INT PRIMARY KEY, b STRING)`)
			sqlDB.Exec(t, `INSERT INTO foo VALUES (1, 'a'), (2, 'b'), (4, 'c'), (7, 'd'), (8, 'e')`)

			var tableID int
			sqlDB.QueryRow(t, `SELECT table_id FROM crdb_internal.tables `+
				`WHERE name = 'foo' AND database_name = current_database()`).
				Scan(&tableID)
			stmt := `CREATE CHANGEFEED FOR foo WITH resolved`
			if shouldPause {
				stmt += ", " + changefeedbase.OptProtectDataFromGCOnPause
			}
			foo := feed(t, f, stmt)
			defer closeFeed(t, foo)
			assertPayloads(t, foo, []string{
				`foo: [1]->{"after": {"a": 1, "b": "a"}}`,
				`foo: [2]->{"after": {"a": 2, "b": "b"}}`,
				`foo: [4]->{"after": {"a": 4, "b": "c"}}`,
				`foo: [7]->{"after": {"a": 7, "b": "d"}}`,
				`foo: [8]->{"after": {"a": 8, "b": "e"}}`,
			})
			expectResolvedTimestamp(t, foo)

			// Pause the job then ensure that it has a reasonable protected timestamp.

			ctx := context.Background()
			serverCfg := f.Server().DistSQLServer().(*distsql.ServerImpl).ServerConfig
			jr := serverCfg.JobRegistry
			pts := serverCfg.ProtectedTimestampProvider

			feedJob := foo.(cdctest.EnterpriseTestFeed)
			require.NoError(t, feedJob.Pause())
			{
				j, err := jr.LoadJob(ctx, feedJob.JobID())
				require.NoError(t, err)
				progress := j.Progress()
				details := progress.Details.(*jobspb.Progress_Changefeed).Changefeed
				if shouldPause {
					require.NotEqual(t, uuid.Nil, details.ProtectedTimestampRecord)
					var r *ptpb.Record
					require.NoError(t, serverCfg.DB.Txn(ctx, func(ctx context.Context, txn *kv.Txn) (err error) {
						r, err = pts.GetRecord(ctx, txn, details.ProtectedTimestampRecord)
						return err
					}))
					require.Equal(t, r.Timestamp, *progress.GetHighWater())
				} else {
					require.Equal(t, uuid.Nil, details.ProtectedTimestampRecord)
				}
			}

			// Resume the job and ensure that the protected timestamp is removed once
			// the changefeed has caught up.
			require.NoError(t, feedJob.Resume())
			testutils.SucceedsSoon(t, func() error {
				expectResolvedTimestamp(t, foo)
				j, err := jr.LoadJob(ctx, feedJob.JobID())
				require.NoError(t, err)
				details := j.Progress().Details.(*jobspb.Progress_Changefeed).Changefeed
				if details.ProtectedTimestampRecord != uuid.Nil {
					return fmt.Errorf("expected no protected timestamp record")
				}
				return nil
			})
		}
	}

	testutils.RunTrueAndFalse(t, "protect_on_pause", func(t *testing.T, shouldPause bool) {
		t.Run(`enterprise`, enterpriseTest(testFn(shouldPause), feedTestNoTenants))
		t.Run(`cloudstorage`, cloudStorageTest(testFn(shouldPause), feedTestNoTenants))
		t.Run(`kafka`, kafkaTest(testFn(shouldPause), feedTestNoTenants))
		t.Run(`webhook`, webhookTest(testFn(shouldPause), feedTestNoTenants))
	})

}

// This test ensures that the changefeed attempts to verify its initial protected
// timestamp record and that when that verification fails, the job is canceled
// and the record removed.
func TestChangefeedProtectedTimestampsVerificationFails(t *testing.T) {
	defer leaktest.AfterTest(t)()
	defer log.Scope(t).Close(t)

	verifyRequestCh := make(chan *roachpb.AdminVerifyProtectedTimestampRequest, 1)
	requestFilter := kvserverbase.ReplicaRequestFilter(func(
		ctx context.Context, ba roachpb.BatchRequest,
	) *roachpb.Error {
		if r, ok := ba.GetArg(roachpb.AdminVerifyProtectedTimestamp); ok {
			req := r.(*roachpb.AdminVerifyProtectedTimestampRequest)
			verifyRequestCh <- req
			return roachpb.NewError(errors.Errorf("failed to verify protection %v on %v", req.RecordID, ba.RangeID))
		}
		return nil
	})

	setStoreKnobs := func(args *base.TestServerArgs) {
		storeKnobs := &kvserver.StoreTestingKnobs{}
		storeKnobs.TestingRequestFilter = requestFilter
		args.Knobs.Store = storeKnobs
	}

	testFn := func(t *testing.T, db *gosql.DB, f cdctest.TestFeedFactory) {
		ctx := context.Background()
		sqlDB := sqlutils.MakeSQLRunner(db)
		sqlDB.Exec(t, `CREATE TABLE foo (a INT PRIMARY KEY, b STRING)`)
		_, err := f.Feed(`CREATE CHANGEFEED FOR foo WITH resolved`)
		// Make sure we got the injected error.
		require.Regexp(t, "failed to verify", err)
		// Make sure we tried to verify the request.
		r := <-verifyRequestCh
		cfg := f.Server().ExecutorConfig().(sql.ExecutorConfig)
		kvDB := cfg.DB
		pts := cfg.ProtectedTimestampProvider
		// Make sure that the canceled job gets moved through its OnFailOrCancel
		// phase and removes its protected timestamp.
		testutils.SucceedsSoon(t, func() error {
			err := kvDB.Txn(ctx, func(ctx context.Context, txn *kv.Txn) error {
				_, err := pts.GetRecord(ctx, txn, r.RecordID)
				return err
			})
			if err == nil {
				return errors.Errorf("expected record to be removed")
			}
			if errors.Is(err, protectedts.ErrNotExists) {
				return nil
			}
			return err
		})
	}
	opts := []feedTestOption{withArgsFn(setStoreKnobs), feedTestNoTenants}
	t.Run(`enterprise`, enterpriseTest(testFn, opts...))
	t.Run(`cloudstorage`, cloudStorageTest(testFn, opts...))
	t.Run(`kafka`, kafkaTest(testFn, opts...))
	t.Run(`webhook`, webhookTest(testFn, opts...))
}

func TestManyChangefeedsOneTable(t *testing.T) {
	defer leaktest.AfterTest(t)()
	defer log.Scope(t).Close(t)

	testFn := func(t *testing.T, db *gosql.DB, f cdctest.TestFeedFactory) {
		sqlDB := sqlutils.MakeSQLRunner(db)
		sqlDB.Exec(t, `CREATE TABLE foo (a INT PRIMARY KEY, b STRING)`)
		sqlDB.Exec(t, `INSERT INTO foo VALUES (0, 'init')`)

		foo1 := feed(t, f, `CREATE CHANGEFEED FOR foo WITH diff`)
		defer closeFeed(t, foo1)
		foo2 := feed(t, f, `CREATE CHANGEFEED FOR foo`) // without diff
		defer closeFeed(t, foo2)
		foo3 := feed(t, f, `CREATE CHANGEFEED FOR foo WITH diff`)
		defer closeFeed(t, foo3)

		// Make sure all the changefeeds are going.
		assertPayloads(t, foo1, []string{`foo: [0]->{"after": {"a": 0, "b": "init"}, "before": null}`})
		assertPayloads(t, foo2, []string{`foo: [0]->{"after": {"a": 0, "b": "init"}}`})
		assertPayloads(t, foo3, []string{`foo: [0]->{"after": {"a": 0, "b": "init"}, "before": null}`})

		sqlDB.Exec(t, `UPSERT INTO foo VALUES (0, 'v0')`)
		assertPayloads(t, foo1, []string{
			`foo: [0]->{"after": {"a": 0, "b": "v0"}, "before": {"a": 0, "b": "init"}}`,
		})

		sqlDB.Exec(t, `INSERT INTO foo VALUES (1, 'v1')`)
		assertPayloads(t, foo1, []string{
			`foo: [1]->{"after": {"a": 1, "b": "v1"}, "before": null}`,
		})
		assertPayloads(t, foo2, []string{
			`foo: [0]->{"after": {"a": 0, "b": "v0"}}`,
			`foo: [1]->{"after": {"a": 1, "b": "v1"}}`,
		})

		sqlDB.Exec(t, `UPSERT INTO foo VALUES (0, 'v2')`)
		assertPayloads(t, foo1, []string{
			`foo: [0]->{"after": {"a": 0, "b": "v2"}, "before": {"a": 0, "b": "v0"}}`,
		})
		assertPayloads(t, foo2, []string{
			`foo: [0]->{"after": {"a": 0, "b": "v2"}}`,
		})
		assertPayloads(t, foo3, []string{
			`foo: [0]->{"after": {"a": 0, "b": "v0"}, "before": {"a": 0, "b": "init"}}`,
			`foo: [0]->{"after": {"a": 0, "b": "v2"}, "before": {"a": 0, "b": "v0"}}`,
			`foo: [1]->{"after": {"a": 1, "b": "v1"}, "before": null}`,
		})
	}

	t.Run(`sinkless`, sinklessTest(testFn))
	t.Run(`enterprise`, enterpriseTest(testFn))
	t.Run(`cloudstorage`, cloudStorageTest(testFn))
	t.Run(`kafka`, kafkaTest(testFn))
	t.Run(`webhook`, func(t *testing.T) {
		skip.WithIssue(t, 67034, "flakey test")
		webhookTest(testFn)(t)
	})
}

func TestUnspecifiedPrimaryKey(t *testing.T) {
	defer leaktest.AfterTest(t)()
	defer log.Scope(t).Close(t)

	testFn := func(t *testing.T, db *gosql.DB, f cdctest.TestFeedFactory) {
		sqlDB := sqlutils.MakeSQLRunner(db)
		sqlDB.Exec(t, `CREATE TABLE foo (a INT)`)
		var id0 int
		sqlDB.QueryRow(t, `INSERT INTO foo VALUES (0) RETURNING rowid`).Scan(&id0)

		foo := feed(t, f, `CREATE CHANGEFEED FOR foo`)
		defer closeFeed(t, foo)

		var id1 int
		sqlDB.QueryRow(t, `INSERT INTO foo VALUES (1) RETURNING rowid`).Scan(&id1)

		assertPayloads(t, foo, []string{
			fmt.Sprintf(`foo: [%d]->{"after": {"a": 0, "rowid": %d}}`, id0, id0),
			fmt.Sprintf(`foo: [%d]->{"after": {"a": 1, "rowid": %d}}`, id1, id1),
		})
	}

	t.Run(`sinkless`, sinklessTest(testFn))
	t.Run(`enterprise`, enterpriseTest(testFn))
	t.Run(`kafka`, kafkaTest(testFn))
}

// TestChangefeedNodeShutdown ensures that an enterprise changefeed continues
// running after the original job-coordinator node is shut down.
func TestChangefeedNodeShutdown(t *testing.T) {
	defer leaktest.AfterTest(t)()
	defer log.Scope(t).Close(t)
	skip.WithIssue(t, 32232)

	knobs := base.TestingKnobs{
		DistSQL:          &execinfra.TestingKnobs{Changefeed: &TestingKnobs{}},
		JobsTestingKnobs: jobs.NewTestingKnobsWithShortIntervals(),
	}

	tc := serverutils.StartNewTestCluster(t, 3, base.TestClusterArgs{
		ServerArgs: base.TestServerArgs{
			UseDatabase: "d",
			Knobs:       knobs,
		},
	})
	defer tc.Stopper().Stop(context.Background())

	db := tc.ServerConn(1)
	sqlDB := sqlutils.MakeSQLRunner(db)
	sqlDB.Exec(t, `SET CLUSTER SETTING changefeed.experimental_poll_interval = '0ns'`)
	sqlDB.Exec(t, `CREATE DATABASE d`)
	sqlDB.Exec(t, `CREATE TABLE foo (a INT PRIMARY KEY, b STRING)`)
	sqlDB.Exec(t, `INSERT INTO foo VALUES (0, 'initial')`)

	// Create a factory which uses server 1 as the output of the Sink, but
	// executes the CREATE CHANGEFEED statement on server 0.
	sink, cleanup := sqlutils.PGUrl(
		t, tc.Server(0).ServingSQLAddr(), t.Name(), url.User(security.RootUser))
	defer cleanup()
	f := makeTableFeedFactory(tc.Server(1), tc.ServerConn(0), sink)
	foo := feed(t, f, "CREATE CHANGEFEED FOR foo")
	defer closeFeed(t, foo)

	sqlDB.Exec(t, `INSERT INTO foo VALUES (1, 'second')`)
	assertPayloads(t, foo, []string{
		`foo: [0]->{"after": {"a": 0, "b": "initial"}}`,
		`foo: [1]->{"after": {"a": 1, "b": "second"}}`,
	})

	// TODO(mrtracy): At this point we need to wait for a resolved timestamp,
	// in order to ensure that there isn't a repeat when the job is picked up
	// again. As an alternative, we could use a verifier instead of assertPayloads.

	// Wait for the high-water mark on the job to be updated after the initial
	// scan, to make sure we don't get the initial scan data again.

	// Stop server 0, which is where the table feed connects.
	tc.StopServer(0)

	sqlDB.Exec(t, `UPSERT INTO foo VALUES(0, 'updated')`)
	sqlDB.Exec(t, `INSERT INTO foo VALUES (3, 'third')`)

	assertPayloads(t, foo, []string{
		`foo: [0]->{"after": {"a": 0, "b": "updated"}}`,
		`foo: [3]->{"after": {"a": 3, "b": "third"}}`,
	})
}

func TestChangefeedTelemetry(t *testing.T) {
	defer leaktest.AfterTest(t)()
	defer log.Scope(t).Close(t)

	testFn := func(t *testing.T, db *gosql.DB, f cdctest.TestFeedFactory) {
		sqlDB := sqlutils.MakeSQLRunner(db)
		sqlDB.Exec(t, `CREATE TABLE foo (a INT PRIMARY KEY)`)
		sqlDB.Exec(t, `INSERT INTO foo VALUES (1)`)
		sqlDB.Exec(t, `CREATE TABLE bar (a INT PRIMARY KEY)`)
		sqlDB.Exec(t, `INSERT INTO bar VALUES (1)`)

		// Reset the counts.
		_ = telemetry.GetFeatureCounts(telemetry.Raw, telemetry.ResetCounts)

		// Start some feeds (and read from them to make sure they've started.
		foo := feed(t, f, `CREATE CHANGEFEED FOR foo`)
		defer closeFeed(t, foo)
		fooBar := feed(t, f, `CREATE CHANGEFEED FOR foo, bar WITH format=json`)
		defer closeFeed(t, fooBar)
		assertPayloads(t, foo, []string{
			`foo: [1]->{"after": {"a": 1}}`,
		})
		assertPayloads(t, fooBar, []string{
			`bar: [1]->{"after": {"a": 1}}`,
			`foo: [1]->{"after": {"a": 1}}`,
		})

		var expectedSink string
		if strings.Contains(t.Name(), `sinkless`) || strings.Contains(t.Name(), `poller`) {
			expectedSink = `sinkless`
		} else {
			expectedSink = `experimental-sql`
		}

		counts := telemetry.GetFeatureCounts(telemetry.Raw, telemetry.ResetCounts)
		require.Equal(t, int32(2), counts[`changefeed.create.sink.`+expectedSink])
		require.Equal(t, int32(2), counts[`changefeed.create.format.json`])
		require.Equal(t, int32(1), counts[`changefeed.create.num_tables.1`])
		require.Equal(t, int32(1), counts[`changefeed.create.num_tables.2`])
	}

	t.Run(`sinkless`, sinklessTest(testFn))
	t.Run(`enterprise`, enterpriseTest(testFn))
}

// Regression test for #41694.
func TestChangefeedRestartDuringBackfill(t *testing.T) {
	defer leaktest.AfterTest(t)()
	defer log.Scope(t).Close(t)

	// TODO(yevgeniy): Rework this test.  It's too brittle.

	testFn := func(t *testing.T, db *gosql.DB, f cdctest.TestFeedFactory) {
		knobs := f.Server().TestingKnobs().
			DistSQL.(*execinfra.TestingKnobs).
			Changefeed.(*TestingKnobs)
		beforeEmitRowCh := make(chan error, 20)
		knobs.BeforeEmitRow = func(ctx context.Context) error {
			select {
			case <-ctx.Done():
				return ctx.Err()
			case err := <-beforeEmitRowCh:
				return err
			}
		}

		unblockMessages := func(n int) {
			for i := 0; i < n; i++ {
				beforeEmitRowCh <- nil
			}
		}

		sqlDB := sqlutils.MakeSQLRunner(db)
		sqlDB.Exec(t, `CREATE TABLE foo (a INT PRIMARY KEY)`)
		sqlDB.Exec(t, `INSERT INTO foo VALUES (0), (1), (2), (3)`)

		foo := feed(t, f, `CREATE CHANGEFEED FOR foo WITH diff`)
		defer closeFeed(t, foo)

		// TODO(dan): At a high level, all we're doing is trying to restart a
		// changefeed in the middle of changefeed backfill after a schema change
		// finishes. It turns out this is pretty hard to do with our current testing
		// knobs and this test ends up being pretty brittle. I'd love it if anyone
		// thought of a better way to do this.

		// Read the initial data in the rows.
		unblockMessages(4)
		assertPayloads(t, foo, []string{
			`foo: [0]->{"after": {"a": 0}, "before": null}`,
			`foo: [1]->{"after": {"a": 1}, "before": null}`,
			`foo: [2]->{"after": {"a": 2}, "before": null}`,
			`foo: [3]->{"after": {"a": 3}, "before": null}`,
		})

		// Run a schema change that backfills kvs.
		sqlDB.Exec(t, `ALTER TABLE foo ADD COLUMN b STRING DEFAULT 'backfill'`)

		// Unblock emit for each kv written by the schema change's backfill. The
		// changefeed actually emits these, but we lose it to overaggressive
		// duplicate detection in tableFeed.
		// TODO(dan): Track duplicates more precisely in tableFeed.
		unblockMessages(4)

		// Unblock the emit for *all but one* of the rows emitted by the changefeed
		// backfill (run after the schema change completes and the final table
		// descriptor is written). The reason this test has 4 rows is because the
		// `sqlSink` that powers `tableFeed` only flushes after it has 3 rows, so we
		// need 1 more than that to guarantee that this first one gets flushed.
		for i := 0; i < 3; i++ {
			beforeEmitRowCh <- nil
		}
		assertPayloads(t, foo, []string{
			`foo: [0]->{"after": {"a": 0}, "before": {"a": 0}}`,
			`foo: [1]->{"after": {"a": 1}, "before": {"a": 1}}`,
			`foo: [2]->{"after": {"a": 2}, "before": {"a": 2}}`,
			`foo: [3]->{"after": {"a": 3}, "before": {"a": 3}}`,
			`foo: [0]->{"after": {"a": 0, "b": "backfill"}, "before": {"a": 0}}`,
		})

		// `foo: [0]->{"after": {"a": 0, "b": "backfill"}, "before": {"a": 0}}`,
		feedJob := foo.(cdctest.EnterpriseTestFeed)
		require.NoError(t, feedJob.Pause())

		// Make extra sure that the zombie changefeed can't write any more data.
		beforeEmitRowCh <- changefeedbase.MarkRetryableError(errors.New(`nope don't write it`))

		// Insert some data that we should only see out of the changefeed after it
		// re-runs the backfill.
		sqlDB.Exec(t, `INSERT INTO foo VALUES (6, 'bar')`)

		// Unblock all later emits, we don't need this control anymore.
		close(beforeEmitRowCh)

		// Resume the changefeed and the backfill should start up again. Currently
		// this does the entire backfill again, you could imagine in the future that
		// we do some sort of backfill checkpointing and start the backfill up from
		// the last checkpoint.
		require.NoError(t, feedJob.Resume())
		assertPayloads(t, foo, []string{
			// The changefeed actually emits this row, but we lose it to
			// overaggressive duplicate detection in tableFeed.
			// TODO(dan): Track duplicates more precisely in sinklessFeed/tableFeed.
			// `foo: [0]->{"after": {"a": 0, "b": "backfill"}}`,
			`foo: [1]->{"after": {"a": 1, "b": "backfill"}, "before": {"a": 1}}`,
			`foo: [2]->{"after": {"a": 2, "b": "backfill"}, "before": {"a": 2}}`,
			`foo: [3]->{"after": {"a": 3, "b": "backfill"}, "before": {"a": 3}}`,
		})

		assertPayloads(t, foo, []string{
			`foo: [6]->{"after": {"a": 6, "b": "bar"}, "before": null}`,
		})
	}

	t.Run(`kafka`, kafkaTest(testFn))
}

func TestChangefeedHandlesDrainingNodes(t *testing.T) {
	defer leaktest.AfterTest(t)()
	defer log.Scope(t).Close(t)

	skip.UnderRace(t, "Takes too long with race enabled")

	shouldDrain := true
	knobs := base.TestingKnobs{DistSQL: &execinfra.TestingKnobs{
		DrainFast:  true,
		Changefeed: &TestingKnobs{},
		Flowinfra: &flowinfra.TestingKnobs{
			FlowRegistryDraining: func() bool {
				if shouldDrain {
					shouldDrain = false
					return true
				}
				return false
			},
		},
	}}

	sinkDir, cleanupFn := testutils.TempDir(t)
	defer cleanupFn()

	tc := serverutils.StartNewTestCluster(t, 4, base.TestClusterArgs{
		ServerArgs: base.TestServerArgs{
			UseDatabase:   "test",
			Knobs:         knobs,
			ExternalIODir: sinkDir,
		}})
	defer tc.Stopper().Stop(context.Background())

	db := tc.ServerConn(1)
	sqlDB := sqlutils.MakeSQLRunner(db)
	sqlDB.Exec(t, `SET CLUSTER SETTING kv.rangefeed.enabled = true`)
	sqlDB.Exec(t, `SET CLUSTER SETTING kv.closed_timestamp.target_duration = '1s'`)
	sqlDB.Exec(t, `SET CLUSTER SETTING changefeed.experimental_poll_interval = '10ms'`)

	sqlutils.CreateTable(
		t, db, "foo",
		"k INT PRIMARY KEY, v INT",
		10,
		sqlutils.ToRowFn(sqlutils.RowIdxFn, sqlutils.RowModuloFn(2)),
	)

	// Introduce 4 splits to get 5 ranges.  We need multiple ranges in order to run distributed
	// flow.
	sqlDB.Exec(t, "ALTER TABLE test.foo SPLIT AT (SELECT i*2 FROM generate_series(1, 4) AS g(i))")
	sqlDB.Exec(t, "ALTER TABLE test.foo SCATTER")

	// Create a factory which executes the CREATE CHANGEFEED statement on server 0.
	// This statement should fail, but the job itself ought to be creaated.
	// After some time, that job should be adopted by another node, and executed successfully.
	f := makeCloudFeedFactory(tc.Server(1), tc.ServerConn(0), sinkDir)

	feed := feed(t, f, "CREATE CHANGEFEED FOR foo")
	defer closeFeed(t, feed)

	// At this point, the job created by feed will fail to start running on node 0 due to draining
	// registry.  However, this job will be retried, and it should succeeded.
	// Note: This test is a bit unrealistic in that if the registry is draining, that
	// means that the server is draining (i.e being shut down).  We don't do a full shutdown
	// here, but we are simulating a restart by failing to start a flow the first time around.
	assertPayloads(t, feed, []string{
		`foo: [1]->{"after": {"k": 1, "v": 1}}`,
		`foo: [2]->{"after": {"k": 2, "v": 0}}`,
		`foo: [3]->{"after": {"k": 3, "v": 1}}`,
		`foo: [4]->{"after": {"k": 4, "v": 0}}`,
		`foo: [5]->{"after": {"k": 5, "v": 1}}`,
		`foo: [6]->{"after": {"k": 6, "v": 0}}`,
		`foo: [7]->{"after": {"k": 7, "v": 1}}`,
		`foo: [8]->{"after": {"k": 8, "v": 0}}`,
		`foo: [9]->{"after": {"k": 9, "v": 1}}`,
		`foo: [10]->{"after": {"k": 10, "v": 0}}`,
	})
}

// Primary key changes are supported by changefeeds starting in 21.1. This tests
// that basic behavior works.
func TestChangefeedPrimaryKeyChangeWorks(t *testing.T) {
	defer leaktest.AfterTest(t)()
	defer log.Scope(t).Close(t)

	skip.UnderRace(t)
	skip.UnderShort(t)

	testFn := func(t *testing.T, db *gosql.DB, f cdctest.TestFeedFactory) {
		sqlDB := sqlutils.MakeSQLRunner(db)
		sqlDB.Exec(t, `CREATE TABLE foo (a INT PRIMARY KEY, b STRING NOT NULL)`)
		sqlDB.Exec(t, `INSERT INTO foo VALUES (0, 'initial')`)
		sqlDB.Exec(t, `UPSERT INTO foo VALUES (0, 'updated')`)

		const baseStmt = `CREATE CHANGEFEED FOR foo WITH resolved = '100ms'`
		foo := feed(t, f, baseStmt)
		defer closeFeed(t, foo)

		// maybeHandleRestart deals with the fact that sinkless changefeeds don't
		// gracefully handle primary index changes but rather force the client to
		// deal with restarting the changefeed as of the last resolved timestamp.
		//
		// This ends up being pretty sane; sinkless changefeeds already require this
		// behavior in the face of other transient failures so clients already need
		// to implement this logic.
		maybeHandleRestart := func(t *testing.T) (cleanup func()) {
			return func() {}
		}
		if strings.HasSuffix(t.Name(), "sinkless") {
			maybeHandleRestart = func(t *testing.T) func() {
				var resolved hlc.Timestamp
				for {
					m, err := foo.Next()
					if err != nil {
						assert.Contains(t, err.Error(),
							fmt.Sprintf("schema change occurred at %s", resolved.Next().AsOfSystemTime()))
						break
					}
					resolved = extractResolvedTimestamp(t, m)
				}
				const restartStmt = baseStmt + ", cursor = $1"
				foo = feed(t, f, restartStmt, resolved.AsOfSystemTime())
				return func() {
					closeFeed(t, foo)
				}
			}
		}

		// 'initial' is skipped because only the latest value ('updated') is
		// emitted by the initial scan.
		assertPayloads(t, foo, []string{
			`foo: [0]->{"after": {"a": 0, "b": "updated"}}`,
		})

		sqlDB.Exec(t, `INSERT INTO foo VALUES (1, 'a'), (2, 'b')`)
		assertPayloads(t, foo, []string{
			`foo: [1]->{"after": {"a": 1, "b": "a"}}`,
			`foo: [2]->{"after": {"a": 2, "b": "b"}}`,
		})

		sqlDB.Exec(t, `ALTER TABLE foo ALTER PRIMARY KEY USING COLUMNS (b)`)
		defer maybeHandleRestart(t)()
		sqlDB.Exec(t, `INSERT INTO foo VALUES (3, 'c'), (4, 'd')`)
		assertPayloads(t, foo, []string{
			`foo: ["c"]->{"after": {"a": 3, "b": "c"}}`,
			`foo: ["d"]->{"after": {"a": 4, "b": "d"}}`,
		})

		// ALTER PRIMARY KEY should work and we should see the changed
		// primary key in subsequent writes.
		sqlDB.Exec(t, `
BEGIN;
ALTER TABLE foo ALTER PRIMARY KEY USING COLUMNS (a);
INSERT INTO foo VALUES (5, 'e');
UPDATE foo SET a = 6 WHERE b = 'a';
COMMIT;
INSERT INTO foo VALUES (1, 'f');
`)
		// Note that the primary key change is asynchronous and that only the
		// subsequent write will be displayed using the new primary key.
		assertPayloads(t, foo, []string{
			`foo: ["a"]->{"after": {"a": 6, "b": "a"}}`,
			`foo: ["e"]->{"after": {"a": 5, "b": "e"}}`,
		})
		defer maybeHandleRestart(t)()
		assertPayloads(t, foo, []string{
			`foo: [1]->{"after": {"a": 1, "b": "f"}}`,
		})
	}

	t.Run(`sinkless`, sinklessTest(testFn))
	t.Run(`enterprise`, enterpriseTest(testFn))
	t.Run(`cloudstorage`, cloudStorageTest(testFn))
	t.Run(`kafka`, kafkaTest(testFn))
	t.Run(`webhook`, webhookTest(testFn))
}

// Primary key changes are supported by changefeeds starting in 21.1. This test
// specifically focuses on backfill behavior when a single transaction changes
// multiple tables including a primary key change to one and a column change
// requiring a backfill to another.
//
// Note that at time of writing, this change will not end up occurring in the
// same transaction and thus at the same moment but in later code changes, it
// will.
func TestChangefeedPrimaryKeyChangeWorksWithMultipleTables(t *testing.T) {
	defer leaktest.AfterTest(t)()
	defer log.Scope(t).Close(t)

	skip.UnderRace(t)
	skip.UnderShort(t)

	testFn := func(t *testing.T, db *gosql.DB, f cdctest.TestFeedFactory) {
		sqlDB := sqlutils.MakeSQLRunner(db)
		sqlDB.Exec(t, `CREATE TABLE foo (a INT PRIMARY KEY, b STRING NOT NULL)`)
		sqlDB.Exec(t, `INSERT INTO foo VALUES (0, 'initial')`)
		sqlDB.Exec(t, `UPSERT INTO foo VALUES (0, 'updated')`)
		sqlDB.Exec(t, `CREATE TABLE bar (a INT PRIMARY KEY, b STRING NOT NULL)`)
		sqlDB.Exec(t, `INSERT INTO bar VALUES (1, 'a')`)

		const baseStmt = `CREATE CHANGEFEED FOR foo, bar WITH resolved = '100ms'`
		cf := feed(t, f, baseStmt)
		defer closeFeed(t, cf)

		// maybeHandleRestart deals with the fact that sinkless changefeeds don't
		// gracefully handle primary index changes but rather force the client to
		// deal with restarting the changefeed as of the last resolved timestamp.
		//
		// This ends up being pretty sane; sinkless changefeeds already require this
		// behavior in the face of other transient failures so clients already need
		// to implement this logic.
		maybeHandleRestart := func(t *testing.T) (cleanup func()) {
			return func() {}
		}
		if strings.HasSuffix(t.Name(), "sinkless") {
			maybeHandleRestart = func(t *testing.T) func() {
				var resolvedTS hlc.Timestamp
				for {
					m, err := cf.Next()
					if err != nil {
						assert.Contains(t, err.Error(), fmt.Sprintf("schema change occurred at %s", resolvedTS.Next().AsOfSystemTime()))
						break
					}
					resolvedTS = extractResolvedTimestamp(t, m)
				}
				const restartStmt = baseStmt + ", cursor = $1"
				cf = feed(t, f, restartStmt, resolvedTS.AsOfSystemTime())
				return func() {
					closeFeed(t, cf)
				}
			}
		}

		// 'initial' is skipped because only the latest value ('updated') is
		// emitted by the initial scan.
		assertPayloads(t, cf, []string{
			`foo: [0]->{"after": {"a": 0, "b": "updated"}}`,
			`bar: [1]->{"after": {"a": 1, "b": "a"}}`,
		})

		sqlDB.Exec(t, `INSERT INTO foo VALUES (1, 'a'), (2, 'b')`)
		sqlDB.Exec(t, `INSERT INTO bar VALUES (2, 'b'), (3, 'c')`)
		assertPayloads(t, cf, []string{
			`foo: [1]->{"after": {"a": 1, "b": "a"}}`,
			`foo: [2]->{"after": {"a": 2, "b": "b"}}`,
			`bar: [2]->{"after": {"a": 2, "b": "b"}}`,
			`bar: [3]->{"after": {"a": 3, "b": "c"}}`,
		})

		sqlDB.Exec(t, `
BEGIN;
ALTER TABLE foo ALTER PRIMARY KEY USING COLUMNS (b);
INSERT INTO bar VALUES (4, 'd'), (5, 'e');
INSERT INTO foo VALUES (3, 'c');
COMMIT;
INSERT INTO foo VALUES (4, 'd');
INSERT INTO bar VALUES (6, 'f');
`)

		assertPayloads(t, cf, []string{
			`bar: [4]->{"after": {"a": 4, "b": "d"}}`,
			`bar: [5]->{"after": {"a": 5, "b": "e"}}`,
			`foo: [3]->{"after": {"a": 3, "b": "c"}}`,
		})
		defer maybeHandleRestart(t)()
		assertPayloads(t, cf, []string{
			`foo: ["d"]->{"after": {"a": 4, "b": "d"}}`,
			`bar: [6]->{"after": {"a": 6, "b": "f"}}`,
		})
	}

	t.Run(`sinkless`, sinklessTest(testFn))
	t.Run(`enterprise`, enterpriseTest(testFn))
	t.Run(`cloudstorage`, cloudStorageTest(testFn))
	t.Run(`kafka`, kafkaTest(testFn))
	t.Run(`webhook`, webhookTest(testFn))
}

// TestChangefeedCheckpointSchemaChange tests to make sure that writes that
// occur in the same transaction that performs an immediately visible schema
// change, like drop column, observe the schema change. Also, this tests that
// resuming from that cursor from the same timestamp as the schema change
// only includes later updates (thus validating the cursor semantics as they
// pertain to schema changes). It also does that test using an initial
// backfill, which makes the cursor, more or less, inclusive rather than
// exclusive.
func TestChangefeedCheckpointSchemaChange(t *testing.T) {
	defer leaktest.AfterTest(t)()
	defer log.Scope(t).Close(t)

	skip.UnderRace(t)
	skip.UnderShort(t)

	testFn := func(t *testing.T, db *gosql.DB, f cdctest.TestFeedFactory) {
		sqlDB := sqlutils.MakeSQLRunner(db)
		sqlDB.Exec(t, `CREATE TABLE foo (a INT PRIMARY KEY, b STRING NOT NULL)`)
		sqlDB.Exec(t, `CREATE TABLE bar (a INT PRIMARY KEY, b STRING NOT NULL)`)
		sqlDB.Exec(t, `INSERT INTO foo VALUES (0, 'initial')`)
		sqlDB.Exec(t, `UPSERT INTO bar VALUES (0, 'initial')`)

		foo := feed(t, f, `CREATE CHANGEFEED FOR foo, bar WITH resolved = '100ms', updated`)

		// Sketch of the test is as follows:
		//
		//  1) Write some rows into two tables, foo and bar.
		//  2) In a transaction, write to and update both tables,
		//     and drop a column on foo.
		//  3) Ensure that the messages are the 3 writes to foo, 2
		//     writes to bar and then the 3 values of foo being
		//     rewritten. Also note that none of the foo values are
		//     under the old schema.
		//  4) Extract the timestamp from the initial messages.
		//  5) Run a cursor-based changefeed from that timestamp with
		//     no initial_scan. See only the 3 touch writes.
		//  6) Run a cursor-based changefeed from that timestamp with
		//     with initial_scan. See all 8 writes at the same timestamps.
		//
		assertPayloadsStripTs(t, foo, []string{
			`foo: [0]->{"after": {"a": 0, "b": "initial"}}`,
			`bar: [0]->{"after": {"a": 0, "b": "initial"}}`,
		})

		require.NoError(t, crdb.ExecuteTx(context.Background(), db, nil, func(tx *gosql.Tx) error {
			for _, stmt := range []string{
				`CREATE TABLE baz ()`,
				`INSERT INTO foo VALUES (2, 'initial')`,
				`INSERT INTO foo VALUES (1, 'initial')`,
				`UPSERT INTO foo VALUES (0, 'updated')`,
				`ALTER TABLE foo DROP COLUMN b`,
				`UPSERT INTO bar VALUES (0, 'updated')`,
				`UPSERT INTO bar VALUES (1, 'initial')`,
			} {
				if _, err := tx.Exec(stmt); err != nil {
					return err
				}
			}
			return nil
		}))

		expected := []string{
			`bar: [0]->{"after": {"a": 0, "b": "updated"}}`,
			`bar: [1]->{"after": {"a": 1, "b": "initial"}}`,
			`foo: [0]->{"after": {"a": 0}}`,
			`foo: [1]->{"after": {"a": 1}}`,
			`foo: [2]->{"after": {"a": 2}}`,
			// Touch writes due to column backfill.
			`foo: [0]->{"after": {"a": 0}}`,
			`foo: [1]->{"after": {"a": 1}}`,
			`foo: [2]->{"after": {"a": 2}}`,
		}
		msgs, err := readNextMessages(foo, len(expected))
		require.NoError(t, err)

		var msgsFormatted []string
		for _, m := range msgs {
			msgsFormatted = append(msgsFormatted, fmt.Sprintf(`%s: %s->%s`, m.Topic, m.Key, m.Value))
		}

		// Sort the messages by their timestamp.
		re := regexp.MustCompile(`.*(, "updated": "(\d+\.\d+)")}.*`)
		getHLC := func(i int) string { return re.FindStringSubmatch(msgsFormatted[i])[2] }
		trimHlC := func(s string) string {
			indexes := re.FindStringSubmatchIndex(s)
			return s[:indexes[2]] + s[indexes[3]:]
		}
		sort.Slice(msgsFormatted, func(i, j int) bool {
			a, b := getHLC(i), getHLC(j)
			if a == b {
				return msgsFormatted[i] < msgsFormatted[j]
			}
			return a < b
		})
		schemaChangeTS := getHLC(0)
		stripped := make([]string, len(msgsFormatted))
		for i, m := range msgsFormatted {
			stripped[i] = trimHlC(m)
		}
		require.Equal(t, expected, stripped)
		// Make sure there are no more messages.
		{
			next, err := foo.Next()
			require.NoError(t, err)
			require.NotNil(t, next.Resolved)
		}
		closeFeed(t, foo)

		t.Run("cursor, no backfill", func(t *testing.T) {
			// Resume at exactly the timestamp of the schema change, observe only
			// events after it.
			foo = feed(t, f,
				"CREATE CHANGEFEED FOR foo, bar WITH"+
					" resolved = '100ms', updated, cursor = $1",
				schemaChangeTS)
			defer closeFeed(t, foo)
			// Observe only the touch writes.
			assertPayloads(t, foo, msgsFormatted[5:])
			// Make sure there are no more messages.
			{
				next, err := foo.Next()
				require.NoError(t, err)
				require.NotNil(t, next.Resolved)
			}
		})

		t.Run("cursor, with backfill", func(t *testing.T) {
			// Resume at exactly the timestamp of the schema change, observe the
			// writes at that timestamp exactly, but with the new schema change.
			foo = feed(t, f,
				"CREATE CHANGEFEED FOR foo, bar WITH"+
					" resolved = '100ms', updated, cursor = $1, initial_scan",
				schemaChangeTS)
			defer closeFeed(t, foo)
			assertPayloads(t, foo, msgsFormatted)
			// Make sure there are no more messages.
			{
				next, err := foo.Next()
				require.NoError(t, err)
				require.NotNil(t, next.Resolved)
			}
		})

	}

	t.Run("enterprise", enterpriseTest(testFn))
	t.Run("cloudstorage", cloudStorageTest(testFn))
	t.Run("kafka", kafkaTest(testFn))
	t.Run(`webhook`, webhookTest(testFn))
}

func TestChangefeedBackfillCheckpoint(t *testing.T) {
	defer leaktest.AfterTest(t)()
	defer log.Scope(t).Close(t)

	skip.UnderRace(t)
	skip.UnderShort(t)

	rnd, _ := randutil.NewPseudoRand()

	var maxCheckpointSize int64
	testFn := func(t *testing.T, db *gosql.DB, f cdctest.TestFeedFactory) {
		sqlDB := sqlutils.MakeSQLRunner(db)
		sqlDB.Exec(t, `CREATE TABLE foo(key INT PRIMARY KEY DEFAULT unique_rowid(), val INT)`)
		sqlDB.Exec(t, `INSERT INTO foo (val) SELECT * FROM generate_series(1, 1000)`)

		fooDesc := catalogkv.TestingGetTableDescriptor(
			f.Server().DB(), keys.SystemSQLCodec, "d", "foo")
		tableSpan := fooDesc.PrimaryIndexSpan(keys.SystemSQLCodec)

		knobs := f.Server().(*server.TestServer).Cfg.TestingKnobs.
			DistSQL.(*execinfra.TestingKnobs).
			Changefeed.(*TestingKnobs)

		// Make it appear as if this table has many ranges.  We do this by limiting the number
		// of keys returned by Scan request.
		knobs.FeedKnobs.BeforeScanRequest = func(b *kv.Batch) {
			b.Header.MaxSpanRequestKeys = 1 + rnd.Int63n(100)
		}

		// Emit resolved events for majority of spans.  Be extra paranoid and ensure that
		// we have at least 1 span for which we don't emit resolved timestamp (to force checkpointing).
		haveGaps := false
		knobs.ShouldSkipResolved = func(r *jobspb.ResolvedSpan) bool {
			if r.Span.Equal(tableSpan) {
				// Do not emit resolved events for the entire table span.
				// We "simulate" large table by splitting single table span into many parts, so
				// we want to resolve those sub-spans instead of the entire table span.
				// However, we have to emit something -- otherwise the entire changefeed
				// machine would not work.
				r.Span.EndKey = tableSpan.Key.Next()
				return false
			}
			if haveGaps {
				return rnd.Intn(10) > 7
			}
			haveGaps = true
			return true
		}

		// Checkpoint progress frequently, and set the checkpoint size limit.
		changefeedbase.FrontierCheckpointFrequency.Override(
			context.Background(), &f.Server().ClusterSettings().SV, 10*time.Millisecond)
		changefeedbase.FrontierCheckpointMaxBytes.Override(
			context.Background(), &f.Server().ClusterSettings().SV, maxCheckpointSize)

		registry := f.Server().JobRegistry().(*jobs.Registry)
		foo := feed(t, f, `CREATE CHANGEFEED FOR foo WITH resolved='100ms'`)
		// Some test feeds (kafka) are not buffered, so we have to consume messages.
		g := ctxgroup.WithContext(context.Background())
		g.Go(func() error {
			for {
				_, err := foo.Next()
				if err != nil {
					return err
				}
			}
		})
		defer func() {
			closeFeed(t, foo)
			_ = g.Wait()
		}()

		jobFeed := foo.(cdctest.EnterpriseTestFeed)
		loadProgress := func() jobspb.Progress {
			jobID := jobFeed.JobID()
			job, err := registry.LoadJob(context.Background(), jobID)
			require.NoError(t, err)
			return job.Progress()
		}

		// Wait for non-nil checkpoint.
		testutils.SucceedsSoon(t, func() error {
			progress := loadProgress()
			if p := progress.GetChangefeed(); p != nil && p.Checkpoint != nil && len(p.Checkpoint.Spans) > 0 {
				return nil
			}
			return errors.New("waiting for checkpoint")
		})

		// Pause the job and read and verify the latest checkpoint information.
		require.NoError(t, jobFeed.Pause())
		progress := loadProgress()
		require.NotNil(t, progress.GetChangefeed())
		h := progress.GetHighWater()
		noHighWater := (h == nil || h.IsEmpty())
		require.True(t, noHighWater)

		jobCheckpoint := progress.GetChangefeed().Checkpoint
		require.Less(t, 0, len(jobCheckpoint.Spans))
		var checkpoint roachpb.SpanGroup
		checkpoint.Add(jobCheckpoint.Spans...)

		// Collect spans we attempt to resolve after when we resume.
		var resolved []roachpb.Span
		knobs.ShouldSkipResolved = func(r *jobspb.ResolvedSpan) bool {
			if !r.Span.Equal(tableSpan) {
				resolved = append(resolved, r.Span)
			}
			return false
		}

		// Resume job.
		require.NoError(t, jobFeed.Resume())

		// Wait for the high water mark to be non-zero.
		testutils.SucceedsSoon(t, func() error {
			progress := loadProgress()
			if p := progress.GetHighWater(); p != nil && !p.IsEmpty() {
				return nil
			}
			return errors.New("waiting for highwater")
		})

		// At this point, highwater mark should be set, and previous checkpoint should be gone.
		progress = loadProgress()
		require.NotNil(t, progress.GetChangefeed())
		require.Equal(t, 0, len(progress.GetChangefeed().Checkpoint.Spans))

		// Verify that none of the resolved spans after resume were checkpointed.
		for _, sp := range resolved {
			require.Falsef(t, checkpoint.Contains(sp.Key), "span should not have been resolved: %s", sp)
		}
	}

	// TODO(ssd): Tenant testing disabled because of use of DB()
	for _, sz := range []int64{100 << 20, 100} {
		maxCheckpointSize = sz
		t.Run(fmt.Sprintf("enterprise-limit=%s", humanize.Bytes(uint64(sz))), enterpriseTest(testFn, feedTestNoTenants))
		t.Run(fmt.Sprintf("cloudstorage-limit=%s", humanize.Bytes(uint64(sz))), cloudStorageTest(testFn, feedTestNoTenants))
		t.Run(fmt.Sprintf("kafka-limit=%s", humanize.Bytes(uint64(sz))), kafkaTest(testFn, feedTestNoTenants))
	}
}

func TestCheckpointFrequency(t *testing.T) {
	defer leaktest.AfterTest(t)()
	defer log.Scope(t).Close(t)

	const frontierAdvanced = true
	const frontierDidNotAdvance = false

	// Test the logic around throttling of job progress updates.
	// It's pretty difficult to set up a fast end-to-end test since we need to simulate slow
	// job table update.  Instead, we just test canCheckpointHighWatermark directly.
	ts := timeutil.NewManualTime(timeutil.Now())
	js := newJobState(
		nil, /* job */
		cluster.MakeTestingClusterSettings(),
		MakeMetrics(time.Second).(*Metrics), ts,
	)

	ctx := context.Background()

	require.False(t, js.canCheckpointHighWatermark(frontierDidNotAdvance))
	require.True(t, js.canCheckpointHighWatermark(frontierAdvanced))

	// Pretend our mean time to update progress is 1 minute, and we just updated progress.
	require.EqualValues(t, 0, js.checkpointDuration)
	js.checkpointCompleted(ctx, 12*time.Second)
	require.Less(t, int64(0), js.checkpointDuration.Nanoseconds())

	// Even though frontier advanced, we shouldn't checkpoint.
	require.False(t, js.canCheckpointHighWatermark(frontierAdvanced))
	require.True(t, js.progressUpdatesSkipped)

	// Once enough time elapsed, we allow progress update, even if frontier did not advance.
	ts.Advance(js.checkpointDuration)
	require.True(t, js.canCheckpointHighWatermark(frontierDidNotAdvance))

	// If we also specify minimum amount of time between updates, we would skip updates
	// until enough time has elapsed.
	minAdvance := 10 * time.Minute
	changefeedbase.MinHighWaterMarkCheckpointAdvance.Override(ctx, &js.settings.SV, minAdvance)

	require.False(t, js.canCheckpointHighWatermark(frontierAdvanced))
	ts.Advance(minAdvance)
	require.True(t, js.canCheckpointHighWatermark(frontierAdvanced))

	// When we mark checkpoint completion, job state updated to reflect that.
	completionTime := timeutil.Now().Add(time.Hour)
	ts.AdvanceTo(completionTime)
	js.checkpointCompleted(ctx, 42*time.Second)
	require.Equal(t, completionTime, js.lastProgressUpdate)
	require.False(t, js.progressUpdatesSkipped)
}

func TestChangefeedOrderingWithErrors(t *testing.T) {
	defer leaktest.AfterTest(t)()
	defer log.Scope(t).Close(t)

	testFn := func(t *testing.T, db *gosql.DB, f cdctest.TestFeedFactory) {
		sqlDB := sqlutils.MakeSQLRunner(db)
		sqlDB.Exec(t, `CREATE TABLE foo (a INT PRIMARY KEY, b STRING)`)

		foo := feed(t, f, `CREATE CHANGEFEED FOR foo WITH updated`)
		webhookFoo := foo.(*webhookFeed)
		// retry, then fail, then restart changefeed and successfully send messages
		webhookFoo.mockSink.SetStatusCodes(append(repeatStatusCode(
			http.StatusInternalServerError,
			defaultRetryConfig().MaxRetries+1),
			[]int{http.StatusOK, http.StatusOK, http.StatusOK}...))
		defer closeFeed(t, foo)

		sqlDB.Exec(t, `INSERT INTO foo VALUES (1, 'a')`)
		sqlDB.Exec(t, `UPSERT INTO foo VALUES (1, 'b')`)
		sqlDB.Exec(t, `DELETE FROM foo WHERE a = 1`)
		assertPayloadsPerKeyOrderedStripTs(t, foo, []string{
			`foo: [1]->{"after": {"a": 1, "b": "a"}}`,
			`foo: [1]->{"after": {"a": 1, "b": "b"}}`,
			`foo: [1]->{"after": null}`,
		})
	}

	// only used for webhook sink for now since it's the only testfeed where
	// we can control the ordering of errors
	t.Run(`webhook`, webhookTest(testFn))
}

func TestChangefeedOnErrorOption(t *testing.T) {
	defer leaktest.AfterTest(t)()
	defer log.Scope(t).Close(t)

	testFn := func(t *testing.T, db *gosql.DB, f cdctest.TestFeedFactory) {
		sqlDB := sqlutils.MakeSQLRunner(db)

		t.Run(`pause on error`, func(t *testing.T) {
			sqlDB.Exec(t, `CREATE TABLE foo (a INT PRIMARY KEY, b STRING)`)

			knobs := f.Server().TestingKnobs().
				DistSQL.(*execinfra.TestingKnobs).
				Changefeed.(*TestingKnobs)
			knobs.BeforeEmitRow = func(_ context.Context) error {
				return errors.Errorf("should fail with custom error")
			}

			foo := feed(t, f, `CREATE CHANGEFEED FOR foo WITH on_error='pause'`)
			sqlDB.Exec(t, `INSERT INTO foo VALUES (1, 'a')`)

			feedJob := foo.(cdctest.EnterpriseTestFeed)

			// check for paused status on failure
			require.NoError(t, feedJob.WaitForStatus(func(s jobs.Status) bool { return s == jobs.StatusPaused }))

			// Verify job progress contains paused on error status.
			jobID := foo.(cdctest.EnterpriseTestFeed).JobID()
			registry := f.Server().JobRegistry().(*jobs.Registry)
			job, err := registry.LoadJob(context.Background(), jobID)
			require.NoError(t, err)
			require.Contains(t, job.Progress().RunningStatus, "job failed (should fail with custom error) but is being paused because of on_error=pause")
			knobs.BeforeEmitRow = nil

			require.NoError(t, feedJob.Resume())
			// changefeed should continue to work after it has been resumed
			assertPayloads(t, foo, []string{
				`foo: [1]->{"after": {"a": 1, "b": "a"}}`,
			})

			closeFeed(t, foo)
			// cancellation should still go through if option is in place
			// to avoid race condition, check only that the job is progressing to be
			// canceled (we don't know what stage it will be in)
			require.NoError(t, feedJob.WaitForStatus(func(s jobs.Status) bool {
				return s == jobs.StatusCancelRequested ||
					s == jobs.StatusReverting ||
					s == jobs.StatusCanceled
			}))
		})

		t.Run(`fail on error`, func(t *testing.T) {
			sqlDB.Exec(t, `CREATE TABLE bar (a INT PRIMARY KEY, b STRING)`)

			knobs := f.Server().TestingKnobs().
				DistSQL.(*execinfra.TestingKnobs).
				Changefeed.(*TestingKnobs)
			knobs.BeforeEmitRow = func(_ context.Context) error {
				return errors.Errorf("should fail with custom error")
			}

			foo := feed(t, f, `CREATE CHANGEFEED FOR bar WITH on_error = 'fail'`)
			sqlDB.Exec(t, `INSERT INTO bar VALUES (1, 'a')`)
			defer closeFeed(t, foo)

			feedJob := foo.(cdctest.EnterpriseTestFeed)

			require.NoError(t, feedJob.WaitForStatus(func(s jobs.Status) bool { return s == jobs.StatusFailed }))
			require.EqualError(t, feedJob.FetchTerminalJobErr(), "should fail with custom error")
		})

		t.Run(`default`, func(t *testing.T) {
			sqlDB.Exec(t, `CREATE TABLE quux (a INT PRIMARY KEY, b STRING)`)

			knobs := f.Server().TestingKnobs().
				DistSQL.(*execinfra.TestingKnobs).
				Changefeed.(*TestingKnobs)
			knobs.BeforeEmitRow = func(_ context.Context) error {
				return errors.Errorf("should fail with custom error")
			}

			foo := feed(t, f, `CREATE CHANGEFEED FOR quux`)
			sqlDB.Exec(t, `INSERT INTO quux VALUES (1, 'a')`)
			defer closeFeed(t, foo)

			feedJob := foo.(cdctest.EnterpriseTestFeed)

			// if no option is provided, fail should be the default behavior
			require.NoError(t, feedJob.WaitForStatus(func(s jobs.Status) bool { return s == jobs.StatusFailed }))
			require.EqualError(t, feedJob.FetchTerminalJobErr(), "should fail with custom error")
		})
	}

	t.Run(`enterprise`, enterpriseTest(testFn))
	t.Run(`cloudstorage`, cloudStorageTest(testFn))
	t.Run(`kafka`, kafkaTest(testFn))
	t.Run(`webhook`, webhookTest(testFn))
}

<<<<<<< HEAD
func TestChangefeedCaceInsensitiveOpts(t *testing.T) {
	defer leaktest.AfterTest(t)()
	defer log.Scope(t).Close(t)

	// Sanity check for case insensitive options
	testFn := func(t *testing.T, db *gosql.DB, f cdctest.TestFeedFactory) {
		sqlDB := sqlutils.MakeSQLRunner(db)
		// Set up a type and table.
		sqlDB.Exec(t, `CREATE TABLE insensitive (x INT PRIMARY KEY, y string)`)
		sqlDB.Exec(t, `INSERT INTO insensitive VALUES (0, 'hello')`)

		t.Run(`format=JSON`, func(t *testing.T) {
			cf := feed(t, f, `CREATE CHANGEFEED FOR TABLE insensitive WITH format=JSON`)
			defer closeFeed(t, cf)
			assertPayloads(t, cf, []string{`insensitive: [0]->{"after": {"x": 0, "y": "hello"}}`})
		})

		t.Run(`envelope=ROW`, func(t *testing.T) {
			cf := feed(t, f, `CREATE CHANGEFEED FOR insensitive WITH envelope='ROW'`)
			defer closeFeed(t, cf)
			assertPayloads(t, cf, []string{`insensitive: [0]->{"x": 0, "y": "hello"}`})
		})

		t.Run(`schema_change_events=COLUMN_CHANGES, schema_change_policy=STOP`, func(t *testing.T) {
			cf := feed(t, f, `CREATE CHANGEFEED FOR insensitive `+
				`WITH schema_change_events=COLUMN_CHANGES, schema_change_policy=STOP`)
			defer closeFeed(t, cf)
			assertPayloads(t, cf, []string{`insensitive: [0]->{"after": {"x": 0, "y": "hello"}}`})
		})

		t.Run(`on_error=FAIL`, func(t *testing.T) {
			cf := feed(t, f, `CREATE CHANGEFEED FOR insensitive WITH on_error=FAIL`)
			defer closeFeed(t, cf)
			assertPayloads(t, cf, []string{`insensitive: [0]->{"after": {"x": 0, "y": "hello"}}`})
		})
	}
	t.Run(`sinkless`, sinklessTest(testFn))
=======
func TestDistSenderRangeFeedPopulatesVirtualTable(t *testing.T) {
	defer leaktest.AfterTest(t)()
	defer log.Scope(t).Close(t)

	s, db, _ := serverutils.StartServer(t, base.TestServerArgs{
		Knobs: base.TestingKnobs{
			JobsTestingKnobs: jobs.NewTestingKnobsWithShortIntervals(),
		},
	})
	defer s.Stopper().Stop(context.Background())

	sqlDB := sqlutils.MakeSQLRunner(db)
	sqlDB.Exec(t, `
SET CLUSTER SETTING kv.rangefeed.enabled='true';
CREATE TABLE tbl (a INT, b STRING);
INSERT INTO tbl VALUES (1, 'one'), (2, 'two'), (3, 'three');
CREATE CHANGEFEED FOR tbl INTO 'null://';
`)

	var tableID int
	sqlDB.QueryRow(t, "SELECT table_id FROM crdb_internal.tables WHERE name='tbl'").Scan(&tableID)
	numRangesQuery := fmt.Sprintf(
		"SELECT count(*) FROM crdb_internal.active_range_feeds WHERE range_start LIKE '/Table/%d/%%'",
		tableID)
	sqlDB.CheckQueryResultsRetry(t, numRangesQuery, [][]string{{"1"}})
>>>>>>> 4ceff781
}<|MERGE_RESOLUTION|>--- conflicted
+++ resolved
@@ -30,6 +30,7 @@
 	"github.com/cockroachdb/cockroach/pkg/base"
 	"github.com/cockroachdb/cockroach/pkg/ccl/changefeedccl/cdctest"
 	"github.com/cockroachdb/cockroach/pkg/ccl/changefeedccl/changefeedbase"
+
 	// Imported to allow multi-tenant tests
 	_ "github.com/cockroachdb/cockroach/pkg/ccl/kvccl/kvtenantccl"
 	// Imported to allow locality-related table mutations
@@ -4369,45 +4370,6 @@
 	t.Run(`webhook`, webhookTest(testFn))
 }
 
-<<<<<<< HEAD
-func TestChangefeedCaceInsensitiveOpts(t *testing.T) {
-	defer leaktest.AfterTest(t)()
-	defer log.Scope(t).Close(t)
-
-	// Sanity check for case insensitive options
-	testFn := func(t *testing.T, db *gosql.DB, f cdctest.TestFeedFactory) {
-		sqlDB := sqlutils.MakeSQLRunner(db)
-		// Set up a type and table.
-		sqlDB.Exec(t, `CREATE TABLE insensitive (x INT PRIMARY KEY, y string)`)
-		sqlDB.Exec(t, `INSERT INTO insensitive VALUES (0, 'hello')`)
-
-		t.Run(`format=JSON`, func(t *testing.T) {
-			cf := feed(t, f, `CREATE CHANGEFEED FOR TABLE insensitive WITH format=JSON`)
-			defer closeFeed(t, cf)
-			assertPayloads(t, cf, []string{`insensitive: [0]->{"after": {"x": 0, "y": "hello"}}`})
-		})
-
-		t.Run(`envelope=ROW`, func(t *testing.T) {
-			cf := feed(t, f, `CREATE CHANGEFEED FOR insensitive WITH envelope='ROW'`)
-			defer closeFeed(t, cf)
-			assertPayloads(t, cf, []string{`insensitive: [0]->{"x": 0, "y": "hello"}`})
-		})
-
-		t.Run(`schema_change_events=COLUMN_CHANGES, schema_change_policy=STOP`, func(t *testing.T) {
-			cf := feed(t, f, `CREATE CHANGEFEED FOR insensitive `+
-				`WITH schema_change_events=COLUMN_CHANGES, schema_change_policy=STOP`)
-			defer closeFeed(t, cf)
-			assertPayloads(t, cf, []string{`insensitive: [0]->{"after": {"x": 0, "y": "hello"}}`})
-		})
-
-		t.Run(`on_error=FAIL`, func(t *testing.T) {
-			cf := feed(t, f, `CREATE CHANGEFEED FOR insensitive WITH on_error=FAIL`)
-			defer closeFeed(t, cf)
-			assertPayloads(t, cf, []string{`insensitive: [0]->{"after": {"x": 0, "y": "hello"}}`})
-		})
-	}
-	t.Run(`sinkless`, sinklessTest(testFn))
-=======
 func TestDistSenderRangeFeedPopulatesVirtualTable(t *testing.T) {
 	defer leaktest.AfterTest(t)()
 	defer log.Scope(t).Close(t)
@@ -4433,5 +4395,44 @@
 		"SELECT count(*) FROM crdb_internal.active_range_feeds WHERE range_start LIKE '/Table/%d/%%'",
 		tableID)
 	sqlDB.CheckQueryResultsRetry(t, numRangesQuery, [][]string{{"1"}})
->>>>>>> 4ceff781
+
+}
+
+func TestChangefeedCaceInsensitiveOpts(t *testing.T) {
+	defer leaktest.AfterTest(t)()
+	defer log.Scope(t).Close(t)
+
+	// Sanity check for case insensitive options
+	testFn := func(t *testing.T, db *gosql.DB, f cdctest.TestFeedFactory) {
+		sqlDB := sqlutils.MakeSQLRunner(db)
+		// Set up a type and table.
+		sqlDB.Exec(t, `CREATE TABLE insensitive (x INT PRIMARY KEY, y string)`)
+		sqlDB.Exec(t, `INSERT INTO insensitive VALUES (0, 'hello')`)
+
+		t.Run(`format=JSON`, func(t *testing.T) {
+			cf := feed(t, f, `CREATE CHANGEFEED FOR TABLE insensitive WITH format=JSON`)
+			defer closeFeed(t, cf)
+			assertPayloads(t, cf, []string{`insensitive: [0]->{"after": {"x": 0, "y": "hello"}}`})
+		})
+
+		t.Run(`envelope=ROW`, func(t *testing.T) {
+			cf := feed(t, f, `CREATE CHANGEFEED FOR insensitive WITH envelope='ROW'`)
+			defer closeFeed(t, cf)
+			assertPayloads(t, cf, []string{`insensitive: [0]->{"x": 0, "y": "hello"}`})
+		})
+
+		t.Run(`schema_change_events=COLUMN_CHANGES, schema_change_policy=STOP`, func(t *testing.T) {
+			cf := feed(t, f, `CREATE CHANGEFEED FOR insensitive `+
+				`WITH schema_change_events=COLUMN_CHANGES, schema_change_policy=STOP`)
+			defer closeFeed(t, cf)
+			assertPayloads(t, cf, []string{`insensitive: [0]->{"after": {"x": 0, "y": "hello"}}`})
+		})
+
+		t.Run(`on_error=FAIL`, func(t *testing.T) {
+			cf := feed(t, f, `CREATE CHANGEFEED FOR insensitive WITH on_error=FAIL`)
+			defer closeFeed(t, cf)
+			assertPayloads(t, cf, []string{`insensitive: [0]->{"after": {"x": 0, "y": "hello"}}`})
+		})
+	}
+	t.Run(`sinkless`, sinklessTest(testFn))
 }