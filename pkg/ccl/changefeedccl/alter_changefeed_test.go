--- conflicted
+++ resolved
@@ -893,94 +893,6 @@
 	cdcTest(t, testFn, feedTestEnterpriseSinks)
 }
 
-<<<<<<< HEAD
-=======
-func TestAlterChangefeedInitialScan(t *testing.T) {
-	defer leaktest.AfterTest(t)()
-	defer log.Scope(t).Close(t)
-
-	testFn := func(t *testing.T, s TestServer, f cdctest.TestFeedFactory) {
-		sqlDB := sqlutils.MakeSQLRunner(s.DB)
-		sqlDB.Exec(t, `CREATE TABLE foo (a INT PRIMARY KEY)`)
-		sqlDB.Exec(t, `INSERT INTO foo VALUES (1), (2), (3)`)
-		sqlDB.Exec(t, `CREATE TABLE bar (a INT PRIMARY KEY)`)
-		sqlDB.Exec(t, `INSERT INTO bar VALUES (1), (2), (3)`)
-
-		testFeed := feed(t, f, `CREATE CHANGEFEED FOR foo WITH resolved = '1s', no_initial_scan`)
-		defer closeFeed(t, testFeed)
-
-		expectResolvedTimestamp(t, testFeed)
-
-		feed, ok := testFeed.(cdctest.EnterpriseTestFeed)
-		require.True(t, ok)
-
-		sqlDB.Exec(t, `PAUSE JOB $1`, feed.JobID())
-		waitForJobStatus(sqlDB, t, feed.JobID(), `paused`)
-
-		sqlDB.Exec(t, fmt.Sprintf(`ALTER CHANGEFEED %d ADD bar WITH initial_scan`, feed.JobID()))
-
-		sqlDB.Exec(t, fmt.Sprintf(`RESUME JOB %d`, feed.JobID()))
-		waitForJobStatus(sqlDB, t, feed.JobID(), `running`)
-
-		assertPayloads(t, testFeed, []string{
-			`bar: [1]->{"after": {"a": 1}}`,
-			`bar: [2]->{"after": {"a": 2}}`,
-			`bar: [3]->{"after": {"a": 3}}`,
-		})
-
-		sqlDB.Exec(t, `INSERT INTO bar VALUES (4)`)
-		assertPayloads(t, testFeed, []string{
-			`bar: [4]->{"after": {"a": 4}}`,
-		})
-	}
-
-	cdcTest(t, testFn, feedTestEnterpriseSinks)
-}
-
-func TestAlterChangefeedNoInitialScan(t *testing.T) {
-	defer leaktest.AfterTest(t)()
-	defer log.Scope(t).Close(t)
-
-	testFn := func(t *testing.T, s TestServer, f cdctest.TestFeedFactory) {
-		sqlDB := sqlutils.MakeSQLRunner(s.DB)
-		sqlDB.Exec(t, `CREATE TABLE foo (a INT PRIMARY KEY)`)
-		sqlDB.Exec(t, `INSERT INTO foo VALUES (1), (2), (3)`)
-		sqlDB.Exec(t, `CREATE TABLE bar (a INT PRIMARY KEY)`)
-		sqlDB.Exec(t, `INSERT INTO bar VALUES (1), (2), (3)`)
-
-		testFeed := feed(t, f, `CREATE CHANGEFEED FOR foo WITH resolved = '1s'`)
-		defer closeFeed(t, testFeed)
-
-		assertPayloads(t, testFeed, []string{
-			`foo: [1]->{"after": {"a": 1}}`,
-			`foo: [2]->{"after": {"a": 2}}`,
-			`foo: [3]->{"after": {"a": 3}}`,
-		})
-		expectResolvedTimestamp(t, testFeed)
-
-		feed, ok := testFeed.(cdctest.EnterpriseTestFeed)
-		require.True(t, ok)
-
-		sqlDB.Exec(t, `PAUSE JOB $1`, feed.JobID())
-		waitForJobStatus(sqlDB, t, feed.JobID(), `paused`)
-
-		sqlDB.Exec(t, fmt.Sprintf(`ALTER CHANGEFEED %d ADD bar WITH no_initial_scan`, feed.JobID()))
-
-		sqlDB.Exec(t, fmt.Sprintf(`RESUME JOB %d`, feed.JobID()))
-		waitForJobStatus(sqlDB, t, feed.JobID(), `running`)
-
-		expectResolvedTimestamp(t, testFeed)
-
-		sqlDB.Exec(t, `INSERT INTO bar VALUES (4)`)
-		assertPayloads(t, testFeed, []string{
-			`bar: [4]->{"after": {"a": 4}}`,
-		})
-	}
-
-	cdcTest(t, testFn, feedTestEnterpriseSinks)
-}
-
->>>>>>> 4d5966e6
 func TestAlterChangefeedAddTargetsDuringSchemaChangeError(t *testing.T) {
 	defer leaktest.AfterTest(t)()
 	defer log.Scope(t).Close(t)
@@ -1347,8 +1259,7 @@
 		})
 	}
 
-<<<<<<< HEAD
-	t.Run(`kafka`, kafkaTest(testFn))
+	cdcTest(t, testFn, feedTestEnterpriseSinks)
 }
 
 func TestAlterChangefeedInitialScan(t *testing.T) {
@@ -1398,7 +1309,4 @@
 	for _, initialScanOpt := range []string{"initial_scan = 'yes'", "initial_scan = 'no'", "initial_scan", "no_initial_scan"} {
 		t.Run(`kafka`, kafkaTest(testFn(initialScanOpt)))
 	}
-=======
-	cdcTest(t, testFn, feedTestEnterpriseSinks)
->>>>>>> 4d5966e6
 }