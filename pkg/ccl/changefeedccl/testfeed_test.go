// Copyright 2021 The Cockroach Authors.
//
// Licensed as a CockroachDB Enterprise file under the Cockroach Community
// License (the "License"); you may not use this file except in compliance with
// the License. You may obtain a copy of the License at
//
//     https://github.com/cockroachdb/cockroach/blob/master/licenses/CCL.txt

package changefeedccl

import (
	"bufio"
	"bytes"
	"cloud.google.com/go/pubsub"
	"context"
	gosql "database/sql"
	gojson "encoding/json"
	"fmt"
	"github.com/cockroachdb/cockroach/pkg/sql/catalog/descpb"
	"io/ioutil"
	"net/url"
	"os"
	"path/filepath"
	"regexp"
	"strconv"
	"strings"
	"sync"

	"github.com/Shopify/sarama"
	"github.com/cockroachdb/cockroach-go/v2/crdb"
	"github.com/cockroachdb/cockroach/pkg/ccl/changefeedccl/cdctest"
	"github.com/cockroachdb/cockroach/pkg/ccl/changefeedccl/changefeedbase"
	"github.com/cockroachdb/cockroach/pkg/jobs"
	"github.com/cockroachdb/cockroach/pkg/jobs/jobspb"
	"github.com/cockroachdb/cockroach/pkg/kv"
	"github.com/cockroachdb/cockroach/pkg/settings/cluster"
	"github.com/cockroachdb/cockroach/pkg/sql/distsql"
	"github.com/cockroachdb/cockroach/pkg/sql/parser"
	"github.com/cockroachdb/cockroach/pkg/sql/sem/tree"
	"github.com/cockroachdb/cockroach/pkg/sql/types"
	"github.com/cockroachdb/cockroach/pkg/testutils"
	"github.com/cockroachdb/cockroach/pkg/testutils/serverutils"
	"github.com/cockroachdb/cockroach/pkg/util/ctxgroup"
	"github.com/cockroachdb/cockroach/pkg/util/hlc"
	"github.com/cockroachdb/cockroach/pkg/util/json"
	"github.com/cockroachdb/cockroach/pkg/util/log"
	"github.com/cockroachdb/cockroach/pkg/util/protoutil"
	"github.com/cockroachdb/cockroach/pkg/util/syncutil"
	"github.com/cockroachdb/cockroach/pkg/util/timeutil"
	"github.com/cockroachdb/errors"
	"github.com/google/uuid"
	"github.com/jackc/pgx/v4"
)

type sinklessFeedFactory struct {
	s    serverutils.TestServerInterface
	sink url.URL
}

// makeSinklessFeedFactory returns a TestFeedFactory implementation using the
// `experimental-sql` uri.
func makeSinklessFeedFactory(
	s serverutils.TestServerInterface, sink url.URL,
) cdctest.TestFeedFactory {
	return &sinklessFeedFactory{s: s, sink: sink}
}

// Feed implements the TestFeedFactory interface
func (f *sinklessFeedFactory) Feed(create string, args ...interface{}) (cdctest.TestFeed, error) {
	sink := f.sink
	sink.RawQuery = sink.Query().Encode()
	sink.Path = `d`
	// Use pgx directly instead of database/sql so we can close the conn
	// (instead of returning it to the pool).
	pgxConfig, err := pgx.ParseConfig(sink.String())
	if err != nil {
		return nil, err
	}
	s := &sinklessFeed{
		seenTrackerMap: make(map[string]struct{}),
		create:         create,
		args:           args,
		connCfg:        pgxConfig,
	}
	return s, s.start()
}

// Server implements the TestFeedFactory interface.
func (f *sinklessFeedFactory) Server() serverutils.TestServerInterface {
	return f.s
}

type seenTracker interface {
	reset()
}

type seenTrackerMap map[string]struct{}

func (t seenTrackerMap) markSeen(m *cdctest.TestFeedMessage) (isNew bool) {
	// TODO(dan): This skips duplicates, since they're allowed by the
	// semantics of our changefeeds. Now that we're switching to RangeFeed,
	// this can actually happen (usually because of splits) and cause flakes.
	// However, we really should be de-duping key+ts, this is too coarse.
	// Fixme.
	seenKey := m.Topic + m.Partition + string(m.Key) + string(m.Value)
	if _, ok := t[seenKey]; ok {
		return false
	}
	t[seenKey] = struct{}{}
	return true
}

func (t seenTrackerMap) reset() {
	for k := range t {
		delete(t, k)
	}
}

// sinklessFeed is an implementation of the `TestFeed` interface for a
// "sinkless" (results returned over pgwire) feed.
type sinklessFeed struct {
	seenTrackerMap
	create  string
	args    []interface{}
	connCfg *pgx.ConnConfig

	conn           *pgx.Conn
	rows           pgx.Rows
	latestResolved hlc.Timestamp
}

var _ cdctest.TestFeed = (*sinklessFeed)(nil)

// Partitions implements the TestFeed interface.
func (c *sinklessFeed) Partitions() []string { return []string{`sinkless`} }

// Next implements the TestFeed interface.
func (c *sinklessFeed) Next() (*cdctest.TestFeedMessage, error) {
	m := &cdctest.TestFeedMessage{Partition: `sinkless`}
	for {
		if !c.rows.Next() {
			return nil, c.rows.Err()
		}
		var maybeTopic gosql.NullString
		if err := c.rows.Scan(&maybeTopic, &m.Key, &m.Value); err != nil {
			return nil, err
		}
		if len(maybeTopic.String) > 0 {
			m.Topic = maybeTopic.String
			if isNew := c.markSeen(m); !isNew {
				continue
			}
			return m, nil
		}
		m.Resolved = m.Value
		m.Key, m.Value = nil, nil

		// Keep track of the latest resolved timestamp so Resume can use it.
		// TODO(dan): Also do this for non-json feeds.
		if _, resolved, err := cdctest.ParseJSONValueTimestamps(m.Resolved); err == nil {
			c.latestResolved.Forward(resolved)
		}

		return m, nil
	}
}

// Resume implements the TestFeed interface.
func (c *sinklessFeed) start() error {
	ctx := context.Background()
	var err error
	c.conn, err = pgx.ConnectConfig(ctx, c.connCfg)
	if err != nil {
		return err
	}

	// The syntax for a sinkless changefeed is `EXPERIMENTAL CHANGEFEED FOR ...`
	// but it's convenient to accept the `CREATE CHANGEFEED` syntax from the
	// test, so we can keep the current abstraction of running each test over
	// both types. This bit turns what we received into the real sinkless
	// syntax.
	create := strings.Replace(c.create, `CREATE CHANGEFEED`, `EXPERIMENTAL CHANGEFEED`, 1)
	if !c.latestResolved.IsEmpty() {
		// NB: The TODO in Next means c.latestResolved is currently never set for
		// non-json feeds.
		if strings.Contains(create, `WITH`) {
			create += fmt.Sprintf(`, cursor='%s'`, c.latestResolved.AsOfSystemTime())
		} else {
			create += fmt.Sprintf(` WITH cursor='%s'`, c.latestResolved.AsOfSystemTime())
		}
	}
	c.rows, err = c.conn.Query(ctx, create, c.args...)
	return err
}

// Close implements the TestFeed interface.
func (c *sinklessFeed) Close() error {
	c.rows = nil
	return c.conn.Close(context.Background())
}

// reportErrorResumer is a job resumer which reports OnFailOrCancel events.
type reportErrorResumer struct {
	wrapped   jobs.Resumer
	jobFailed func()
}

var _ jobs.Resumer = (*reportErrorResumer)(nil)

// Resume implements jobs.Resumer
func (r *reportErrorResumer) Resume(ctx context.Context, execCtx interface{}) error {
	return r.wrapped.Resume(ctx, execCtx)
}

// OnFailOrCancel implements jobs.Resumer
func (r *reportErrorResumer) OnFailOrCancel(ctx context.Context, execCtx interface{}) error {
	defer r.jobFailed()
	return r.wrapped.OnFailOrCancel(ctx, execCtx)
}

// OnPauseRequest implements PauseRequester interface.
func (r *reportErrorResumer) OnPauseRequest(
	ctx context.Context, execCtx interface{}, txn *kv.Txn, details *jobspb.Progress,
) error {
	return r.wrapped.(*changefeedResumer).OnPauseRequest(ctx, execCtx, txn, details)
}

type wrapSinkFn func(sink Sink) Sink

// jobFeed indicates that the feed is an "enterprise feed" -- that is,
// it uses jobs system to manage its state.
type jobFeed struct {
	db       *gosql.DB
	shutdown chan struct{}
	makeSink wrapSinkFn

	jobID jobspb.JobID

	mu struct {
		syncutil.Mutex
		terminalErr error
	}
}

var _ cdctest.EnterpriseTestFeed = (*jobFeed)(nil)

func newJobFeed(db *gosql.DB, wrapper wrapSinkFn) *jobFeed {
	return &jobFeed{
		db:       db,
		shutdown: make(chan struct{}),
		makeSink: wrapper,
	}
}

// jobFailed marks this job as failed.
func (f *jobFeed) jobFailed() {
	// protect against almost concurrent terminations of the same job.
	// this could happen if the caller invokes `cancel job` just as we're
	// trying to close this feed.  Part of jobFailed handling involves
	// closing shutdown channel -- and doing this multiple times panics.

	f.mu.Lock()
	defer f.mu.Unlock()
	if f.mu.terminalErr != nil {
		// Already failed/done.
		return
	}
	f.mu.terminalErr = f.FetchTerminalJobErr()
	close(f.shutdown)
}

func (f *jobFeed) terminalJobError() error {
	f.mu.Lock()
	defer f.mu.Unlock()
	return f.mu.terminalErr
}

// JobID implements EnterpriseTestFeed interface.
func (f *jobFeed) JobID() jobspb.JobID {
	return f.jobID
}

func (f *jobFeed) status() (status string, err error) {
	err = f.db.QueryRowContext(context.Background(),
		`SELECT status FROM system.jobs WHERE id = $1`, f.jobID).Scan(&status)
	return
}

func (f *jobFeed) WaitForStatus(statusPred func(status jobs.Status) bool) error {
	if f.jobID == jobspb.InvalidJobID {
		// Job may not have been started.
		return nil
	}
	// Wait for the job status predicate to become true.
	return testutils.SucceedsSoonError(func() error {
		var status string
		var err error
		if status, err = f.status(); err != nil {
			return err
		}
		if statusPred(jobs.Status(status)) {
			return nil

		}
		return errors.Newf("still waiting for job status; current %s", status)
	})
}

// Pause implements the TestFeed interface.
func (f *jobFeed) Pause() error {
	_, err := f.db.Exec(`PAUSE JOB $1`, f.jobID)
	if err != nil {
		return err
	}
	return f.WaitForStatus(func(s jobs.Status) bool { return s == jobs.StatusPaused })
}

// Resume implements the TestFeed interface.
func (f *jobFeed) Resume() error {
	_, err := f.db.Exec(`RESUME JOB $1`, f.jobID)
	if err != nil {
		return err
	}
	return f.WaitForStatus(func(s jobs.Status) bool { return s == jobs.StatusRunning })
}

// Details implements FeedJob interface.
func (f *jobFeed) Details() (*jobspb.ChangefeedDetails, error) {
	var payloadBytes []byte
	if err := f.db.QueryRow(
		`SELECT payload FROM system.jobs WHERE id=$1`, f.jobID,
	).Scan(&payloadBytes); err != nil {
		return nil, err
	}
	var payload jobspb.Payload
	if err := protoutil.Unmarshal(payloadBytes, &payload); err != nil {
		return nil, err
	}
	return payload.GetChangefeed(), nil
}

// FetchTerminalJobErr retrieves the error message from changefeed job.
func (f *jobFeed) FetchTerminalJobErr() error {
	var errStr string
	if err := f.db.QueryRow(
		`SELECT error FROM [SHOW JOBS] WHERE job_id=$1`, f.jobID,
	).Scan(&errStr); err != nil {
		return err
	}

	if errStr != "" {
		return errors.Newf("%s", errStr)
	}
	return nil
}

// FetchRunningStatus retrieves running status from changefeed job.
func (f *jobFeed) FetchRunningStatus() (runningStatusStr string, err error) {
	if err = f.db.QueryRow(
		`SELECT running_status FROM [SHOW JOBS] WHERE job_id=$1`, f.jobID,
	).Scan(&runningStatusStr); err != nil {
		return "", err
	}
	return runningStatusStr, err
}

// Close closes job feed.
func (f *jobFeed) Close() error {
	// Signal shutdown.
	select {
	case <-f.shutdown:
	// Already failed/or failing.
	default:
		// TODO(yevgeniy): Cancel job w/out producing spurious error messages in the logs.
		if _, err := f.db.Exec(`CANCEL JOB $1`, f.jobID); err != nil {
			log.Infof(context.Background(), `could not cancel feed %d: %v`, f.jobID, err)
		}
	}

	return nil
}

// sinkSychronizer allows testfeed's Next() method to synchronize itself
// with the sink operations.
type sinkSynchronizer struct {
	syncutil.Mutex
	waitor  chan struct{}
	flushed bool
}

// eventReady returns a channel that can be waited on until the next
// event.
func (s *sinkSynchronizer) eventReady() chan struct{} {
	s.Lock()
	defer s.Unlock()

	ready := make(chan struct{})
	if s.flushed {
		close(ready)
		s.flushed = false
	} else {
		s.waitor = ready
	}

	return ready
}

func (s *sinkSynchronizer) addFlush() {
	s.Lock()
	defer s.Unlock()
	s.flushed = true
	if s.waitor != nil {
		close(s.waitor)
		s.waitor = nil
		s.flushed = false
	}
}

// notifyFlushSink keeps track of the number of emitted rows and timestamps,
// and provides a way for the caller to block until some events have been emitted.
type notifyFlushSink struct {
	Sink
	sync *sinkSynchronizer
}

func (s *notifyFlushSink) Flush(ctx context.Context) error {
	defer s.sync.addFlush()
	return s.Sink.Flush(ctx)
}

var _ Sink = (*notifyFlushSink)(nil)

// feedInjectable is the subset of the
// TestServerInterface/TestTenantInterface needed for depInjector to
// work correctly.
type feedInjectable interface {
	JobRegistry() interface{}
	DistSQLServer() interface{}
}

// depInjector facilitates dependency injection to provide orchestration
// between test feed and the changefeed itself.
// A single instance of depInjector should be used per feed factory.
// The reason we have have this dep injector (as opposed to configuring
// knobs directly) is that various knob settings are static (per sever).
// What we want is to have dependency injection per feed (since we can start
// multiple feeds inside a test).
type depInjector struct {
	syncutil.Mutex
	cond        *sync.Cond
	pendingJob  *jobFeed
	startedJobs map[jobspb.JobID]*jobFeed
}

// newDepInjector configures specified server with necessary hooks and knobs.
func newDepInjector(srvs ...feedInjectable) *depInjector {
	di := &depInjector{
		startedJobs: make(map[jobspb.JobID]*jobFeed),
	}
	di.cond = sync.NewCond(di)

	for _, s := range srvs {
		// Arrange for our wrapped sink to be instantiated.
		s.DistSQLServer().(*distsql.ServerImpl).TestingKnobs.Changefeed.(*TestingKnobs).WrapSink =
			func(s Sink, jobID jobspb.JobID) Sink {
				f := di.getJobFeed(jobID)
				return f.makeSink(s)
			}

		// Arrange for error reporting resumer to be used.
		s.JobRegistry().(*jobs.Registry).TestingResumerCreationKnobs =
			map[jobspb.Type]func(raw jobs.Resumer) jobs.Resumer{
				jobspb.TypeChangefeed: func(raw jobs.Resumer) jobs.Resumer {
					f := di.getJobFeed(raw.(*changefeedResumer).job.ID())
					return &reportErrorResumer{wrapped: raw, jobFailed: f.jobFailed}
				},
			}
	}

	return di
}

// prepareJob must be called before starting the changefeed.
// it arranges for the pendingJob field to be initialized, which is needed
// when constructing "canary" sinks prior the changefeed resumer creation.
func (di *depInjector) prepareJob(jf *jobFeed) {
	di.Lock()
	defer di.Unlock()
	// Wait for the previously set pendingJob to be nil (see startJob).
	// Note: this is needed only if we create multiple feeds per feed factory rapidly.
	for di.pendingJob != nil {
		di.cond.Wait()
	}
	di.pendingJob = jf
}

// startJob must be called when changefeed job starts to register job feed
// with this dependency injector.
func (di *depInjector) startJob(jf *jobFeed) {
	di.Lock()
	defer di.Unlock()
	if _, alreadyStarted := di.startedJobs[jf.jobID]; alreadyStarted {
		panic("unexpected state: job already started")
	}
	if di.pendingJob != jf {
		panic("expected pending job to be equal to started job")
	}
	di.startedJobs[jf.jobID] = jf
	di.pendingJob = nil
	di.cond.Broadcast()
}

// getJobFeed returns jobFeed associated with the specified jobID.
// This method blocks until the job actually starts (i.e. startJob has been called).
func (di *depInjector) getJobFeed(jobID jobspb.JobID) *jobFeed {
	di.Lock()
	defer di.Unlock()
	for {
		if f, started := di.startedJobs[jobID]; started {
			return f
		}
		if di.pendingJob != nil {
			return di.pendingJob
		}
		di.cond.Wait()
	}
}

type enterpriseFeedFactory struct {
	s  serverutils.TestServerInterface
	di *depInjector
	db *gosql.DB
}

func (e enterpriseFeedFactory) startFeedJob(f *jobFeed, create string, args ...interface{}) error {
	e.di.prepareJob(f)
	if err := e.db.QueryRow(create, args...).Scan(&f.jobID); err != nil {
		return err
	}
	e.di.startJob(f)
	return nil
}

type tableFeedFactory struct {
	enterpriseFeedFactory
	uri url.URL
}

// makeTableFeedFactory returns a TestFeedFactory implementation using the
// `experimental-sql` uri.
func makeTableFeedFactory(
	srv serverutils.TestServerInterface, db *gosql.DB, sink url.URL,
) cdctest.TestFeedFactory {
	return &tableFeedFactory{
		enterpriseFeedFactory: enterpriseFeedFactory{
			s:  srv,
			di: newDepInjector(srv),
			db: db,
		},
		uri: sink,
	}
}

// Feed implements the TestFeedFactory interface
func (f *tableFeedFactory) Feed(
	create string, args ...interface{},
) (_ cdctest.TestFeed, err error) {
	sinkURI := f.uri
	sinkURI.Path = fmt.Sprintf(`table_%d`, timeutil.Now().UnixNano())

	sinkDB, err := gosql.Open("postgres", sinkURI.String())
	if err != nil {
		return nil, err
	}
	defer func() {
		if err != nil {
			_ = sinkDB.Close()
		}
	}()

	sinkURI.Scheme = `experimental-sql`
	if _, err := sinkDB.Exec(`CREATE DATABASE ` + sinkURI.Path); err != nil {
		return nil, err
	}

	ss := &sinkSynchronizer{}
	wrapSink := func(s Sink) Sink {
		return &notifyFlushSink{Sink: s, sync: ss}
	}

	c := &tableFeed{
		jobFeed:        newJobFeed(f.db, wrapSink),
		ss:             ss,
		seenTrackerMap: make(map[string]struct{}),
		sinkDB:         sinkDB,
	}

	parsed, err := parser.ParseOne(create)
	if err != nil {
		return nil, err
	}
	createStmt := parsed.AST.(*tree.CreateChangefeed)
	if createStmt.SinkURI != nil {
		return nil, errors.Errorf(
			`unexpected uri provided: "INTO %s"`, tree.AsString(createStmt.SinkURI))
	}
	createStmt.SinkURI = tree.NewStrVal(sinkURI.String())

	if err := f.startFeedJob(c.jobFeed, createStmt.String(), args...); err != nil {
		return nil, err
	}
	return c, nil
}

// Server implements the TestFeedFactory interface.
func (f *tableFeedFactory) Server() serverutils.TestServerInterface {
	return f.s
}

// tableFeed is a TestFeed implementation using the `experimental-sql` uri.
type tableFeed struct {
	*jobFeed
	seenTrackerMap
	ss     *sinkSynchronizer
	sinkDB *gosql.DB // Changefeed emits messages into table in this DB.
	toSend []*cdctest.TestFeedMessage
}

var _ cdctest.TestFeed = (*tableFeed)(nil)

// Partitions implements the TestFeed interface.
func (c *tableFeed) Partitions() []string {
	// The sqlSink hardcodes these.
	return []string{`0`, `1`, `2`}
}

// Next implements the TestFeed interface.
func (c *tableFeed) Next() (*cdctest.TestFeedMessage, error) {
	// sinkSink writes all changes to a table with primary key of topic,
	// partition, message_id. To simulate the semantics of kafka, message_ids
	// are only comparable within a given (topic, partition). Internally the
	// message ids are generated as a 64 bit int with a timestamp in bits 1-49
	// and a hash of the partition in 50-64. This tableFeed.Next function works
	// by repeatedly fetching and deleting all rows in the table. Then it pages
	// through the results until they are empty and repeats.
	for {
		if len(c.toSend) > 0 {
			toSend := c.toSend[0]
			c.toSend = c.toSend[1:]
			return toSend, nil
		}

		select {
		case <-c.ss.eventReady():
		case <-c.shutdown:
			return nil, c.terminalJobError()
		}

		var toSend []*cdctest.TestFeedMessage
		if err := crdb.ExecuteTx(context.Background(), c.sinkDB, nil, func(tx *gosql.Tx) error {
			_, err := tx.Exec("SET TRANSACTION PRIORITY LOW")
			if err != nil {
				return err
			}

			toSend = nil // reset for this iteration
			// TODO(dan): It's a bummer that this mutates the sqlsink table. I
			// originally tried paging through message_id by repeatedly generating a
			// new high-water with GenerateUniqueInt, but this was racy with rows
			// being flushed out by the uri. An alternative is to steal the nanos
			// part from `high_water_timestamp` in `crdb_internal.jobs` and run it
			// through `builtins.GenerateUniqueID`, but that would mean we're only
			// ever running tests on rows that have gotten a resolved timestamp,
			// which seems limiting.
			rows, err := tx.Query(
				`SELECT * FROM [DELETE FROM sqlsink RETURNING *] ORDER BY topic, partition, message_id`)
			if err != nil {
				return err
			}
			for rows.Next() {
				m := &cdctest.TestFeedMessage{}
				var msgID int64
				if err := rows.Scan(
					&m.Topic, &m.Partition, &msgID, &m.Key, &m.Value, &m.Resolved,
				); err != nil {
					return err
				}

				// Scan turns NULL bytes columns into a 0-length, non-nil byte
				// array, which is pretty unexpected. Nil them out before returning.
				// Either key+value or payload will be set, but not both.
				if len(m.Key) > 0 || len(m.Value) > 0 {
					m.Resolved = nil
				} else {
					m.Key, m.Value = nil, nil
				}
				toSend = append(toSend, m)
			}
			return rows.Err()
		}); err != nil {
			return nil, err
		}

		for _, m := range toSend {
			// NB: We should not filter seen keys in the query above -- doing so will
			// result in flaky tests if txn gets restarted.
			if len(m.Key) > 0 {
				if isNew := c.markSeen(m); !isNew {
					continue
				}
			}
			c.toSend = append(c.toSend, m)
		}
	}
}

// Close implements the TestFeed interface.
func (c *tableFeed) Close() error {
	return errors.CombineErrors(c.jobFeed.Close(), c.sinkDB.Close())
}

var cloudFeedFileRE = regexp.MustCompile(`^\d{33}-(.+?)-(\d+)-(\d+)-([0-9a-fA-F]{8})-(.+?)-`)

type cloudFeedFactory struct {
	enterpriseFeedFactory
	dir     string
	feedIdx int
}

// makeCloudFeedFactory returns a TestFeedFactory implementation using the cloud
// storage uri.
func makeCloudFeedFactory(
	srv serverutils.TestServerInterface, db *gosql.DB, dir string,
) cdctest.TestFeedFactory {
	return &cloudFeedFactory{
		enterpriseFeedFactory: enterpriseFeedFactory{
			s:  srv,
			di: newDepInjector(srv),
			db: db,
		},
		dir: dir,
	}
}

// Feed implements the TestFeedFactory interface
func (f *cloudFeedFactory) Feed(
	create string, args ...interface{},
) (tf cdctest.TestFeed, err error) {
	parsed, err := parser.ParseOne(create)
	if err != nil {
		return nil, err
	}
	createStmt := parsed.AST.(*tree.CreateChangefeed)
	if createStmt.SinkURI != nil {
		return nil, errors.Errorf(`unexpected uri provided: "INTO %s"`, tree.AsString(createStmt.SinkURI))
	}
	feedDir := strconv.Itoa(f.feedIdx)
	f.feedIdx++
	sinkURI := `experimental-nodelocal://0/` + feedDir
	// TODO(dan): This is a pretty unsatisfying way to test that the uri passes
	// through params it doesn't understand to ExternalStorage.
	sinkURI += `?should_be=ignored`
	createStmt.SinkURI = tree.NewStrVal(sinkURI)

	// Nodelocal puts its dir under `ExternalIODir`, which is passed into
	// cloudFeedFactory.
	feedDir = filepath.Join(f.dir, feedDir)
	if err := os.Mkdir(feedDir, 0755); err != nil {
		return nil, err
	}

	ss := &sinkSynchronizer{}
	wrapSink := func(s Sink) Sink {
		return &notifyFlushSink{Sink: s, sync: ss}
	}

	c := &cloudFeed{
		jobFeed:        newJobFeed(f.db, wrapSink),
		ss:             ss,
		seenTrackerMap: make(map[string]struct{}),
		dir:            feedDir,
	}
	if err := f.startFeedJob(c.jobFeed, createStmt.String(), args...); err != nil {
		return nil, err
	}
	return c, nil
}

// Server implements the TestFeedFactory interface.
func (f *cloudFeedFactory) Server() serverutils.TestServerInterface {
	return f.s
}

type cloudFeedEntry struct {
	topic          string
	value, payload []byte
}

type cloudFeed struct {
	*jobFeed
	seenTrackerMap
	ss  *sinkSynchronizer
	dir string

	resolved string
	rows     []cloudFeedEntry
}

var _ cdctest.TestFeed = (*cloudFeed)(nil)

const cloudFeedPartition = ``

// Partitions implements the TestFeed interface.
func (c *cloudFeed) Partitions() []string {
	// TODO(dan): Try to plumb these through somehow?
	return []string{cloudFeedPartition}
}

// reformatJSON marshals a golang stdlib based JSON into a byte slice preserving
// whitespace in accordance with the crdb json library.
func reformatJSON(j interface{}) ([]byte, error) {
	printed, err := gojson.Marshal(j)
	if err != nil {
		return nil, err
	}
	// The golang stdlib json library prints whitespace differently than our
	// internal one. Roundtrip through the crdb json library to get the
	// whitespace back to where it started.
	parsed, err := json.ParseJSON(string(printed))
	if err != nil {
		return nil, err
	}
	var buf bytes.Buffer
	parsed.Format(&buf)
	return buf.Bytes(), nil
}

// extractKeyFromJSONValue extracts the `WITH key_in_value` key from a `WITH
// format=json, envelope=wrapped` value.
func extractKeyFromJSONValue(wrapped []byte) (key []byte, value []byte, _ error) {
	parsed := make(map[string]interface{})
	if err := gojson.Unmarshal(wrapped, &parsed); err != nil {
		return nil, nil, err
	}
	keyParsed := parsed[`key`]
	delete(parsed, `key`)

	var err error
	if key, err = reformatJSON(keyParsed); err != nil {
		return nil, nil, err
	}
	if value, err = reformatJSON(parsed); err != nil {
		return nil, nil, err
	}
	return key, value, nil
}

// Next implements the TestFeed interface.
func (c *cloudFeed) Next() (*cdctest.TestFeedMessage, error) {
	for {
		if len(c.rows) > 0 {
			e := c.rows[0]
			c.rows = c.rows[1:]
			m := &cdctest.TestFeedMessage{
				Topic:    e.topic,
				Value:    e.value,
				Resolved: e.payload,
			}

			// The other TestFeed impls check both key and value here, but cloudFeeds
			// don't have keys.
			if len(m.Value) > 0 {
				// Cloud storage sinks default the `WITH key_in_value` option so that
				// the key is recoverable. Extract it out of the value (also removing it
				// so the output matches the other sinks). Note that this assumes the
				// format is json, this will have to be fixed once we add format=avro
				// support to cloud storage.
				//
				// TODO(dan): Leave the key in the value if the TestFeed user
				// specifically requested it.
				var err error
				if m.Key, m.Value, err = extractKeyFromJSONValue(m.Value); err != nil {
					return nil, err
				}
				if isNew := c.markSeen(m); !isNew {
					continue
				}
				m.Resolved = nil
				return m, nil
			}
			m.Key, m.Value = nil, nil
			return m, nil
		}

		select {
		case <-c.ss.eventReady():
		case <-c.shutdown:
			return nil, c.terminalJobError()
		}

		if err := filepath.Walk(c.dir, c.walkDir); err != nil {
			return nil, err
		}
	}
}

func (c *cloudFeed) walkDir(path string, info os.FileInfo, err error) error {
	if strings.HasSuffix(path, `.tmp`) {
		// File in the process of being written by ExternalStorage. Ignore.
		return nil
	}

	if err != nil {
		// From filepath.WalkFunc:
		//  If there was a problem walking to the file or directory named by
		//  path, the incoming error will describe the problem and the function
		//  can decide how to handle that error (and Walk will not descend into
		//  that directory). In the case of an error, the info argument will be
		//  nil. If an error is returned, processing stops.
		return err
	}

	if info.IsDir() {
		// Nothing to do for directories.
		return nil
	}

	if strings.Compare(c.resolved, path) >= 0 {
		// Already output this in a previous walkDir.
		return nil
	}
	if strings.HasSuffix(path, `RESOLVED`) {
		resolvedPayload, err := ioutil.ReadFile(path)
		if err != nil {
			return err
		}
		resolvedEntry := cloudFeedEntry{payload: resolvedPayload}
		c.rows = append(c.rows, resolvedEntry)
		c.resolved = path
		return nil
	}

	var topic string
	subs := cloudFeedFileRE.FindStringSubmatch(filepath.Base(path))
	if subs == nil {
		return errors.Errorf(`unexpected file: %s`, path)
	}
	topic = subs[5]

	f, err := os.Open(path)
	if err != nil {
		return err
	}
	defer f.Close()
	// NB: This is the logic for JSON. Avro will involve parsing an
	// "Object Container File".
	s := bufio.NewScanner(f)
	for s.Scan() {
		c.rows = append(c.rows, cloudFeedEntry{
			topic: topic,
			value: append([]byte(nil), s.Bytes()...),
		})
	}
	return nil
}

// teeGroup facilitates reading messages from input channel
// and sending them to one or more output channels.
type teeGroup struct {
	g    ctxgroup.Group
	done chan struct{}
}

func newTeeGroup() *teeGroup {
	return &teeGroup{
		g:    ctxgroup.WithContext(context.Background()),
		done: make(chan struct{}),
	}
}

// tee reads incoming messages from input channel and sends them out to one or more output channels.
func (tg *teeGroup) tee(in <-chan *sarama.ProducerMessage, out ...chan<- *sarama.ProducerMessage) {
	tg.g.Go(func() error {
		for {
			select {
			case <-tg.done:
				return nil
			case m := <-in:
				for i := range out {
					select {
					case <-tg.done:
						return nil
					case out[i] <- m:
					}
				}
			}
		}
	})
}

// wait shuts down tee group.
func (tg *teeGroup) wait() error {
	close(tg.done)
	return tg.g.Wait()
}

type fakeKafkaClient struct{}

func (c *fakeKafkaClient) Partitions(topic string) ([]int32, error) {
	return []int32{0}, nil
}

func (c *fakeKafkaClient) RefreshMetadata(topics ...string) error {
	return nil
}

func (c *fakeKafkaClient) Close() error {
	return nil
}

var _ kafkaClient = (*fakeKafkaClient)(nil)

type ignoreCloseProducer struct {
	*asyncProducerMock
}

func (p *ignoreCloseProducer) Close() error {
	return nil
}

// fakeKafkaSink is a sink that arranges for fake kafka client and producer
// to be used.
type fakeKafkaSink struct {
	Sink
	tg     *teeGroup
	feedCh chan *sarama.ProducerMessage
}

var _ Sink = (*fakeKafkaSink)(nil)

// Dial implements Sink interface
func (s *fakeKafkaSink) Dial() error {
	kafka := s.Sink.(*kafkaSink)
	kafka.client = &fakeKafkaClient{}
	// The producer we give to kafka sink ignores close call.
	// This is because normally, kafka sinks owns the producer and so it closes it.
	// But in this case, if we let the sink close this producer, the test will panic
	// because we will attempt to send acknowledgements on a closed channel.
	producer := &ignoreCloseProducer{newAsyncProducerMock(unbuffered)}

	// TODO(yevgeniy): Support error injection either by acknowledging on the "errors"
	//  channel, or by injecting error message into sarama.ProducerMessage.Metadata.
	s.tg.tee(producer.inputCh, s.feedCh, producer.successesCh)
	kafka.producer = producer
	kafka.start()
	return nil
}

type kafkaFeedFactory struct {
	enterpriseFeedFactory
}

var _ cdctest.TestFeedFactory = (*kafkaFeedFactory)(nil)

// makeKafkaFeedFactory returns a TestFeedFactory implementation using the `kafka` uri.
func makeKafkaFeedFactory(
	srv serverutils.TestServerInterface, db *gosql.DB,
) cdctest.TestFeedFactory {
	return &kafkaFeedFactory{
		enterpriseFeedFactory: enterpriseFeedFactory{
			s:  srv,
			db: db,
			di: newDepInjector(srv),
		},
	}
}

// makeKafkaFeedFactoryForCluster returns a TestFeedFactory
// implementation using the `kafka` uri.
func makeKafkaFeedFactoryForCluster(
	c serverutils.TestClusterInterface, db *gosql.DB,
) cdctest.TestFeedFactory {
	servers := make([]feedInjectable, c.NumServers())
	for i := 0; i < c.NumServers(); i++ {
		servers[i] = c.Server(i)
	}
	return &kafkaFeedFactory{
		enterpriseFeedFactory: enterpriseFeedFactory{
			s:  c.Server(0),
			db: db,
			di: newDepInjector(servers...),
		},
	}
}

func exprAsString(expr tree.Expr) (string, error) {
	evalCtx := tree.NewTestingEvalContext(cluster.MakeTestingClusterSettings())
	semaCtx := tree.MakeSemaContext()
	te, err := expr.TypeCheck(context.Background(), &semaCtx, types.String)
	if err != nil {
		return "", err
	}
	datum, err := te.Eval(evalCtx)
	if err != nil {
		return "", err
	}
	return string(tree.MustBeDString(datum)), nil
}

// Feed implements cdctest.TestFeedFactory
func (k *kafkaFeedFactory) Feed(create string, args ...interface{}) (cdctest.TestFeed, error) {
	parsed, err := parser.ParseOne(create)
	if err != nil {
		return nil, err
	}
	createStmt := parsed.AST.(*tree.CreateChangefeed)

	// Set SinkURI if it wasn't provided.  It's okay if it is -- since we may
	// want to set some kafka specific URI parameters.
	if createStmt.SinkURI == nil {
		createStmt.SinkURI = tree.NewStrVal(
			fmt.Sprintf("%s://does.not.matter/", changefeedbase.SinkSchemeKafka))
	}

	var registry *cdctest.SchemaRegistry
	for _, opt := range createStmt.Options {
		if opt.Key == changefeedbase.OptFormat {
			format, err := exprAsString(opt.Value)
			if err != nil {
				return nil, err
			}
			if format == string(changefeedbase.OptFormatAvro) {
				// Must use confluent schema registry so that we register our schema
				// in order to be able to decode kafka messages.
				registry = cdctest.StartTestSchemaRegistry()
				registryOption := tree.KVOption{
					Key:   changefeedbase.OptConfluentSchemaRegistry,
					Value: tree.NewStrVal(registry.URL()),
				}
				createStmt.Options = append(createStmt.Options, registryOption)
				break
			}
		}
	}

	tg := newTeeGroup()
	// feedCh must have some buffer to hold the messages.
	// basically, sarama is fully async, so we have to be async as well; otherwise, tests deadlock.
	// Fixed sized buffer is probably okay at this point, but we should probably
	// have  a proper fix.
	feedCh := make(chan *sarama.ProducerMessage, 1024)
	wrapSink := func(s Sink) Sink {
		return &fakeKafkaSink{
			Sink:   s,
			tg:     tg,
			feedCh: feedCh,
		}
	}

	c := &kafkaFeed{
		jobFeed:        newJobFeed(k.db, wrapSink),
		seenTrackerMap: make(map[string]struct{}),
		source:         feedCh,
		tg:             tg,
		registry:       registry,
	}

	if err := k.startFeedJob(c.jobFeed, createStmt.String(), args...); err != nil {
		return nil, errors.CombineErrors(err, c.Close())
	}
	return c, nil
}

// Server implements TestFeedFactory
func (k *kafkaFeedFactory) Server() serverutils.TestServerInterface {
	return k.s
}

type kafkaFeed struct {
	*jobFeed
	seenTrackerMap

	source chan *sarama.ProducerMessage
	tg     *teeGroup

	// Registry is set if we're emitting avro.
	registry *cdctest.SchemaRegistry
}

var _ cdctest.TestFeed = (*kafkaFeed)(nil)

// Partitions implements TestFeed
func (k *kafkaFeed) Partitions() []string {
	// TODO(yevgeniy): Support multiple partitions.
	return []string{`kafka`}
}

// Next implements TestFeed
func (k *kafkaFeed) Next() (*cdctest.TestFeedMessage, error) {
	for {
		var msg *sarama.ProducerMessage
		select {
		case <-k.shutdown:
			return nil, k.terminalJobError()
		case msg = <-k.source:
		}

		fm := &cdctest.TestFeedMessage{
			Topic:     msg.Topic,
			Partition: `kafka`, // TODO(yevgeniy): support multiple partitions.
		}

		decode := func(encoded sarama.Encoder, dest *[]byte) error {
			// It's a bit weird to use encoder to get decoded bytes.
			// But it's correct: we produce messages to sarama, and we set
			// key/value to sarama.ByteEncoder(payload) -- and sarama ByteEncoder
			// is just the type alias to []byte -- alas, we can't cast it, so just "encode"
			// it to get back our original byte array.
			decoded, err := encoded.Encode()
			if err != nil {
				return err
			}
			if k.registry == nil {
				*dest = decoded
			} else {
				// Convert avro record to json.
				jsonBytes, err := k.registry.AvroToJSON(decoded)
				if err != nil {
					return err
				}
				*dest = jsonBytes
			}
			return nil
		}

		if msg.Key == nil {
			// It's a resolved timestamp
			if err := decode(msg.Value, &fm.Resolved); err != nil {
				return nil, err
			}
			return fm, nil
		}
		// It's a regular message
		if err := decode(msg.Key, &fm.Key); err != nil {
			return nil, err
		}
		if err := decode(msg.Value, &fm.Value); err != nil {
			return nil, err
		}

		if isNew := k.markSeen(fm); isNew {
			return fm, nil
		}
	}
}

// Close implements TestFeed interface.
func (k *kafkaFeed) Close() error {
	if k.registry != nil {
		defer k.registry.Close()
	}
	return errors.CombineErrors(k.jobFeed.Close(), k.tg.wait())
}

type webhookFeedFactory struct {
	enterpriseFeedFactory
}

var _ cdctest.TestFeedFactory = (*webhookFeedFactory)(nil)

// makeWebhookFeedFactory returns a TestFeedFactory implementation using the `webhook-webhooks` uri.
func makeWebhookFeedFactory(
	srv serverutils.TestServerInterface, db *gosql.DB,
) cdctest.TestFeedFactory {
	return &webhookFeedFactory{
		enterpriseFeedFactory: enterpriseFeedFactory{
			s:  srv,
			db: db,
			di: newDepInjector(srv),
		},
	}
}

func (f *webhookFeedFactory) Feed(create string, args ...interface{}) (cdctest.TestFeed, error) {
	parsed, err := parser.ParseOne(create)
	if err != nil {
		return nil, err
	}
	createStmt := parsed.AST.(*tree.CreateChangefeed)

	cert, _, err := cdctest.NewCACertBase64Encoded()
	if err != nil {
		return nil, err
	}
	sinkDest, err := cdctest.StartMockWebhookSink(cert)
	if err != nil {
		return nil, err
	}

	if createStmt.SinkURI == nil {
		createStmt.SinkURI = tree.NewStrVal(
			fmt.Sprintf("webhook-%s?insecure_tls_skip_verify=true", sinkDest.URL()))
	}
	ss := &sinkSynchronizer{}
	wrapSink := func(s Sink) Sink {
		return &notifyFlushSink{Sink: s, sync: ss}
	}

	c := &webhookFeed{
		jobFeed:        newJobFeed(f.db, wrapSink),
		seenTrackerMap: make(map[string]struct{}),
		ss:             ss,
		mockSink:       sinkDest,
	}
	if err := f.startFeedJob(c.jobFeed, createStmt.String(), args...); err != nil {
		sinkDest.Close()
		return nil, err
	}
	return c, nil
}

func (f *webhookFeedFactory) Server() serverutils.TestServerInterface {
	return f.s
}

type webhookFeed struct {
	*jobFeed
	seenTrackerMap
	ss       *sinkSynchronizer
	mockSink *cdctest.MockWebhookSink
}

var _ cdctest.TestFeed = (*webhookFeed)(nil)

// Partitions implements TestFeed
func (f *webhookFeed) Partitions() []string {
	return []string{``}
}

// isResolvedTimestamp determines if the given JSON message is a resolved timestamp message.
func isResolvedTimestamp(message []byte) (bool, error) {
	parsed := make(map[string]interface{})
	if err := gojson.Unmarshal(message, &parsed); err != nil {
		return false, err
	}
	_, ok := parsed[`resolved`]
	return ok, nil
}

// extractTopicFromJSONValue extracts the `WITH topic_in_value` topic from a `WITH
// format=json, envelope=wrapped` value.
func extractTopicFromJSONValue(wrapped []byte) (topic string, value []byte, _ error) {
	parsed := make(map[string]interface{})
	if err := gojson.Unmarshal(wrapped, &parsed); err != nil {
		return "", nil, err
	}
	topicParsed := parsed[`topic`]
	delete(parsed, `topic`)

	topic = fmt.Sprintf("%v", topicParsed)
	var err error
	if value, err = reformatJSON(parsed); err != nil {
		return "", nil, err
	}
	return topic, value, nil
}

type webhookSinkTestfeedPayload struct {
	Payload []interface{} `json:"payload"`
	Length  int           `json:"length"`
}

// extractValueFromJSONMessage extracts the value of the first element of
// the payload array from an webhook sink JSON message.
func extractValueFromJSONMessage(message []byte) ([]byte, error) {
	var parsed webhookSinkTestfeedPayload
	if err := gojson.Unmarshal(message, &parsed); err != nil {
		return nil, err
	}
	keyParsed := parsed.Payload
	if len(keyParsed) <= 0 {
		return nil, fmt.Errorf("payload value in json message contains no elements")
	}

	var err error
	var value []byte
	if value, err = reformatJSON(keyParsed[0]); err != nil {
		return nil, err
	}
	return value, nil
}

// Next implements TestFeed
func (f *webhookFeed) Next() (*cdctest.TestFeedMessage, error) {
	for {
		msg := f.mockSink.Pop()
		if msg != "" {
			m := &cdctest.TestFeedMessage{}
			if msg != "" {
				var err error
				var resolved bool
				resolved, err = isResolvedTimestamp([]byte(msg))
				if err != nil {
					return nil, err
				}
				if resolved {
					m.Resolved = []byte(msg)
				} else {
					wrappedValue, err := extractValueFromJSONMessage([]byte(msg))
					if err != nil {
						return nil, err
					}
					if m.Key, m.Value, err = extractKeyFromJSONValue(wrappedValue); err != nil {
						return nil, err
					}
					if m.Topic, m.Value, err = extractTopicFromJSONValue(m.Value); err != nil {
						return nil, err
					}
					if isNew := f.markSeen(m); !isNew {
						continue
					}
				}
				return m, nil
			}
			m.Key, m.Value = nil, nil
			return m, nil
		}

		select {
		case <-f.ss.eventReady():
		case <-f.shutdown:
			return nil, f.terminalJobError()
		}
	}
}

// Close implements TestFeed
func (f *webhookFeed) Close() error {
	err := f.jobFeed.Close()
	if err != nil {
		return err
	}
	f.mockSink.Close()
	return nil
}

<<<<<<< HEAD
=======
type mockPubsubMessage struct {
	data string
	// TODO: implement error injection
	// err error
}
type mockPubsubMessageBuffer struct {
	mu   syncutil.Mutex
	rows []mockPubsubMessage
}

func (p *mockPubsubMessageBuffer) pop() *mockPubsubMessage {
	p.mu.Lock()
	defer p.mu.Unlock()
	if len(p.rows) == 0 {
		return nil
	} else {
		var head mockPubsubMessage
		head, p.rows = p.rows[0], p.rows[1:]
		return &head
	}
}

func (p *mockPubsubMessageBuffer) push(m mockPubsubMessage) {
	p.mu.Lock()
	defer p.mu.Unlock()
	p.rows = append(p.rows, m)
}

type fakePubsubClient struct {
	buffer *mockPubsubMessageBuffer
}

func (p *fakePubsubClient) openTopics(withTopicName string) error {
	return nil
}

func (p *fakePubsubClient) openTopic(topicName string) (*pubsub.Topic, error) {
	return nil, nil
}

func (p *fakePubsubClient) closeTopics(withTopicName string) {
	return
}

// sendMessage sends a message to the topic
func (p *fakePubsubClient) sendMessage(m []byte, _ descpb.ID, _ string) error {
	message := mockPubsubMessage{data: string(m)}
	p.buffer.push(message)
	return nil
}

func (p *fakePubsubClient) sendMessageToAllTopics(m []byte, _ string) error {
	message := mockPubsubMessage{data: string(m)}
	p.buffer.push(message)
	return nil
}

func (p *fakePubsubClient) getTopicName(topicID descpb.ID) string {
	return ""
}

func (p *fakePubsubClient) flushTopics() {
	return
}

type fakePubsubSink struct {
	Sink
	client *fakePubsubClient
	sync   *sinkSynchronizer
}

var _ Sink = (*fakePubsubSink)(nil)

func (p *fakePubsubSink) Dial() error {
	s := p.Sink.(*pubsubSink)
	s.client = p.client
	s.setupWorkers()
	return nil
}

func (p *fakePubsubSink) Flush(ctx context.Context) error {
	defer p.sync.addFlush()
	return p.Sink.Flush(ctx)
}

>>>>>>> 9cfe8be0
type pubsubFeedFactory struct {
	enterpriseFeedFactory
}

var _ cdctest.TestFeedFactory = (*pubsubFeedFactory)(nil)

// makePubsubFeedFactory returns a TestFeedFactory implementation using the `pubsub` uri.
func makePubsubFeedFactory(
	srv serverutils.TestServerInterface, db *gosql.DB,
) cdctest.TestFeedFactory {
	return &pubsubFeedFactory{
		enterpriseFeedFactory: enterpriseFeedFactory{
			s:  srv,
			db: db,
			di: newDepInjector(srv),
		},
	}
}

// Feed implements cdctest.TestFeedFactory
func (p *pubsubFeedFactory) Feed(create string, args ...interface{}) (cdctest.TestFeed, error) {
	parsed, err := parser.ParseOne(create)
	if err != nil {
		return nil, err
	}
	createStmt := parsed.AST.(*tree.CreateChangefeed)

<<<<<<< HEAD
	// creates a uuid as the url so that each testfeed object has a unique sink
	// tests like TestManyChangefeedsOneTable require testfeeds to receive their own messages
	// regardless of what the topic is
	memPubsubURL := fmt.Sprintf("%s://%s", memScheme, uuid.NewString())

	if createStmt.SinkURI == nil {
		createStmt.SinkURI = tree.NewStrVal(
			memPubsubURL)
	}

	sinkDest, err := cdctest.MakeMockPubsubSink(memPubsubURL)
	if err != nil {
		return nil, err
	}

	ss := &sinkSynchronizer{}
	wrapSink := func(s Sink) Sink {
		return &notifyFlushSink{Sink: s, sync: ss}
=======
	if createStmt.SinkURI == nil {
		createStmt.SinkURI = tree.NewStrVal("gcppubsub://testfeed")
	}

	if err != nil {
		return nil, err
	}
	ss := &sinkSynchronizer{}

	client := &fakePubsubClient{buffer: &mockPubsubMessageBuffer{rows: make([]mockPubsubMessage, 0)}}

	wrapSink := func(s Sink) Sink {
		return &fakePubsubSink{
			Sink:   s,
			client: client,
			sync:   ss,
		}
>>>>>>> 9cfe8be0
	}

	c := &pubsubFeed{
		jobFeed:        newJobFeed(p.db, wrapSink),
		seenTrackerMap: make(map[string]struct{}),
		ss:             ss,
<<<<<<< HEAD
		mockSink:       sinkDest,
	}
	err = c.mockSink.Dial()
	if err := p.startFeedJob(c.jobFeed, createStmt.String(), args...); err != nil {
		sinkDest.Close()
=======
		client:         client,
	}

	if err := p.startFeedJob(c.jobFeed, createStmt.String(), args...); err != nil {
>>>>>>> 9cfe8be0
		return nil, err
	}

	if err != nil {
		return nil, err
	}
	return c, nil
}

// Server implements TestFeedFactory
func (p *pubsubFeedFactory) Server() serverutils.TestServerInterface {
	return p.s
}

type pubsubFeed struct {
	*jobFeed
	seenTrackerMap
<<<<<<< HEAD
	ss       *sinkSynchronizer
	mockSink *cdctest.MockPubsubSink
=======
	ss     *sinkSynchronizer
	client *fakePubsubClient
>>>>>>> 9cfe8be0
}

var _ cdctest.TestFeed = (*pubsubFeed)(nil)

// Partitions implements TestFeed
func (p *pubsubFeed) Partitions() []string {
	return []string{``}
}

// extractJSONMessagePubsub extracts the value, key, and topic from a pubsub message
func extractJSONMessagePubsub(wrapped []byte) (value []byte, key []byte, topic string, err error) {
	parsed := payload{}
	err = gojson.Unmarshal(wrapped, &parsed)
	if err != nil {
		return
	}
	valueParsed := parsed.Value
	keyParsed := parsed.Key
	topic = parsed.Topic

	value, err = reformatJSON(valueParsed)
	if err != nil {
		return
	}
	key, err = reformatJSON(keyParsed)
	if err != nil {
		return
	}
	return
}

// Next implements TestFeed
func (p *pubsubFeed) Next() (*cdctest.TestFeedMessage, error) {
	for {
<<<<<<< HEAD
		select {
		case msg := <-p.mockSink.MessageChan:
			log.Info(context.Background(), "next loop start")
			if msg.Err != nil {
				return nil, msg.Err
			}
			log.Info(context.Background(), "there is message")
			m := &cdctest.TestFeedMessage{}
			resolved, err := isResolvedTimestamp([]byte(msg.Message))
			if err != nil {
				return nil, err
			}
			msgBytes := []byte(msg.Message)
=======
		msg := p.client.buffer.pop()
		log.Info(context.Background(), "next loop start")
		if msg != nil {
			log.Info(context.Background(), "there is message")
			m := &cdctest.TestFeedMessage{}
			resolved, err := isResolvedTimestamp([]byte(msg.data))
			if err != nil {
				return nil, err
			}
			msgBytes := []byte(msg.data)
>>>>>>> 9cfe8be0
			if resolved {
				m.Resolved = msgBytes
			} else {
				m.Value, m.Key, m.Topic, err = extractJSONMessagePubsub(msgBytes)
				if err != nil {
					return nil, err
				}
				if isNew := p.markSeen(m); !isNew {
					continue
				}
			}
			return m, nil
<<<<<<< HEAD
=======
		}
		select {
>>>>>>> 9cfe8be0
		case <-p.ss.eventReady():
			log.Info(context.Background(), "eventReady")
			println("eventReady")
		case <-p.shutdown:
			return nil, p.terminalJobError()
		}
	}
}

// Close implements TestFeed
func (p *pubsubFeed) Close() error {
	err := p.jobFeed.Close()
	if err != nil {
		return err
	}
<<<<<<< HEAD
	p.mockSink.Close()
=======
>>>>>>> 9cfe8be0
	return nil
}<|MERGE_RESOLUTION|>--- conflicted
+++ resolved
@@ -48,7 +48,6 @@
 	"github.com/cockroachdb/cockroach/pkg/util/syncutil"
 	"github.com/cockroachdb/cockroach/pkg/util/timeutil"
 	"github.com/cockroachdb/errors"
-	"github.com/google/uuid"
 	"github.com/jackc/pgx/v4"
 )
 
@@ -1444,8 +1443,6 @@
 	return nil
 }
 
-<<<<<<< HEAD
-=======
 type mockPubsubMessage struct {
 	data string
 	// TODO: implement error injection
@@ -1531,7 +1528,6 @@
 	return p.Sink.Flush(ctx)
 }
 
->>>>>>> 9cfe8be0
 type pubsubFeedFactory struct {
 	enterpriseFeedFactory
 }
@@ -1559,26 +1555,6 @@
 	}
 	createStmt := parsed.AST.(*tree.CreateChangefeed)
 
-<<<<<<< HEAD
-	// creates a uuid as the url so that each testfeed object has a unique sink
-	// tests like TestManyChangefeedsOneTable require testfeeds to receive their own messages
-	// regardless of what the topic is
-	memPubsubURL := fmt.Sprintf("%s://%s", memScheme, uuid.NewString())
-
-	if createStmt.SinkURI == nil {
-		createStmt.SinkURI = tree.NewStrVal(
-			memPubsubURL)
-	}
-
-	sinkDest, err := cdctest.MakeMockPubsubSink(memPubsubURL)
-	if err != nil {
-		return nil, err
-	}
-
-	ss := &sinkSynchronizer{}
-	wrapSink := func(s Sink) Sink {
-		return &notifyFlushSink{Sink: s, sync: ss}
-=======
 	if createStmt.SinkURI == nil {
 		createStmt.SinkURI = tree.NewStrVal("gcppubsub://testfeed")
 	}
@@ -1596,25 +1572,16 @@
 			client: client,
 			sync:   ss,
 		}
->>>>>>> 9cfe8be0
 	}
 
 	c := &pubsubFeed{
 		jobFeed:        newJobFeed(p.db, wrapSink),
 		seenTrackerMap: make(map[string]struct{}),
 		ss:             ss,
-<<<<<<< HEAD
-		mockSink:       sinkDest,
-	}
-	err = c.mockSink.Dial()
+		client:         client,
+	}
+
 	if err := p.startFeedJob(c.jobFeed, createStmt.String(), args...); err != nil {
-		sinkDest.Close()
-=======
-		client:         client,
-	}
-
-	if err := p.startFeedJob(c.jobFeed, createStmt.String(), args...); err != nil {
->>>>>>> 9cfe8be0
 		return nil, err
 	}
 
@@ -1632,13 +1599,8 @@
 type pubsubFeed struct {
 	*jobFeed
 	seenTrackerMap
-<<<<<<< HEAD
-	ss       *sinkSynchronizer
-	mockSink *cdctest.MockPubsubSink
-=======
 	ss     *sinkSynchronizer
 	client *fakePubsubClient
->>>>>>> 9cfe8be0
 }
 
 var _ cdctest.TestFeed = (*pubsubFeed)(nil)
@@ -1673,21 +1635,6 @@
 // Next implements TestFeed
 func (p *pubsubFeed) Next() (*cdctest.TestFeedMessage, error) {
 	for {
-<<<<<<< HEAD
-		select {
-		case msg := <-p.mockSink.MessageChan:
-			log.Info(context.Background(), "next loop start")
-			if msg.Err != nil {
-				return nil, msg.Err
-			}
-			log.Info(context.Background(), "there is message")
-			m := &cdctest.TestFeedMessage{}
-			resolved, err := isResolvedTimestamp([]byte(msg.Message))
-			if err != nil {
-				return nil, err
-			}
-			msgBytes := []byte(msg.Message)
-=======
 		msg := p.client.buffer.pop()
 		log.Info(context.Background(), "next loop start")
 		if msg != nil {
@@ -1698,7 +1645,6 @@
 				return nil, err
 			}
 			msgBytes := []byte(msg.data)
->>>>>>> 9cfe8be0
 			if resolved {
 				m.Resolved = msgBytes
 			} else {
@@ -1711,11 +1657,8 @@
 				}
 			}
 			return m, nil
-<<<<<<< HEAD
-=======
 		}
 		select {
->>>>>>> 9cfe8be0
 		case <-p.ss.eventReady():
 			log.Info(context.Background(), "eventReady")
 			println("eventReady")
@@ -1731,9 +1674,5 @@
 	if err != nil {
 		return err
 	}
-<<<<<<< HEAD
-	p.mockSink.Close()
-=======
->>>>>>> 9cfe8be0
 	return nil
 }