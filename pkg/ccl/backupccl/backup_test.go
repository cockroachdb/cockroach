--- conflicted
+++ resolved
@@ -10820,7 +10820,6 @@
 		return nil
 	})
 
-<<<<<<< HEAD
 	// Make sure function actually works.
 	rows = sqlDB.QueryStr(t, `SELECT sc1.f1('Good'::sc1.enum1)`)
 	require.Equal(t, 1, len(rows))
@@ -11197,11 +11196,6 @@
 		sqlDB.Exec(t, `SELECT * FROM pg_catalog.pg_constraint`)
 		sqlDB.Exec(t, `DROP DATABASE test`)
 	}
-=======
-	// Take an incremental backup on the new version using the latest file
-	// written by the old version in the base directory.
-	query = fmt.Sprintf("BACKUP INTO LATEST IN %s", userfile)
-	sqlDB.Exec(t, query)
 }
 
 // TestBackupRandomizedMixVersion tests a sequence of sql statements on an
@@ -11318,5 +11312,4 @@
 type versionStatement struct {
 	statement       string
 	minValidVersion versionState
->>>>>>> f032f6b0
 }