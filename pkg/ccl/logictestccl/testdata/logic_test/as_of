--- conflicted
+++ resolved
@@ -336,8 +336,7 @@
 statement ok
 PREPARE bad_min_timestamp_stmt AS SELECT * FROM t AS OF SYSTEM TIME with_min_timestamp(statement_timestamp() - '1ms')
 
-<<<<<<< HEAD
-statement error unimplemented: cannot use bounded staleness for queries that may touch more than one range or require an index join
+statement error unimplemented: cannot use bounded staleness for queries that may touch more than one row or require an index join
 EXECUTE bad_min_timestamp_stmt
 
 statement error expected timestamptz argument for min_timestamp
@@ -347,8 +346,4 @@
 PREPARE placeholder_bounded_staleness_stmt AS SELECT * FROM t AS OF SYSTEM TIME with_max_staleness($1)
 
 statement error expected float argument for to_timestamp
-PREPARE placeholder_with_min_timestamp_to_timestamp_stmt AS SELECT * FROM t AS OF SYSTEM TIME with_min_timestamp(to_timestamp($1))
-=======
-statement error unimplemented: cannot use bounded staleness for queries that may touch more than one row or require an index join
-EXECUTE bad_min_timestamp_stmt
->>>>>>> 84814a07
+PREPARE placeholder_with_min_timestamp_to_timestamp_stmt AS SELECT * FROM t AS OF SYSTEM TIME with_min_timestamp(to_timestamp($1))