--- conflicted
+++ resolved
@@ -1579,7 +1579,6 @@
 		})
 	}
 
-<<<<<<< HEAD
 	t.Run("pgdump multitable", func(t *testing.T) {
 		sqlDB.Exec(t, `DROP TABLE IF EXISTS simple, second, seqtable CASCADE`)
 		sqlDB.Exec(t, `DROP SEQUENCE IF EXISTS a_seq`)
@@ -1598,7 +1597,7 @@
 		if actualRowCount := len(res); expectedRowLimit != actualRowCount {
 			t.Fatalf("expected %d, got %d", expectedRowLimit, actualRowCount)
 		}
-=======
+    
 	t.Run("row limit multiple csv", func(t *testing.T) {
 		sqlDB.Exec(t, `CREATE DATABASE test; USE test`)
 		defer sqlDB.Exec(t, `DROP DATABASE test`)
@@ -1606,8 +1605,7 @@
 		csvData1 := "apple\nblueberry"
 		err := ioutil.WriteFile(filepath.Join(baseDir, "testData1"), []byte(csvData1), 0666)
 		require.NoError(t, err)
->>>>>>> 47e671d0
-
+    
 		sqlDB.Exec(t, `DROP TABLE IF EXISTS second`)
 
 		// Import multiple tables including `simple` and `second`.
