--- conflicted
+++ resolved
@@ -19,11 +19,8 @@
 	"time"
 
 	"github.com/cockroachdb/cockroach/pkg/base"
-<<<<<<< HEAD
 	"github.com/cockroachdb/cockroach/pkg/roachpb"
-=======
 	"github.com/cockroachdb/cockroach/pkg/kv/kvserver"
->>>>>>> ec11dffe
 	"github.com/cockroachdb/cockroach/pkg/server/apiconstants"
 	"github.com/cockroachdb/cockroach/pkg/server/authserver"
 	"github.com/cockroachdb/cockroach/pkg/server/serverpb"
@@ -162,7 +159,6 @@
 	require.NoError(t, resp.Body.Close())
 }
 
-<<<<<<< HEAD
 func TestPlanDrain(t *testing.T) {
 	defer leaktest.AfterTest(t)()
 	defer log.Scope(t).Close(t)
@@ -189,13 +185,6 @@
 		}
 	}
 	testCluster := serverutils.StartCluster(t, nodeCount, args)
-=======
-func TestRestartSafetyV2(t *testing.T) {
-	defer leaktest.AfterTest(t)()
-	defer log.Scope(t).Close(t)
-
-	testCluster := serverutils.StartCluster(t, 3, base.TestClusterArgs{})
->>>>>>> ec11dffe
 	ctx := context.Background()
 	defer testCluster.Stopper().Stop(ctx)
 
@@ -204,7 +193,6 @@
 	client, err := ts1.GetAdminHTTPClient()
 	require.NoError(t, err)
 
-<<<<<<< HEAD
 	const capacityTarget = 0.75
 	doneNodes := map[roachpb.NodeID]struct{}{}
 	moreBatches := true
@@ -258,7 +246,21 @@
 
 		moreBatches = batchResult.MoreBatches
 	}
-=======
+}
+
+func TestRestartSafetyV2(t *testing.T) {
+	defer leaktest.AfterTest(t)()
+	defer log.Scope(t).Close(t)
+
+	testCluster := serverutils.StartCluster(t, 3, base.TestClusterArgs{})
+	ctx := context.Background()
+	defer testCluster.Stopper().Stop(ctx)
+
+	ts1 := testCluster.Server(0)
+
+	client, err := ts1.GetAdminHTTPClient()
+	require.NoError(t, err)
+
 	urlStr := ts1.AdminURL().WithPath(apiconstants.APIV2Path + "health/restart_safety/").String()
 	req, err := http.NewRequest("GET", urlStr, nil)
 	require.NoError(t, err)
@@ -289,7 +291,6 @@
 	require.NoError(t, json.NewDecoder(resp.Body).Decode(&response))
 	require.NoError(t, resp.Body.Close())
 
->>>>>>> ec11dffe
 }
 
 // TestRulesV2 tests the /api/v2/rules endpoint to ensure it
