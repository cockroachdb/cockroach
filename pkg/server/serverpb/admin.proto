// Copyright 2016 The Cockroach Authors.
//
// Use of this software is governed by the CockroachDB Software License
// included in the /LICENSE file.

syntax = "proto3";
package cockroach.server.serverpb;
option go_package = "github.com/cockroachdb/cockroach/pkg/server/serverpb";

import "config/zonepb/zone.proto";
import "util/tracing/tracingpb/tracing.proto";
import "jobs/jobspb/jobs.proto";
import "server/serverpb/status.proto";
import "storage/enginepb/mvcc.proto";
import "kv/kvserver/liveness/livenesspb/liveness.proto";
import "kv/kvserver/loqrecovery/loqrecoverypb/recovery.proto";
import "kv/kvserver/kvserverpb/range_log.proto";
import "kv/kvpb/api.proto";
import "roachpb/metadata.proto";
import "roachpb/data.proto";
import "ts/catalog/chart_catalog.proto";
import "util/hlc/timestamp.proto";
import "util/metric/metric.proto";
import "util/tracing/tracingpb/recorded_span.proto";
import "gogoproto/gogo.proto";
import "google/api/annotations.proto";
import "google/protobuf/timestamp.proto";

// ZoneConfigurationLevel indicates, for objects with a Zone Configuration,
// the object level at which the configuration is defined. This is needed
// because objects without a specifically indicated Zone Configuration will
// inherit the configuration of their "parent".
enum ZoneConfigurationLevel {
  UNKNOWN = 0;
  // CLUSTER indicates that this object uses the cluster default Zone Configuration.
  CLUSTER = 1;
  // DATABASE indicates that this object uses a database-level Zone Configuration.
  DATABASE = 2;
  // TABLE indicates that this object uses a table-level Zone Configuration.
  TABLE = 3;
}

// DatabasesRequest requests a list of databases.
message DatabasesRequest {
}

// DatabasesResponse contains a list of databases.
message DatabasesResponse {
  repeated string databases = 1;
}

// DatabaseDetailsRequest requests detailed information about the specified
// database
message DatabaseDetailsRequest {
  // database is the name of the database we are querying.
  string database = 1;
  // Setting this flag includes a computationally-expensive stats field
  // in the response.
  bool include_stats = 2;
}

// DatabaseDetailsResponse contains grant information, table names,
// zone configuration, and size statistics for a database.
message DatabaseDetailsResponse {
  message Grant {
    // user is the user that this grant applies to.
    string user = 1;

    // privileges are the abilities this grant gives to the user.
    repeated string privileges = 2;
  }

  message Stats {
    // A table which exists in the database, but for which we could not load stats
    // during this request.
    message MissingTable {
      // The name of the table for which we could not load stats.
      string name = 1;
      // The error message that resulted when the request for this table failed.
      string error_message = 2;
    }

    // A list of tables that exist in the database, but for which stats could
    // not be loaded due to failures during this request.
    repeated MissingTable missing_tables = 1;

    // The number of ranges, as determined from a query of range meta keys,
    // across all tables.
    int64 range_count = 2;
    // An approximation of the disk space (in bytes) used for all replicas
    // of all tables across the cluster.
    uint64 approximate_disk_bytes = 3;
    // node_ids is the ordered list of node ids on which data is stored.
    repeated int32 node_ids = 4 [(gogoproto.customname) = "NodeIDs",
      (gogoproto.casttype) = "github.com/cockroachdb/cockroach/pkg/roachpb.NodeID"];

    int32 num_index_recommendations = 5;
  }

  // grants are the results of SHOW GRANTS for this database.
  repeated Grant grants = 1 [(gogoproto.nullable) = false];

  // table_names contains the names of all tables in this database. Note that
  // all responses will be schema-qualified (schema.table) and that every schema
  // or table that contains a "sql unsafe character" such as uppercase letters
  // or dots will be surrounded with double quotes, such as "naughty schema".table.
  repeated string table_names = 2;
  // descriptor_id is an identifier used to uniquely identify this database.
  int64 descriptor_id = 3 [(gogoproto.customname) = "DescriptorID"];
  // The zone configuration in effect for this database.
  cockroach.config.zonepb.ZoneConfig zone_config = 4 [(gogoproto.nullable) = false];
  // The level at which this object's zone configuration is set.
  ZoneConfigurationLevel zone_config_level = 5;
  // Size information about the database, present only when explicitly requested.
  Stats stats = 6;
}

// TableDetailsRequest is a request for detailed information about a table.
message TableDetailsRequest {
  // database is the name of the database that contains the table we're
  // interested in.
  string database = 1;

  // table is the name of the table that we're querying. Table may be
  // schema-qualified (schema.table) and each name component that contains
  // sql unsafe characters such as . or uppercase letters must be surrounded
  // in double quotes like "naughty schema".table.
  string table = 2;
}

// TableDetailsResponse contains grants, column names, and indexes for
// a table.
message TableDetailsResponse {
  // Grant is an entry from SHOW GRANTS.
  message Grant {
    // user is the user that this grant applies to.
    string user = 1;

    // privileges are the abilities this grant gives to the user.
    repeated string privileges = 2;
  }

  message Column {
    // name is the name of the column.
    string name = 1;

    // type is the SQL type (INT, STRING, etc.) of this column.
    string type = 2;

    // nullable is whether this column can contain NULL.
    bool nullable = 3;

    // default_value is the default value of this column.
    string default_value = 4;

    // generation_expression is the generator expression if the column is computed.
    string generation_expression = 5;

    // hidden is whether this column is hidden.
    bool hidden = 6;
  }

  message Index {
    // name is the name of this index.
    string name = 1;

    // unique is whether this a unique index (i.e. CREATE UNIQUE INDEX).
    bool unique = 2;

    // seq is an internal variable that's passed along.
    int64 seq = 3;

    // column is the column that this index indexes.
    string column = 4;

    // direction is either "ASC" (ascending) or "DESC" (descending).
    string direction = 5;

    // storing is an internal variable that's passed along.
    bool storing = 6;

    // implicit is an internal variable that's passed along.
    bool implicit = 7;
  }

  repeated Grant grants = 1 [(gogoproto.nullable) = false];
  repeated Column columns = 2 [(gogoproto.nullable) = false];
  repeated Index indexes = 3 [(gogoproto.nullable) = false];

  // range_count is the size of the table in ranges. This provides a rough
  // estimate of the storage requirements for the table.
  // TODO(mrtracy): The TableStats method also returns a range_count field which
  // is more accurate than this one; TableDetails calculates this number using
  // a potentially faster method that is subject to cache staleness. We should
  // consider removing or renaming this field to reflect that difference. See
  // GitHub issue #5435 for more information.
  int64 range_count = 4;
  // create_table_statement is the output of "SHOW CREATE" for this table;
  // it is a SQL statement that would re-create the table's current schema if
  // executed.
  string create_table_statement = 5;
  // The zone configuration in effect for this table.
  cockroach.config.zonepb.ZoneConfig zone_config = 6 [(gogoproto.nullable) = false];
  // The level at which this object's zone configuration is set.
  ZoneConfigurationLevel zone_config_level = 7;
  // descriptor_id is an identifier used to uniquely identify this table.
  int64 descriptor_id = 8 [(gogoproto.customname) = "DescriptorID"];
  // configure_zone_statement is the output of "SHOW ZONE CONFIGURATION FOR TABLE"
  // for this table. It is a SQL statement that would re-configure the table's current
  // zone if executed.
  string configure_zone_statement = 9;
  // stats_last_created_at is the time at which statistics were last created.
  google.protobuf.Timestamp stats_last_created_at = 10 [(gogoproto.stdtime) = true];
  // has_index_recommendations notifies if the there are index recommendations
  // on this table.
  bool has_index_recommendations = 11;
  // data_total_bytes is the size in bytes of live and non-live data on the table.
  int64 data_total_bytes = 12;
  // data_live_bytes is the size in bytes of live (non MVCC) data on the table.
  int64 data_live_bytes = 13;
  // data_live_percentage is the percentage of live (non MVCC) data on the table.
  float data_live_percentage = 14;
}

// TableStatsRequest is a request for detailed, computationally expensive
// information about a table.
message TableStatsRequest {
  // database is the name of the database that contains the table we're
  // interested in.
  string database = 1;
  // table is the name of the table that we're querying. Table may be
  // schema-qualified (schema.table) and each name component that contains
  // sql unsafe characters such as . or uppercase letters must be surrounded
  // in double quotes like "naughty schema".table.
  string table = 2;
}

// TableStatsResponse contains detailed, computationally expensive information
// about a table.
message TableStatsResponse {
  // range_count is the number of ranges, as determined from a query of range
  // meta keys.
  int64 range_count = 1;
  // replica_count is the number of replicas of any range of this table, as
  // found by querying nodes which are known to have replicas. When compared
  // with range_count, this can be used to estimate the current replication
  // factor of the table.
  int64 replica_count = 2;
  // node_count is the number of nodes which contain data for this table,
  // according to a query of range meta keys.
  int64 node_count = 3;
  // stats is the summation of MVCCStats for all replicas of this table
  // across the cluster.
  cockroach.storage.enginepb.MVCCStats stats = 4 [(gogoproto.nullable) = false];
  // approximate_disk_bytes is an approximation of the disk space (in bytes)
  // used for all replicas of this table across the cluster.
  uint64 approximate_disk_bytes = 6;
  // MissingNode represents information on a node which should contain data
  // for this table, but could not be contacted during this request.
  message MissingNode {
    // The ID of the missing node.
    string node_id = 1 [(gogoproto.customname) = "NodeID"];
    // The error message that resulted when the query sent to this node failed.
    string error_message = 2;
  }
  // A list of nodes which should contain data for this table (according to
  // cluster metadata), but could not be contacted during this request.
  repeated MissingNode missing_nodes = 5 [(gogoproto.nullable) = false];

  // node_ids is the ordered list of node ids on which the table data is stored.
  repeated int32 node_ids = 7 [(gogoproto.customname) = "NodeIDs",
    (gogoproto.casttype) = "github.com/cockroachdb/cockroach/pkg/roachpb.NodeID"];
}

// NonTableStatsRequest requests statistics on cluster data ranges that do not
// belong to SQL tables.
message NonTableStatsRequest {
}

// NonTableStatsResponse returns statistics on various cluster data ranges
// that do not belong to SQL tables. The statistics for each range are returned
// as a TableStatsResponse.
message NonTableStatsResponse {
  // Information on time series ranges.
  TableStatsResponse time_series_stats = 1;
  // Information for remaining (non-table, non-time-series) ranges.
  TableStatsResponse internal_use_stats = 2;
}

// UsersRequest requests a list of users.
message UsersRequest {
}

// UsersResponse returns a list of users.
message UsersResponse {
  // User is a CockroachDB user.
  message User {
    string username = 1;
  }

  // usernames is a list of users for the CockroachDB cluster.
  repeated User users = 1 [(gogoproto.nullable) = false];
}

// EventsRequest is a request for event log entries, optionally filtered
// by the specified event type.
message EventsRequest {
  string type = 1;
  reserved 2;
  // limit is the total number of results that are retrieved by the query. If
  // this is omitted or set to 0, the default maximum number of results are
  // returned. When set to > 0, at most only that number of results are
  // returned. When set to < 0, an unlimited number of results are returned.
  int32 limit = 3;
  // unredacted_events indicates that the values in the events should
  // not be redacted. The default is to redact, so that older versions
  // of `cockroach zip` do not see un-redacted values by default.
  // For good security, this field is only obeyed by the server after
  // checking that the client of the RPC is an admin user.
  bool unredacted_events = 4;
}

// EventsResponse contains a set of event log entries. This is always limited
// to the latest N entries (N is enforced in the associated endpoint).
message EventsResponse {
  message Event {
    // timestamp is the time at which the event occurred.
    google.protobuf.Timestamp timestamp = 1 [(gogoproto.nullable) = false, (gogoproto.stdtime) = true];

    // event_type is the type of the event (e.g. "create_table", "drop_table".
    string event_type = 2;

    reserved 3;

    // reporting_id is the reporting ID for this event.
    int64 reporting_id = 4 [(gogoproto.customname) = "ReportingID"];

    // info has more detailed information for the event. The contents vary
    // depending on the event.
    string info = 5;

    // unique_id is a unique identifier for this event.
    bytes unique_id = 6 [(gogoproto.customname) = "UniqueID"];
  }

  repeated Event events = 1 [(gogoproto.nullable) = false];
}

// SetUIDataRequest stores the given key/value pairs in the system.ui table.
message SetUIDataRequest {
  // key_values is a map of keys to bytes values. Each key will be stored
  // with its corresponding value as a separate row in system.ui.
  map<string, bytes> key_values = 1;
}

// SetUIDataResponse is currently an empty response.
message SetUIDataResponse {
}

// GETUIDataRequest requests the values for the given keys from the system.ui
// table.
message GetUIDataRequest {
  repeated string keys = 1;
}

// GetUIDataResponse contains the requested values and the times at which
// the values were last updated.
message GetUIDataResponse {
  message Value {
    // value is the value of the requested key.
    bytes value = 1;

    // last_updated is the time at which the value was last updated.
    google.protobuf.Timestamp last_updated = 2 [(gogoproto.nullable) = false, (gogoproto.stdtime) = true];
  }

  // key_values maps keys to their retrieved values. If this doesn't contain a
  // a requested key, that key was not found.
  map<string, Value> key_values = 1 [(gogoproto.nullable) = false];
}

// ClusterRequest requests metadata for the cluster.
message ClusterRequest {
}

// ClusterResponse contains metadata for the cluster.
message ClusterResponse {
  // The unique ID used to identify this cluster.
  string cluster_id = 1 [(gogoproto.customname) = "ClusterID"];
  // True if diagnostics reporting is enabled for the cluster.
  bool reporting_enabled = 2;
  // True if enterprise features are enabled for the cluster.
  bool enterprise_enabled = 3;
}

// DrainRequest instructs the receiving node to drain.
message DrainRequest {
  reserved 1;
  reserved 2;
  // When true, terminates the process after the server has started draining.
  // Setting both shutdown and do_drain to false causes
  // the request to only operate as a probe.
  // Setting do_drain to false and shutdown to true causes
  // the server to shut down immediately without
  // first draining.
  bool shutdown = 3;
  // When true, perform the drain phase. See the comment above on
  // shutdown for an explanation of the interaction between the two.
  // do_drain is also implied by a non-nil deprecated_probe_indicator.
  bool do_drain = 4;
  // node_id is a string so that "local" can be used to specify that no
  // forwarding is necessary.
  // For compatibility with v21.2 nodes, an empty node_id is
  // interpreted as "local". This behavior might be removed
  // in subsequent versions.
  string node_id = 5;
  // When true, more detailed information is logged during the range lease drain phase.
  bool verbose = 6;
}

// DrainResponse is the response to a successful DrainRequest.
message DrainResponse {
  // is_draining is set to true iff the server is currently draining.
  // This is set to true in response to a request where skip_drain
  // is false; but it can also be set to true in response
  // to a probe request (!shutdown && skip_drain) if another
  // drain request has been issued prior or asynchronously.
  bool is_draining = 2;
  // drain_remaining_indicator measures, at the time of starting to
  // process the corresponding drain request, how many actions to
  // fully drain the node were deemed to be necessary. Some, but not
  // all, of these actions may already have been carried out by the
  // time this indicator is received by the client. The client should
  // issue requests until this indicator first reaches zero, which
  // indicates that the node is fully drained.
  //
  // The API contract is the following:
  //
  // - upon a first Drain call with do_drain set, the remaining
  //   indicator will have some value >=0. If >0, it indicates that
  //   drain is pushing state away from the node. (What this state
  //   precisely means is left unspecified for this field. See below
  //   for details.)
  //
  // - upon a subsequent Drain call with do_drain set, the remaining
  //   indicator should have reduced in value. The drain process does best
  //   effort at shedding state away from the node; hopefully, all the
  //   state is shed away upon the first call and the progress
  //   indicator can be zero as early as the second call. However,
  //   if there was a lot of state to shed, it is possible for
  //   timeout to be encountered upon the first call. In that case, the
  //   second call will do some more work and return a non-zero value
  //   as well.
  //
  // - eventually, in an iterated sequence of DrainRequests with
  //   do_drain set, the remaining indicator should reduce to zero. At
  //   that point the client can conclude that no state is left to
  //   shed, and it should be safe to shut down the node with a
  //   DrainRequest with shutdown = true.
  //
  // Note that this field is left unpopulated (and thus remains at
  // zero) for pre-20.1 nodes. A client can recognize this by
  // observing is_draining to be false after a request with do_drain =
  // true: the is_draining field is also left unpopulated by pre-20.1
  // nodes.
  uint64 drain_remaining_indicator = 3;

  // drain_remaining_description is an informal (= not
  // machine-parsable) string that explains the progress of the drain
  // process to human eyes. This is intended for use mainly for
  // troubleshooting.
  //
  // The field is only populated if do_drain is true in the
  // request.
  string drain_remaining_description = 4;

  reserved 1;
}

// DecommissionPreCheckRequest requests that preliminary checks be run to
// ensure that the specified node(s) can be decommissioned successfully.
message DecommissionPreCheckRequest {
  repeated int32 node_ids = 1 [(gogoproto.customname) = "NodeIDs",
    (gogoproto.casttype) = "github.com/cockroachdb/cockroach/pkg/roachpb.NodeID"];

  // The maximum number of ranges for which to report errors.
  int32 num_replica_report = 2;

  // If true, all ranges on the checked nodes must only need replacement or
  // removal for decommissioning.
  bool strict_readiness = 3;

  // If true, collect traces for each range checked.
  // Requires num_replica_report > 0.
  bool collect_traces = 4;
}

// DecommissionPreCheckResponse returns the number of replicas that encountered
// errors when running preliminary decommissioning checks, as well as the
// associated error messages and traces, for each node.
message DecommissionPreCheckResponse {
  enum NodeReadiness {
    option (gogoproto.goproto_enum_stringer) = false;

    UNKNOWN = 0;
    READY = 1;
    ALREADY_DECOMMISSIONED = 2;
    ALLOCATION_ERRORS = 3;
  }

  // The result of checking a range's readiness for the decommission.
  message RangeCheckResult {
    int32 range_id = 1 [ (gogoproto.customname) = "RangeID",
      (gogoproto.casttype) = "github.com/cockroachdb/cockroach/pkg/roachpb.RangeID"];
    // The action determined by the allocator that is needed for the range.
    string action = 2;
    // All trace events collected while checking the range.
    repeated TraceEvent events = 3;
    // The error message from the allocator's processing, if any.
    string error = 4;
  }

  // The result of checking a single node's readiness for decommission.
  message NodeCheckResult {
    int32 node_id = 1 [ (gogoproto.customname) = "NodeID",
      (gogoproto.casttype) = "github.com/cockroachdb/cockroach/pkg/roachpb.NodeID"];

    // The node's decommission readiness status.
    NodeReadiness decommission_readiness = 2;

    reserved 3; // Previously used

    // The number of total replicas on the node, computed by scanning range
    // descriptors.
    int64 replica_count = 4;

    // The details and recorded traces from preprocessing each range with a
    // replica on the checked nodes that resulted in error, up to the maximum
    // specified in the request.
    repeated RangeCheckResult checked_ranges = 5 [(gogoproto.nullable) = false];
  }

  // Status of the preliminary decommission checks across nodes.
  repeated NodeCheckResult checked_nodes = 1 [(gogoproto.nullable) = false];
}

// DecommissionStatusRequest requests the decommissioning status for the
// specified or, if none are specified, all nodes.
message DecommissionStatusRequest {
  repeated int32 node_ids = 1 [(gogoproto.customname) = "NodeIDs",
                               (gogoproto.casttype) = "github.com/cockroachdb/cockroach/pkg/roachpb.NodeID"];
  // The number of decommissioning replicas to be reported.
  int32 num_replica_report = 2;
}

// DecommissionRequest requests the server to set the membership status on
// all nodes specified by NodeIDs to the value of TargetMembership.
//
// If no NodeIDs are given, it targets the recipient node.
message DecommissionRequest {
  repeated int32 node_ids = 1 [(gogoproto.customname) = "NodeIDs",
                               (gogoproto.casttype) = "github.com/cockroachdb/cockroach/pkg/roachpb.NodeID"];
  kv.kvserver.liveness.livenesspb.MembershipStatus target_membership = 2;
  // The number of decommissioning replicas to be reported.
  int32 num_replica_report = 3;
}

// DecommissionStatusResponse lists decommissioning statuses for a number of NodeIDs.
message DecommissionStatusResponse {
  message Replica {
    int32 replica_id = 1 [ (gogoproto.customname) = "ReplicaID",
      (gogoproto.casttype) = "github.com/cockroachdb/cockroach/pkg/roachpb.ReplicaID"];
    int32 range_id = 2 [ (gogoproto.customname) = "RangeID",
      (gogoproto.casttype) = "github.com/cockroachdb/cockroach/pkg/roachpb.RangeID"];
  }
  message Status {
    int32 node_id = 1 [ (gogoproto.customname) = "NodeID",
                        (gogoproto.casttype) = "github.com/cockroachdb/cockroach/pkg/roachpb.NodeID"];
    bool is_live = 2;
    // The number of replicas on the node, computed by scanning meta2 ranges.
    int64 replica_count = 3;
    // The membership status of the given node.
    kv.kvserver.liveness.livenesspb.MembershipStatus membership = 4;
    bool draining = 5;
    // Decommissioning replicas on the given node to be reported.
    // How many replicas are reported is determined by what was specified in the
    // request.
    repeated Replica reported_replicas = 6;
  }
  // Status of all affected nodes.
  repeated Status status = 2 [(gogoproto.nullable) = false];
}

// SettingsRequest inquires what are the current settings in the cluster.
message SettingsRequest {
  // The array of setting keys or names to retrieve.
  // An empty keys array means "all".
  repeated string keys = 1;
  reserved 2;
}

// SettingsResponse is the response to SettingsRequest.
message SettingsResponse {
   message Value {
      // The value of the setting.
      string value = 1;
      // The type of the setting.
      string type = 2;
      // An extended description text.
      string description = 3;
      // Whether the setting is public or reserved.
      bool public = 4;
      // When the setting was last updated.
      google.protobuf.Timestamp last_updated = 5 [(gogoproto.nullable) = true, (gogoproto.stdtime) = true];
      // The setting name for display purposes.
      string name = 6;
   }
   map<string, Value> key_values = 1 [(gogoproto.nullable) = false];
}

// HealthRequest requests a liveness or readiness check.
//
// A liveness check is triggered via ready set to false. In this mode,
// an empty response is returned immediately, that is, the caller merely
// learns that the process is running.
//
// A readiness check (ready == true) is suitable for determining whether
// user traffic should be directed at a given node, for example by a load
// balancer. In this mode, a successful response is returned only if the
// node:
//
// - is not in the process of shutting down or booting up (including
//   waiting for cluster bootstrap);
// - is regarded as healthy by the cluster via the recent broadcast of
//   a liveness beacon. Absent either of these conditions, an error
//   code will result.
//
// API: PUBLIC
message HealthRequest {
  // ready specifies whether the client wants to know whether the
  // target node is ready to receive traffic. If a node is unready, an
  // error will be returned.
  // API: PUBLIC
  bool ready = 1;
}

// HealthResponse is the response to HealthRequest. It currently does not
// contain any information.
// API: PUBLIC
message HealthResponse {
}

<<<<<<< HEAD
message RestartPlanBatch {
  repeated roachpb.NodeDescriptor batch = 1;
  bool moreBatches = 2;
=======
message DrainCheckRequest {
}

message DrainCheckResponse {
  int32 NodeID = 1;
  bool IsCritical = 2;
  repeated ReplicaStatus Replicas = 3;
}

message ReplicaStatus {
  int32 StoreID = 1;
  int32 RangeID = 2;
  int32 ReplicaID = 3;
  string Status = 4;
>>>>>>> ec11dffe
}

// LivenessRequest requests liveness data for all nodes on the cluster.
message LivenessRequest {
}

// LivenessResponse contains the liveness status of each node on the cluster.
message LivenessResponse {
  repeated kv.kvserver.liveness.livenesspb.Liveness livenesses = 1 [(gogoproto.nullable) = false];
  map<int32, kv.kvserver.liveness.livenesspb.NodeLivenessStatus> statuses = 2 [
    (gogoproto.nullable) = false,
    (gogoproto.castkey) = "github.com/cockroachdb/cockroach/pkg/roachpb.NodeID"
  ];
}

// JobsRequest requests system job information of the given status and type.
message JobsRequest {
  int32 limit = 1;
  string status = 2;
  cockroach.sql.jobs.jobspb.Type type = 3;
}

// JobsResponse contains the job record for each matching job.
message JobsResponse {
  repeated JobResponse jobs = 1 [(gogoproto.nullable) = false];
  google.protobuf.Timestamp earliest_retained_time = 2 [(gogoproto.nullable) = false, (gogoproto.stdtime) = true];
}

// JobRequest requests system job information for the given job_id.
message JobRequest {
  int64 job_id = 1;
}

message JobMessage {
  string kind = 1;
  google.protobuf.Timestamp timestamp = 2 [(gogoproto.nullable)=false, (gogoproto.stdtime) = true];
  string message = 3;
}

// JobResponse contains the job record for a job.
message JobResponse {
  int64 id = 1 [(gogoproto.customname) = "ID"];
  string type = 2;
  string description = 3;
  string statement = 16;
  string username = 4;
  repeated uint32 descriptor_ids = 5 [
    (gogoproto.customname) = "DescriptorIDs",
    (gogoproto.casttype) = "github.com/cockroachdb/cockroach/pkg/sql/catalog/descpb.ID"
  ];
  string status = 6;
  google.protobuf.Timestamp created = 7 [(gogoproto.stdtime) = true];
  google.protobuf.Timestamp started = 8 [(gogoproto.stdtime) = true];
  google.protobuf.Timestamp finished = 9 [(gogoproto.stdtime) = true];
  google.protobuf.Timestamp modified = 10 [(gogoproto.stdtime) = true];
  float fraction_completed = 11;
  string error = 12;
  // highwater_timestamp is the highwater timestamp returned as normal
  // timestamp. This is appropriate for display to humans.
  google.protobuf.Timestamp highwater_timestamp = 13 [(gogoproto.stdtime) = true];
  // highwater_decimal is the highwater timestamp in the proprietary decimal
  // form used by logical timestamps internally. This is appropriate to pass
  // to a "AS OF SYSTEM TIME" SQL statement.
  string highwater_decimal = 14;
  string running_status = 15;
  google.protobuf.Timestamp last_run = 17 [(gogoproto.stdtime) = true];
  google.protobuf.Timestamp next_run = 18 [(gogoproto.stdtime) = true];
  int64 num_runs = 19;

  // ExecutionFailure corresponds to a failure to execute the job with the
  // attempt starting at start and ending at end.
  message ExecutionFailure {
    // Status is the status of the job during the execution.
    string status = 1;
    // Start is the time at which the execution started.
    google.protobuf.Timestamp start = 2 [(gogoproto.stdtime) = true];
    // End is the time at which the error occurred.
    google.protobuf.Timestamp end = 3 [(gogoproto.stdtime) = true];
    // Error is the error which occurred.
    string error = 4;
  }
  // ExecutionFailures is a log of execution failures of the job. It is not
  // guaranteed to contain all execution failures and some execution failures
  // may not contain an error or end.
  repeated ExecutionFailure execution_failures = 20;

  // coordinator_id identifies the node coordinating the job. This value will
  // only be present for jobs that are currently running or recently ran.
  int64 coordinator_id = 21 [(gogoproto.customname) = "CoordinatorID"];

  repeated JobMessage messages = 22 [(gogoproto.nullable)=false];
}

// LocationsRequest requests system locality location information.
message LocationsRequest {
}

// JobsResponse contains the job record for each matching job.
message LocationsResponse {
  message Location {
    string locality_key = 1;
    string locality_value = 2;
    double latitude = 3;
    double longitude = 4;
  }

  repeated Location locations = 1 [(gogoproto.nullable) = false];
}

// RangeLogRequest request the history of a range from the range log.
message RangeLogRequest {
  // TODO(tamird): use [(gogoproto.customname) = "RangeID"] below. Need to
  // figure out how to teach grpc-gateway about custom names.
  // If RangeID is 0, returns range log history without filtering by range.
  int64 range_id = 1;
  // limit is the total number of results that are retrieved by the query. If
  // this is omitted or set to 0, the default maximum number of results are
  // returned. When set to > 0, at most only that number of results are
  // returned. When set to < 0, an unlimited number of results are returned.
  int32 limit = 2;
}

// RangeLogResponse contains a list of entries from the range log table.
message RangeLogResponse {
  // To avoid porting the pretty printing of keys and descriptors to
  // javascript, they will be precomputed on the serverside.
  message PrettyInfo {
    string updated_desc = 1;
    string new_desc = 2;
    string added_replica = 3;
    string removed_replica = 4;
    string reason = 5;
    string details = 6;
  }
  message Event {
    cockroach.kv.kvserver.storagepb.RangeLogEvent event = 1 [(gogoproto.nullable) = false];
    PrettyInfo pretty_info = 2 [(gogoproto.nullable) = false];
  }
  reserved 1; // Previously used.
  repeated Event events = 2 [(gogoproto.nullable) = false];
}

// QueryPlanRequest requests the query plans for a SQL string.
message QueryPlanRequest {
  // query is the SQL query string.
  string query = 1;
}

// QueryPlanResponse contains the query plans for a SQL string (currently only
// the distsql physical query plan).
message QueryPlanResponse {
  string distsql_physical_query_plan = 1 [(gogoproto.customname) = "DistSQLPhysicalQueryPlan"];
}

message DataDistributionRequest {
}

message DataDistributionResponse {
  message ZoneConfig {
    // target is the object the zone config applies to, e.g. "DATABASE db" or
    // "PARTITION north_america OF TABLE users".
    string target = 1;

    config.zonepb.ZoneConfig config = 2 [(gogoproto.nullable) = false];

    reserved 3;

    // config_sql is the SQL representation of config.
    string config_sql = 4 [(gogoproto.customname) = "ConfigSQL"];
  }

  message TableInfo {
    map<int32, int64> replica_count_by_node_id = 1 [(gogoproto.castkey) = "github.com/cockroachdb/cockroach/pkg/roachpb.NodeID"];

    reserved 2;

    google.protobuf.Timestamp dropped_at = 3 [(gogoproto.stdtime) = true];
  }

  message DatabaseInfo {
    // By table name.
    map<string, TableInfo> table_info = 1 [(gogoproto.nullable) = false];
  }

  // By database name.
  map<string, DatabaseInfo> database_info = 1 [(gogoproto.nullable) = false];

  reserved 2;

  // By zone name.
  map<string, ZoneConfig> zone_configs = 3 [(gogoproto.nullable) = false];
}

// MetricMetadataRequest requests metadata for all metrics.
message MetricMetadataRequest {
}

// MetricMetadataResponse contains the metadata for all metrics.
message MetricMetadataResponse {
  map<string, cockroach.util.metric.Metadata> metadata = 1 [(gogoproto.nullable) = false];
  // Maps of metric metadata names to the tsdb recorded metric names
  map<string, string> recordedNames = 2 [(gogoproto.nullable) = false];
}

message EnqueueRangeRequest {
  // The node on which the queue should process the range. If node_id is 0,
  // the request will be forwarded to all other nodes.
  int32 node_id = 1 [(gogoproto.customname) = "NodeID",
                     (gogoproto.casttype) = "github.com/cockroachdb/cockroach/pkg/roachpb.NodeID"];
  // The name of the replica queue to run the range through. Matched against
  // each queue's name field. See the implementation of baseQueue for details.
  string queue = 2;
  // The ID of the range to run through the queue.
  int32 range_id = 3 [(gogoproto.customname) = "RangeID",
                      (gogoproto.casttype) = "github.com/cockroachdb/cockroach/pkg/roachpb.RangeID"];
  // If set, run the queue's process method without first checking whether the
  // replica should be processed by calling shouldQueue.
  bool skip_should_queue = 4;
}

message EnqueueRangeResponse {
  message Details {
    int32 node_id = 1 [(gogoproto.customname) = "NodeID",
                       (gogoproto.casttype) = "github.com/cockroachdb/cockroach/pkg/roachpb.NodeID"];
    // All trace events collected while processing the range in the queue.
    repeated TraceEvent events = 2;
    // The error message from the queue's processing, if any.
    string error = 3;
  }
  repeated Details details = 1;
}

// ChartCatalogRequest requests returns a catalog of Admin UI charts.
message ChartCatalogRequest {
}

// ChartCatalogResponse returns a catalog of Admin UI charts useful for debugging.
message ChartCatalogResponse {
  repeated cockroach.ts.catalog.ChartSection catalog = 1 [(gogoproto.nullable) = false];
}

message RecoveryCollectReplicaInfoRequest {
  // MaxConcurrency is the maximum parallelism that will be used when fanning
  // out RPCs to nodes in the cluster while servicing this request. A value of 0
  // disables concurrency. A negative value configures no limit for concurrency.
  int32 max_concurrency = 1;
}

// RecoveryCollectReplicaRestartNodeStream is sent by collector node to client
// if it experiences a transient failure collecting data from one of the nodes.
// This message instructs client to drop any data that it collected locally
// for specified node as streaming for this node would be restarted.
// This mechanism is needed to avoid restarting the whole collection procedure
// in large cluster if one of the nodes fails transiently.
message RecoveryCollectReplicaRestartNodeStream {
  int32 node_id = 1 [
    (gogoproto.customname) = "NodeID",
    (gogoproto.casttype) = "github.com/cockroachdb/cockroach/pkg/roachpb.NodeID"];
}

message RecoveryCollectReplicaInfoResponse {
  oneof info {
    roachpb.RangeDescriptor range_descriptor = 1;
    cockroach.kv.kvserver.loqrecovery.loqrecoverypb.ReplicaInfo replica_info = 2;
    RecoveryCollectReplicaRestartNodeStream node_stream_restarted = 3;
    cockroach.kv.kvserver.loqrecovery.loqrecoverypb.ClusterMetadata metadata = 4;
  }
}

message RecoveryCollectLocalReplicaInfoRequest {
}

message RecoveryCollectLocalReplicaInfoResponse {
  cockroach.kv.kvserver.loqrecovery.loqrecoverypb.ReplicaInfo replica_info = 1;
}

message RecoveryStagePlanRequest {
  // Plan is replica update plan to stage for application on next restart. Plan
  // could be empty in that case existing plan is removed if present.
  cockroach.kv.kvserver.loqrecovery.loqrecoverypb.ReplicaUpdatePlan plan = 1;
  // If all nodes is true, then receiver should act as a coordinator and perform
  // a fan-out to stage plan on all nodes of the cluster.
  bool all_nodes = 2;
  // ForcePlan tells receiver to ignore any plan already staged on the node if it
  // is present and replace it with new plan (including empty one).
  bool force_plan = 3;
  // ForceLocalInternalVersion tells server to update internal component of plan
  // version to the one of active cluster version. This option needs to be set
  // if target cluster is stuck in recovery where only part of nodes were
  // successfully migrated.
  bool force_local_internal_version = 4;
  // MaxConcurrency is the maximum parallelism that will be used when fanning
  // out RPCs to nodes in the cluster while servicing this request. A value of 0
  // disables concurrency. A negative value configures no limit for concurrency.
  int32 max_concurrency = 5;
}

message RecoveryStagePlanResponse {
  // Errors contain error messages happened during plan staging.
  repeated string errors = 1;
}

message RecoveryNodeStatusRequest {
}

message RecoveryNodeStatusResponse {
  cockroach.kv.kvserver.loqrecovery.loqrecoverypb.NodeRecoveryStatus status = 1 [
    (gogoproto.nullable) = false];
}

message RecoveryVerifyRequest {
  // PlanID is ID of the plan to verify.
  bytes plan_id = 1 [
    (gogoproto.customname) = "PendingPlanID",
    (gogoproto.customtype) = "github.com/cockroachdb/cockroach/pkg/util/uuid.UUID"];
  // DecommissionedNodeIDs is a set of nodes that should be marked as decommissioned in
  // the cluster when loss of quorum recovery successfully applies.
  repeated int32 decommissioned_node_ids = 2 [(gogoproto.customname) = "DecommissionedNodeIDs",
    (gogoproto.casttype) = "github.com/cockroachdb/cockroach/pkg/roachpb.NodeID"];
  // MaxReportedRanges is the maximum number of failed ranges to report.
  // If more unhealthy ranges are found, error will be returned alongside range
  // to indicate that ranges were cut short.
  int32 max_reported_ranges = 3;
  // MaxConcurrency is the maximum parallelism that will be used when fanning
  // out RPCs to nodes in the cluster while servicing this request. A value of 0
  // disables concurrency. A negative value configures no limit for concurrency.
  int32 max_concurrency = 4;
}

message RecoveryVerifyResponse {
  message UnavailableRanges {
    // Ranges contains descriptors of ranges that failed health check.
    // If there are too many ranges to report, error would contain relevant
    // message.
    repeated cockroach.kv.kvserver.loqrecovery.loqrecoverypb.RangeRecoveryStatus ranges = 1 [
      (gogoproto.nullable) = false];
    // Error contains an optional error if ranges validation can't complete.
    string error = 2;
  }

  // Statuses contain a list of recovery statuses of nodes updated during recovery. It
  // also contains nodes that were expected to be live (not decommissioned by recovery)
  // but failed to return status response.
  repeated cockroach.kv.kvserver.loqrecovery.loqrecoverypb.NodeRecoveryStatus statuses = 1 [
    (gogoproto.nullable) = false];
  // UnavailableRanges contains information about ranges that failed health check.
  UnavailableRanges unavailable_ranges = 2 [(gogoproto.nullable) = false];
  // DecommissionedNodeStatuses contains a map of requested IDs with their
  // corresponding liveness statuses.
  map<int32, kv.kvserver.liveness.livenesspb.MembershipStatus> decommissioned_node_statuses = 3 [
    (gogoproto.castkey) = "github.com/cockroachdb/cockroach/pkg/roachpb.NodeID"];
}

// Admin is the gRPC API for the admin UI. Through grpc-gateway, we offer
// REST-style HTTP endpoints that locally proxy to the gRPC endpoints.
service Admin {
  // URL: /_admin/v1/users
  rpc Users(UsersRequest) returns (UsersResponse) {
    option (google.api.http) = {
      get: "/_admin/v1/users"
    };
  }

  // URL: /_admin/v1/databases
  rpc Databases(DatabasesRequest) returns (DatabasesResponse) {
    option (google.api.http) = {
      get: "/_admin/v1/databases"
    };
  }

  // Example URL: /_admin/v1/databases/system
  rpc DatabaseDetails(DatabaseDetailsRequest) returns (DatabaseDetailsResponse) {
    option (google.api.http) = {
      get: "/_admin/v1/databases/{database}"
    };
  }

  // Example URL: /_admin/v1/databases/system/tables/ui
  rpc TableDetails(TableDetailsRequest) returns (TableDetailsResponse) {
    option (google.api.http) = {
      get: "/_admin/v1/databases/{database}/tables/{table}"
    };
  }

  // Example URL: /_admin/v1/databases/system/tables/ui/stats
  rpc TableStats(TableStatsRequest) returns (TableStatsResponse) {
    option (google.api.http) = {
      get: "/_admin/v1/databases/{database}/tables/{table}/stats"
    };
  }

  // Example URL: /_admin/v1/nontablestats
  rpc NonTableStats(NonTableStatsRequest) returns (NonTableStatsResponse) {
    option (google.api.http) = {
      get: "/_admin/v1/nontablestats"
    };
  }

  // Example URLs:
  // Example URLs:
  // - /_admin/v1/events
  // - /_admin/v1/events?limit=100
  // - /_admin/v1/events?type=create_table
  // - /_admin/v1/events?type=create_table&limit=100
  rpc Events(EventsRequest) returns (EventsResponse) {
    option (google.api.http) = {
      get: "/_admin/v1/events"
    };
  }

  // This requires a POST. Because of the libraries we're using, the POST body
  // must be in the following format:
  //
  // {"key_values":
  //   { "key1": "base64_encoded_value1"},
  //   ...
  //   { "keyN": "base64_encoded_valueN"},
  // }
  //
  // Note that all keys are quoted strings and that all values are base64-
  // encoded.
  //
  // Together, SetUIData and GetUIData provide access to a "cookie jar" for the
  // admin UI. The structure of the underlying data is meant to be opaque to the
  // server.
  rpc SetUIData(SetUIDataRequest) returns (SetUIDataResponse) {
    option (google.api.http) = {
      post: "/_admin/v1/uidata"
      body: "*"
    };
  }

  // Example URLs:
  // - /_admin/v1/uidata?keys=MYKEY
  // - /_admin/v1/uidata?keys=MYKEY1&keys=MYKEY2
  //
  // Yes, it's a little odd that the query parameter is named "keys" instead of
  // "key". I would've preferred that the URL parameter be named "key". However,
  // it's clearer for the protobuf field to be named "keys," which makes the URL
  // parameter "keys" as well.
  rpc GetUIData(GetUIDataRequest) returns (GetUIDataResponse) {
    option (google.api.http) = {
      get: "/_admin/v1/uidata"
    };
  }

  // Cluster returns metadata for the cluster.
  rpc Cluster(ClusterRequest) returns (ClusterResponse) {
    option (google.api.http) = {
      get: "/_admin/v1/cluster"
    };
  }

  // Settings returns the cluster-wide settings for the cluster.
  rpc Settings(SettingsRequest) returns (SettingsResponse) {
    option (google.api.http) = {
      get: "/_admin/v1/settings"
    };
  }

  // Health returns liveness for the node target of the request.
  // API: PUBLIC
  rpc Health(HealthRequest) returns (HealthResponse) {
    option (google.api.http) = {
      get: "/_admin/v1/health"
      additional_bindings {get : "/health"}
    };
  }

  // Liveness returns the liveness state of all nodes on the cluster.
  rpc Liveness(LivenessRequest) returns (LivenessResponse) {
    option (google.api.http) = {
      get: "/_admin/v1/liveness"
    };
  }

  // Jobs returns the job records for all jobs of the given status and type.
  rpc Jobs(JobsRequest) returns (JobsResponse) {
    option (google.api.http) = {
      get: "/_admin/v1/jobs"
    };
  }

  // Job returns the job record for the job of the given job_id.
  rpc Job(JobRequest) returns (JobResponse) {
    option (google.api.http) = {
      get: "/_admin/v1/jobs/{job_id}"
    };
  }

  // Locations returns the locality location records.
  rpc Locations(LocationsRequest) returns (LocationsResponse) {
    option (google.api.http) = {
      get: "/_admin/v1/locations"
    };
  }

  // QueryPlan returns the query plans for a SQL string.
  rpc QueryPlan(QueryPlanRequest) returns (QueryPlanResponse) {
    option (google.api.http) = {
      get: "/_admin/v1/queryplan"
    };
  }

  // Drain puts the node into the specified drain mode(s) and optionally
  // instructs the process to terminate.
  // We do not expose this via HTTP unless we have a way to authenticate
  // + authorize streaming RPC connections. See #42567.
  rpc Drain(DrainRequest) returns (stream DrainResponse) {
  }

  // DecommissionPreCheck requests that the server execute preliminary checks
  // to evaluate the possibility of successfully decommissioning a given node.
  rpc DecommissionPreCheck(DecommissionPreCheckRequest) returns (DecommissionPreCheckResponse) {
  }

  // Decommission puts the node(s) into the specified decommissioning state.
  // If this ever becomes exposed via HTTP, ensure that it performs
  // authorization. See #42567.
  rpc Decommission(DecommissionRequest) returns (DecommissionStatusResponse) {
  }

  // DecommissionStatus retrieves the decommissioning status of the specified nodes.
  // If this ever becomes exposed via HTTP, ensure that it performs
  // authorization. See #42567.
  rpc DecommissionStatus(DecommissionStatusRequest) returns (DecommissionStatusResponse) {
  }

  // URL: /_admin/v1/rangelog
  // URL: /_admin/v1/rangelog?limit=100
  // URL: /_admin/v1/rangelog/1
  // URL: /_admin/v1/rangelog/1?limit=100
  rpc RangeLog(RangeLogRequest) returns (RangeLogResponse) {
    option (google.api.http) = {
      get: "/_admin/v1/rangelog"
      additional_bindings {
        get: "/_admin/v1/rangelog/{range_id}"
     }
    };
  }

  rpc DataDistribution(DataDistributionRequest) returns (DataDistributionResponse) {
    option (google.api.http) = {
      get: "/_admin/v1/data_distribution"
    };
  }

  // URL: /_admin/v1/metricmetadata
  rpc AllMetricMetadata(MetricMetadataRequest) returns (MetricMetadataResponse) {
    option (google.api.http) = {
      get: "/_admin/v1/metricmetadata"
    };
  }

  // URL: /_admin/v1/chartcatalog
  rpc ChartCatalog(ChartCatalogRequest) returns (ChartCatalogResponse) {
    option (google.api.http) = {
      get: "/_admin/v1/chartcatalog"
    };
  }


  // EnqueueRange runs the specified range through the specified queue on the
  // range's leaseholder store, returning the detailed trace and error
  // information from doing so. Parameters must be provided in the body of the
  // POST request.
  // For example:
  //
  // {
  //   "queue": "raftlog",
  //   "rangeId": 10
  // }
  rpc EnqueueRange(EnqueueRangeRequest) returns (EnqueueRangeResponse) {
    option (google.api.http) = {
      post: "/_admin/v1/enqueue_range"
      body : "*"
    };
  }

  // SendKVBatch proxies the given BatchRequest into KV, returning the
  // response. It is used by the CLI `debug send-kv-batch` command.
  rpc SendKVBatch(roachpb.BatchRequest) returns (roachpb.BatchResponse) {
  }

  // ListTracingSnapshots retrieves the list of snapshots of the Active Spans
  // Registry that the node currently has in memory. A new snapshot can be
  // captured with TakeTracingSnapshots.
  rpc ListTracingSnapshots(ListTracingSnapshotsRequest) returns (ListTracingSnapshotsResponse) {
    option (google.api.http) = {
      get: "/_admin/v1/trace_snapshots"
    };
  }

  // TakeTracingSnapshot captures a new snapshot of the Active Spans Registry.
  // The new snapshot is returned, and also made available through
  // ListTracingSnapshots.
  rpc TakeTracingSnapshot(TakeTracingSnapshotRequest) returns (TakeTracingSnapshotResponse) {
    option (google.api.http) = {
      post: "/_admin/v1/trace_snapshots"
    };
  }

  // GetTracingSnapshot returns a snapshot of the tracing spans in the active
  // spans registry previously generated through TakeTracingSnapshots.
  rpc GetTracingSnapshot(GetTracingSnapshotRequest) returns (GetTracingSnapshotResponse) {
    option (google.api.http) = {
      get: "/_admin/v1/trace_snapshots/{snapshot_id}"
    };
  }

  // GetTrace returns the trace with a specified ID. Depending on the request,
  // the trace is returned either from a snapshot that was previously taken, or
  // directly from the active spans registry.
  rpc GetTrace(GetTraceRequest) returns (GetTraceResponse) {
    option (google.api.http) = {
      post: "/_admin/v1/traces"
      body: "*"
    };
  }

  // SetTraceRecordingType sets the recording mode of all or some of the spans
  // in a trace.
  rpc SetTraceRecordingType(SetTraceRecordingTypeRequest) returns (SetTraceRecordingTypeResponse) {
    option (google.api.http) = {
      post: "/_admin/v1/settracerecordingtype"
      body: "*"
    };
  }

  // RecoveryCollectReplicaInfo retrieves information about:
  // 1. range descriptors contained in cluster meta ranges if meta ranges
  //    are readable;
  // 2. replica information from all live nodes that have connection to
  //    the target node.
  rpc RecoveryCollectReplicaInfo(RecoveryCollectReplicaInfoRequest) returns (stream RecoveryCollectReplicaInfoResponse) {}

  // RecoveryCollectLocalReplicaInfo retrieve information about all local
  // replicas in all stores on the node.
  rpc RecoveryCollectLocalReplicaInfo(RecoveryCollectLocalReplicaInfoRequest) returns (stream RecoveryCollectLocalReplicaInfoResponse) {}

  // RecoveryStagePlan stages recovery plan on target or all nodes in cluster
  // depending on request content and marks nodes deleted in the plan as
  // decommissioned in each node's local node tombstone storage.
  rpc RecoveryStagePlan(RecoveryStagePlanRequest) returns (RecoveryStagePlanResponse) {}

  // RecoveryNodeStatus retrieves loss of quorum recovery status of a single
  // node.
  rpc RecoveryNodeStatus(RecoveryNodeStatusRequest) returns (RecoveryNodeStatusResponse) {}

  // RecoveryVerify verifies that recovery plan is applied on all necessary
  // nodes, ranges are available and nodes removed in plan are marked as
  // decommissioned.
  rpc RecoveryVerify(RecoveryVerifyRequest) returns (RecoveryVerifyResponse) {}

  // ListTenants returns a list of active tenants in the cluster.
  rpc ListTenants(ListTenantsRequest) returns (ListTenantsResponse) {
    option (google.api.http) = {
      get: "/_admin/v1/tenants"
    };
  }

  // ReadFromTenantInfo returns the tenant from which the requesting tenant
  // should read, if any.
  rpc ReadFromTenantInfo(ReadFromTenantInfoRequest) returns (ReadFromTenantInfoResponse) {}
}

message ListTenantsRequest{}

message ListTenantsResponse {
  repeated Tenant tenants = 1;
}

message Tenant {
  roachpb.TenantID tenant_id = 1;
  string tenant_name = 2;
  string sql_addr = 3;
  string rpc_addr = 4;
}

// ReadFromTenantInfoRequest requests info, if any, on which tenant the caller
// should read from.
message ReadFromTenantInfoRequest {
  // TenantID should always be the ID of the tenant making the request. This
  // duplicates the ID in the auth context that is added implicitly, and must
  // always match that ID when that ID is present, however that ID is absent in
  // insecure test clusters which is why we also specify it explicitly here.
  roachpb.TenantID tenant_id = 1 [(gogoproto.nullable)=false, (gogoproto.customname) = "TenantID"];
}

// ReadFromTenantInfoResponse instructs a tenant as to which tenant, if any, it
// should configure itself to read from and the timestamp at which it should do
// so.
message ReadFromTenantInfoResponse {
  roachpb.TenantID read_from = 1 [(gogoproto.nullable)=false];
  util.hlc.Timestamp read_at = 2 [(gogoproto.nullable)=false];
}

message ListTracingSnapshotsRequest {}

message ListTracingSnapshotsResponse {
  repeated SnapshotInfo snapshots = 1;
}

message SnapshotInfo {
  // SnapshotID identifies a specific snapshot which can be requested via a
  // GetTracingSnapshotRequest. Negative IDs are used for "automatic" snapshots.
  int64 snapshot_id = 1 [(gogoproto.customname) = "SnapshotID"];
  google.protobuf.Timestamp captured_at = 2 [(gogoproto.stdtime) = true];
}

message TakeTracingSnapshotRequest {}

message TakeTracingSnapshotResponse {
  SnapshotInfo snapshot = 1;
}

message GetTracingSnapshotRequest {
  // SnapshotId indicates which snapshot is requested. ID may be negative when
  // requesting an "automatic" snapshot; see ListTracingSnapshotsResponse.
  int64 snapshot_id = 1;
}

message GetTracingSnapshotResponse {
  TracingSnapshot snapshot = 1;
}

// GetTrace represents the request of the GetTrace RPC.
message GetTraceRequest {
  // If a snapshot is specified, the trace information is returned from that
  // snapshot. If a snapshot is not specified, information about currently
  // opened spans is returned from the active spans registry.
  int64 snapshot_id = 1 [(gogoproto.customname) = "SnapshotID"];
  uint64 trace_id = 2 [(gogoproto.nullable)=false, (gogoproto.customname) = "TraceID", (gogoproto.customtype) = "github.com/cockroachdb/cockroach/pkg/util/tracing/tracingpb.TraceID"];
  util.tracing.tracingpb.RecordingMode recording_type = 3;
}

// GetTrace represents the response to the GetTrace RPC.
message GetTraceResponse {
  // snapshot_id identifies the snapshot that the trace was retrieved from. If
  // 0, the trace was not retrieved from a registry, but directly from the
  // active spans registry.
  int64 snapshot_id = 1 [(gogoproto.customname) = "SnapshotID"];
  uint64 trace_id = 2 [(gogoproto.nullable)=false, (gogoproto.customname) = "TraceID", (gogoproto.customtype) = "github.com/cockroachdb/cockroach/pkg/util/tracing/tracingpb.TraceID"];
  // still_exists is set if any spans from this trace are currently present in
  // the active spans registry.
  //
  // If snapshot_id is 0, still_exists is always set.
  bool still_exists = 3;
  // serialized_recording represents the serialization of trace recording. We
  // return the recording already serialized as formatted string for easy
  // consumption in the browser.
  string serialized_recording = 4;
}

// TracingSnapshot represents a snapshot of the active spans registry, including
// all the spans that were open at the time when the snapshot was taken.
message TracingSnapshot {
  int64 snapshot_id = 1 [(gogoproto.customname) = "SnapshotID"];
  google.protobuf.Timestamp captured_at = 2 [(gogoproto.stdtime) = true];
  repeated TracingSpan spans = 3;
  // Ideally we'd use int64 to match the goroutine_id type
  // but unfortunately, the way that grpc-gateway parses
  // these objects into Javascript results in odd encodings
  // of Long JS types that are difficult to interact with
  // as map keys. Thus, we settle for string.
  map<string, string> stacks = 4;
}

message NamedOperationMetadata {
  string name = 1;
  util.tracing.tracingpb.OperationMetadata metadata = 2 [(gogoproto.nullable) = false];
}

// TracingSpan represents a span, in a form slightly processed for the use of
// the tracing UI.
message TracingSpan {
  string operation = 1;
  uint64 trace_id = 2 [(gogoproto.customname) = "TraceID"];
  uint64 span_id = 3 [(gogoproto.customname) = "SpanID"];
  uint64 parent_span_id = 4 [(gogoproto.customname) = "ParentSpanID"];
  google.protobuf.Timestamp start = 5 [(gogoproto.stdtime) = true, (gogoproto.nullable) = false];
  uint64 goroutine_id = 6 [(gogoproto.customname) = "GoroutineID"];
  repeated SpanTag processed_tags = 7;
  // current is set if the span is still alive (i.e. still present in the active
  // spans registry).
  bool current = 8;
  // current_recording_mode represents the span's current recording mode. This is
  // not set if current == false.
  util.tracing.tracingpb.RecordingMode current_recording_mode = 9;
  repeated NamedOperationMetadata children_metadata = 10;
}

// SpanTag represents a tag on a tracing span, in a form processed for the use
// of the tracing UI.
message SpanTag {
  string key = 1;
  string val = 2;
  string caption = 3;
  string link = 4;
  bool hidden = 5;
  bool highlight = 6;
  bool inherit = 7;
  bool inherited = 8;
  bool propagate_up = 9;
  bool copied_from_child = 10;
  repeated ChildSpanTag children = 11;  // May be empty.
}

message ChildSpanTag {
  string key = 1;
  string val = 2;
}

// SetTraceRecordingTypeRequest is the request for SetTraceRecordingType, which
// sets the recording mode of all or some of the spans in a trace.
message SetTraceRecordingTypeRequest {
  // TraceID identifies the trace to toggle the recording of. It must always be
  // specified.
  uint64 trace_id = 1 [(gogoproto.nullable) = false, (gogoproto.customname) = "TraceID", (gogoproto.customtype) = "github.com/cockroachdb/cockroach/pkg/util/tracing/tracingpb.TraceID"];
  // SpanID, if not zero, controls which spans in the trace get their recording
  // mode set. If zero, all spans in the trace are updated. If not zero, only
  // the respective span and its descendants get updated.
  uint64 span_id = 2 [(gogoproto.nullable) = false, (gogoproto.customname) = "SpanID", (gogoproto.customtype) = "github.com/cockroachdb/cockroach/pkg/util/tracing/tracingpb.SpanID"];
  util.tracing.tracingpb.RecordingMode recording_mode = 3;
}

// SetTraceRecordingTypeRequest is the response for SetTraceRecordingType.
message SetTraceRecordingTypeResponse{}

// FeatureFlags within this struct are used within back-end/front-end code to show/hide features.
message FeatureFlags {
  // isObservabiliyService is true when the server is an instance of the Observability Service
  bool is_observability_service = 1;
  // CanViewKVMetricDashboards is true when the logged in user is able to view KV-level metric dashboards.
  bool can_view_kv_metric_dashboards = 2;
  // DisableKVLevelAdvancedDebug is true when the UI should remove options to certain KV-level
  // debug operations. This is helpful in application tenant contexsts, where these requests
  // can only return errors since the tenant cannot perform the operations.
  bool disable_kv_level_advanced_debug = 3;
}<|MERGE_RESOLUTION|>--- conflicted
+++ resolved
@@ -650,11 +650,11 @@
 message HealthResponse {
 }
 
-<<<<<<< HEAD
 message RestartPlanBatch {
   repeated roachpb.NodeDescriptor batch = 1;
   bool moreBatches = 2;
-=======
+}
+
 message DrainCheckRequest {
 }
 
@@ -669,7 +669,6 @@
   int32 RangeID = 2;
   int32 ReplicaID = 3;
   string Status = 4;
->>>>>>> ec11dffe
 }
 
 // LivenessRequest requests liveness data for all nodes on the cluster.
