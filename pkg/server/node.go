// Copyright 2014 The Cockroach Authors.
//
// Use of this software is governed by the Business Source License
// included in the file licenses/BSL.txt.
//
// As of the Change Date specified in that file, in accordance with
// the Business Source License, use of this software will be governed
// by the Apache License, Version 2.0, included in the file
// licenses/APL.txt.

package server

import (
	"context"
	"fmt"
	"net"
	"sort"
	"time"

	"github.com/cockroachdb/cockroach/pkg/base"
	"github.com/cockroachdb/cockroach/pkg/build"
	"github.com/cockroachdb/cockroach/pkg/clusterversion"
	"github.com/cockroachdb/cockroach/pkg/config"
	"github.com/cockroachdb/cockroach/pkg/config/zonepb"
	"github.com/cockroachdb/cockroach/pkg/gossip"
	"github.com/cockroachdb/cockroach/pkg/keys"
	"github.com/cockroachdb/cockroach/pkg/kv"
	"github.com/cockroachdb/cockroach/pkg/kv/kvclient/kvcoord"
	"github.com/cockroachdb/cockroach/pkg/kv/kvclient/kvtenant"
	"github.com/cockroachdb/cockroach/pkg/kv/kvserver"
	"github.com/cockroachdb/cockroach/pkg/roachpb"
	"github.com/cockroachdb/cockroach/pkg/server/status"
	"github.com/cockroachdb/cockroach/pkg/settings"
	"github.com/cockroachdb/cockroach/pkg/settings/cluster"
	"github.com/cockroachdb/cockroach/pkg/sql"
	"github.com/cockroachdb/cockroach/pkg/sql/catalog/bootstrap"
	"github.com/cockroachdb/cockroach/pkg/storage"
	"github.com/cockroachdb/cockroach/pkg/util"
	"github.com/cockroachdb/cockroach/pkg/util/grpcutil"
	"github.com/cockroachdb/cockroach/pkg/util/hlc"
	"github.com/cockroachdb/cockroach/pkg/util/log"
	"github.com/cockroachdb/cockroach/pkg/util/metric"
	"github.com/cockroachdb/cockroach/pkg/util/retry"
	"github.com/cockroachdb/cockroach/pkg/util/stop"
	"github.com/cockroachdb/cockroach/pkg/util/syncutil"
	"github.com/cockroachdb/cockroach/pkg/util/timeutil"
	"github.com/cockroachdb/cockroach/pkg/util/tracing"
	"github.com/cockroachdb/cockroach/pkg/util/uuid"
	"github.com/cockroachdb/errors"
	"github.com/cockroachdb/logtags"
	"github.com/cockroachdb/redact"
	opentracing "github.com/opentracing/opentracing-go"
	"google.golang.org/grpc/codes"
	grpcstatus "google.golang.org/grpc/status"
)

const (
	// gossipStatusInterval is the interval for logging gossip status.
	gossipStatusInterval = 1 * time.Minute

	// FirstNodeID is the node ID of the first node in a new cluster.
	FirstNodeID         = 1
	graphiteIntervalKey = "external.graphite.interval"
	maxGraphiteInterval = 15 * time.Minute
)

// Metric names.
var (
	metaExecLatency = metric.Metadata{
		Name:        "exec.latency",
		Help:        "Latency of batch KV requests executed on this node",
		Measurement: "Latency",
		Unit:        metric.Unit_NANOSECONDS,
	}
	metaExecSuccess = metric.Metadata{
		Name:        "exec.success",
		Help:        "Number of batch KV requests executed successfully on this node",
		Measurement: "Batch KV Requests",
		Unit:        metric.Unit_COUNT,
	}
	metaExecError = metric.Metadata{
		Name:        "exec.error",
		Help:        "Number of batch KV requests that failed to execute on this node",
		Measurement: "Batch KV Requests",
		Unit:        metric.Unit_COUNT,
	}

	metaDiskStalls = metric.Metadata{
		Name:        "engine.stalls",
		Help:        "Number of disk stalls detected on this node",
		Measurement: "Disk stalls detected",
		Unit:        metric.Unit_COUNT,
	}
)

// Cluster settings.
var (
	// graphiteEndpoint is host:port, if any, of Graphite metrics server.
	graphiteEndpoint = settings.RegisterPublicStringSetting(
		"external.graphite.endpoint",
		"if nonempty, push server metrics to the Graphite or Carbon server at the specified host:port",
		"",
	)
	// graphiteInterval is how often metrics are pushed to Graphite, if enabled.
	graphiteInterval = settings.RegisterPublicNonNegativeDurationSettingWithMaximum(
		graphiteIntervalKey,
		"the interval at which metrics are pushed to Graphite (if enabled)",
		10*time.Second,
		maxGraphiteInterval,
	)
)

type nodeMetrics struct {
	Latency    *metric.Histogram
	Success    *metric.Counter
	Err        *metric.Counter
	DiskStalls *metric.Counter
}

func makeNodeMetrics(reg *metric.Registry, histogramWindow time.Duration) nodeMetrics {
	nm := nodeMetrics{
		Latency:    metric.NewLatency(metaExecLatency, histogramWindow),
		Success:    metric.NewCounter(metaExecSuccess),
		Err:        metric.NewCounter(metaExecError),
		DiskStalls: metric.NewCounter(metaDiskStalls),
	}
	reg.AddMetricStruct(nm)
	return nm
}

// callComplete records very high-level metrics about the number of completed
// calls and their latency. Currently, this only records statistics at the batch
// level; stats on specific lower-level kv operations are not recorded.
func (nm nodeMetrics) callComplete(d time.Duration, pErr *roachpb.Error) {
	if pErr != nil && pErr.TransactionRestart == roachpb.TransactionRestart_NONE {
		nm.Err.Inc(1)
	} else {
		nm.Success.Inc(1)
	}
	nm.Latency.RecordValue(d.Nanoseconds())
}

// A Node manages a map of stores (by store ID) for which it serves
// traffic. A node is the top-level data structure. There is one node
// instance per process. A node accepts incoming RPCs and services
// them by directing the commands contained within RPCs to local
// stores, which in turn direct the commands to specific ranges. Each
// node has access to the global, monolithic Key-Value abstraction via
// its client.DB reference. Nodes use this to allocate node and store
// IDs for bootstrapping the node itself or new stores as they're added
// on subsequent instantiations.
type Node struct {
	stopper      *stop.Stopper
	clusterID    *base.ClusterIDContainer // UUID for Cockroach cluster
	Descriptor   roachpb.NodeDescriptor   // Node ID, network/physical topology
	storeCfg     kvserver.StoreConfig     // Config to use and pass to stores
	eventLogger  sql.EventLogger
	stores       *kvserver.Stores // Access to node-local stores
	metrics      nodeMetrics
	recorder     *status.MetricsRecorder
	startedAt    int64
	lastUp       int64
	initialStart bool // True if this is the first time this node has started.
	txnMetrics   kvcoord.TxnMetrics

	perReplicaServer kvserver.Server
}

var _ roachpb.InternalServer = &Node{}

// allocateNodeID increments the node id generator key to allocate
// a new, unique node id.
func allocateNodeID(ctx context.Context, db *kv.DB) (roachpb.NodeID, error) {
	val, err := kv.IncrementValRetryable(ctx, db, keys.NodeIDGenerator, 1)
	if err != nil {
		return 0, errors.Wrap(err, "unable to allocate node ID")
	}
	return roachpb.NodeID(val), nil
}

// allocateStoreIDs increments the store id generator key for the
// specified node to allocate count new, unique store ids. The
// first ID in a contiguous range is returned on success.
func allocateStoreIDs(
	ctx context.Context, nodeID roachpb.NodeID, count int64, db *kv.DB,
) (roachpb.StoreID, error) {
	val, err := kv.IncrementValRetryable(ctx, db, keys.StoreIDGenerator, count)
	if err != nil {
		return 0, errors.Wrapf(err, "unable to allocate %d store IDs for node %d", count, nodeID)
	}
	return roachpb.StoreID(val - count + 1), nil
}

// GetBootstrapSchema returns the schema which will be used to bootstrap a new
// server.
func GetBootstrapSchema(
	defaultZoneConfig *zonepb.ZoneConfig, defaultSystemZoneConfig *zonepb.ZoneConfig,
) bootstrap.MetadataSchema {
	return bootstrap.MakeMetadataSchema(keys.SystemSQLCodec, defaultZoneConfig, defaultSystemZoneConfig)
}

// bootstrapCluster initializes the passed-in engines for a new cluster.
// Returns the cluster ID.
//
// The first engine will contain ranges for various static split points (i.e.
// various system ranges and system tables). Note however that many of these
// ranges cannot be accessed by KV in regular means until the node liveness is
// written, since epoch-based leases cannot be granted until then. All other
// engines are initialized with their StoreIdent.
func bootstrapCluster(
	ctx context.Context,
	engines []storage.Engine,
	defaultZoneConfig *zonepb.ZoneConfig,
	defaultSystemZoneConfig *zonepb.ZoneConfig,
) (*initState, error) {
	clusterID := uuid.MakeV4()
	// TODO(andrei): It'd be cool if this method wouldn't do anything to engines
	// other than the first one, and let regular node startup code deal with them.
	var bootstrapVersion clusterversion.ClusterVersion
	const firstStoreID = 1
	for i, eng := range engines {
		cv, err := kvserver.ReadClusterVersion(ctx, eng)
		if err != nil {
			return nil, errors.Wrapf(err, "reading cluster version of %s", eng)
		} else if cv.Major == 0 {
			return nil, errors.Errorf("missing bootstrap version")
		}

		// bootstrapCluster requires matching cluster versions on all engines.
		if i == 0 {
			bootstrapVersion = cv
		} else if bootstrapVersion != cv {
			return nil, errors.Wrapf(err, "found cluster versions %s and %s", bootstrapVersion, cv)
		}

		sIdent := roachpb.StoreIdent{
			ClusterID: clusterID,
			NodeID:    FirstNodeID,
			StoreID:   roachpb.StoreID(i + firstStoreID),
		}

		// Initialize the engine backing the store with the store ident and cluster
		// version.
		if err := kvserver.InitEngine(ctx, eng, sIdent); err != nil {
			return nil, err
		}

		// Create first range, writing directly to engine. Note this does
		// not create the range, just its data. Only do this if this is the
		// first store.
		if i == 0 {
			schema := GetBootstrapSchema(defaultZoneConfig, defaultSystemZoneConfig)
			initialValues, tableSplits := schema.GetInitialValues()
			splits := append(config.StaticSplits(), tableSplits...)
			sort.Slice(splits, func(i, j int) bool {
				return splits[i].Less(splits[j])
			})

			if err := kvserver.WriteInitialClusterData(
				ctx, eng, initialValues,
				bootstrapVersion.Version, len(engines), splits,
				hlc.UnixNano(),
			); err != nil {
				return nil, err
			}
		}
	}

	state := &initState{
		initDiskState: initDiskState{
			nodeID:             FirstNodeID,
			clusterID:          clusterID,
			clusterVersion:     bootstrapVersion,
			initializedEngines: engines,
			newEngines:         nil,
		},
		firstStoreID: firstStoreID,
	}
	return state, nil
}

// NewNode returns a new instance of Node.
//
// execCfg can be nil to help bootstrapping of a Server (the Node is created
// before the ExecutorConfig is initialized). In that case, InitLogger() needs
// to be called before the Node is used.
func NewNode(
	cfg kvserver.StoreConfig,
	recorder *status.MetricsRecorder,
	reg *metric.Registry,
	stopper *stop.Stopper,
	txnMetrics kvcoord.TxnMetrics,
	execCfg *sql.ExecutorConfig,
	clusterID *base.ClusterIDContainer,
) *Node {
	var eventLogger sql.EventLogger
	if execCfg != nil {
		eventLogger = sql.MakeEventLogger(execCfg)
	}
	n := &Node{
		storeCfg:    cfg,
		stopper:     stopper,
		recorder:    recorder,
		metrics:     makeNodeMetrics(reg, cfg.HistogramWindowInterval),
		stores:      kvserver.NewStores(cfg.AmbientCtx, cfg.Clock),
		txnMetrics:  txnMetrics,
		eventLogger: eventLogger,
		clusterID:   clusterID,
	}
	n.perReplicaServer = kvserver.MakeServer(&n.Descriptor, n.stores)
	return n
}

// InitLogger needs to be called if a nil execCfg was passed to NewNode().
func (n *Node) InitLogger(execCfg *sql.ExecutorConfig) {
	n.eventLogger = sql.MakeEventLogger(execCfg)
}

// String implements fmt.Stringer.
func (n *Node) String() string {
	return fmt.Sprintf("node=%d", n.Descriptor.NodeID)
}

// AnnotateCtx is a convenience wrapper; see AmbientContext.
func (n *Node) AnnotateCtx(ctx context.Context) context.Context {
	return n.storeCfg.AmbientCtx.AnnotateCtx(ctx)
}

// AnnotateCtxWithSpan is a convenience wrapper; see AmbientContext.
func (n *Node) AnnotateCtxWithSpan(
	ctx context.Context, opName string,
) (context.Context, opentracing.Span) {
	return n.storeCfg.AmbientCtx.AnnotateCtxWithSpan(ctx, opName)
}

// start starts the node by registering the storage instance for the
// RPC service "Node" and initializing stores for each specified
// engine. Launches periodic store gossiping in a goroutine.
// A callback can be optionally provided that will be invoked once this node's
// NodeDescriptor is available, to help bootstrapping.
func (n *Node) start(
	ctx context.Context,
	addr, sqlAddr net.Addr,
	state initState,
	initialStart bool,
	clusterName string,
	attrs roachpb.Attributes,
	locality roachpb.Locality,
	localityAddress []roachpb.LocalityAddress,
	nodeDescriptorCallback func(descriptor roachpb.NodeDescriptor),
	bootstrapStoresComplete chan<-bool,
) error {
	// Obtaining the NodeID requires a dance of sorts. If the node has initialized
	// stores, the NodeID is persisted in each of them. If not, then we'll need to
	// use the KV store to get a NodeID assigned.
	n.initialStart = initialStart
	nodeID := state.nodeID
	if nodeID == 0 {
		// TODO(irfansharif): This codepath exists to maintain the legacy
		// behavior of node ID allocation that was triggered on gossip
		// connectivity. This was replaced by the Join RPC in 20.2, and can be
		// removed in 21.1.
		if !initialStart {
			log.Fatalf(ctx, "node has no NodeID, but claims to not be joining cluster")
		}
		// Allocate NodeID. Note that Gossip is already connected because if there's
		// no NodeID yet, this means that we had to connect Gossip to learn the ClusterID.
		select {
		case <-n.storeCfg.Gossip.Connected:
		default:
			log.Fatalf(ctx, "gossip is not connected yet")
		}
		ctxWithSpan, span := n.AnnotateCtxWithSpan(ctx, "alloc-node-id")
		newID, err := allocateNodeID(ctxWithSpan, n.storeCfg.DB)
		if err != nil {
			return err
		}
		log.Infof(ctxWithSpan, "new node allocated ID %d", newID)
		span.Finish()
		nodeID = newID

		// We're joining via gossip, so we don't have a liveness record for
		// ourselves yet. Let's create one while here.
		if err := n.storeCfg.NodeLiveness.CreateLivenessRecord(ctx, nodeID); err != nil {
			return err
		}
	}

	// Inform the RPC context of the node ID.
	n.storeCfg.RPCContext.NodeID.Set(ctx, nodeID)

	n.startedAt = n.storeCfg.Clock.Now().WallTime
	n.Descriptor = roachpb.NodeDescriptor{
		NodeID:          nodeID,
		Address:         util.MakeUnresolvedAddr(addr.Network(), addr.String()),
		SQLAddress:      util.MakeUnresolvedAddr(sqlAddr.Network(), sqlAddr.String()),
		Attrs:           attrs,
		Locality:        locality,
		LocalityAddress: localityAddress,
		ClusterName:     clusterName,
		ServerVersion:   n.storeCfg.Settings.Version.BinaryVersion(),
		BuildTag:        build.GetInfo().Tag,
		StartedAt:       n.startedAt,
	}
	// Invoke any passed in nodeDescriptorCallback as soon as it's available, to
	// ensure that other components (currently the DistSQLPlanner) are initialized
	// before store startup continues.
	if nodeDescriptorCallback != nil {
		nodeDescriptorCallback(n.Descriptor)
	}

	// Gossip the node descriptor to make this node addressable by node ID.
	n.storeCfg.Gossip.NodeID.Set(ctx, n.Descriptor.NodeID)
	if err := n.storeCfg.Gossip.SetNodeDescriptor(&n.Descriptor); err != nil {
		return errors.Errorf("couldn't gossip descriptor for node %d: %s", n.Descriptor.NodeID, err)
	}

	// Start the closed timestamp subsystem.
	n.storeCfg.ClosedTimestamp.Start(n.Descriptor.NodeID)

	// Create stores from the engines that were already bootstrapped.
	for _, e := range state.initializedEngines {
		s := kvserver.NewStore(ctx, n.storeCfg, e, &n.Descriptor)
		if err := s.Start(ctx, n.stopper); err != nil {
			return errors.Errorf("failed to start store: %s", err)
		}
		capacity, err := s.Capacity(ctx, false /* useCached */)
		if err != nil {
			return errors.Errorf("could not query store capacity: %s", err)
		}
		log.Infof(ctx, "initialized store %s: %+v", s, capacity)

		n.addStore(ctx, s)
	}

	// Verify all initialized stores agree on cluster and node IDs.
	if err := n.validateStores(ctx); err != nil {
		return err
	}
	log.VEventf(ctx, 2, "validated stores")

	// Compute the time this node was last up; this is done by reading the
	// "last up time" from every store and choosing the most recent timestamp.
	var mostRecentTimestamp hlc.Timestamp
	if err := n.stores.VisitStores(func(s *kvserver.Store) error {
		timestamp, err := s.ReadLastUpTimestamp(ctx)
		if err != nil {
			return err
		}
		if mostRecentTimestamp.Less(timestamp) {
			mostRecentTimestamp = timestamp
		}
		return nil
	}); err != nil {
		return errors.Wrapf(err, "failed to read last up timestamp from stores")
	}
	n.lastUp = mostRecentTimestamp.WallTime

	// Set the stores map as the gossip persistent storage, so that
	// gossip can bootstrap using the most recently persisted set of
	// node addresses.
	if err := n.storeCfg.Gossip.SetStorage(n.stores); err != nil {
		return fmt.Errorf("failed to initialize the gossip interface: %s", err)
	}

	// Bootstrap any uninitialized stores.
	//
	// TODO(tbg): address https://github.com/cockroachdb/cockroach/issues/39415.
	// Should be easy enough. Writing the test is probably most of the work.
	if len(state.newEngines) > 0 {
		// We need to bootstrap additional stores asynchronously because we can't rely on
		// the KV layer to be available yet. See:
		//
		// https://github.com/cockroachdb/cockroach/issues/39415
		_ = n.stopper.RunAsyncTask(ctx, "bootstrap-stores", func(ctx context.Context) {
			if err := n.bootstrapStores(ctx, state.firstStoreID, state.newEngines, n.stopper); err != nil {
				log.Fatalf(ctx, "while bootstrapping additional stores: %v", err)
			}
<<<<<<< HEAD
			bootstrapStoresComplete <- true
=======
>>>>>>> 19d71a83
		})
	}

	n.startComputePeriodicMetrics(n.stopper, base.DefaultMetricsSampleInterval)

	// Be careful about moving this line above where we start stores; store
	// migrations rely on the fact that the cluster version has not been updated
	// via Gossip (we have migrations that want to run only if the server starts
	// with a given cluster version, but not if the server starts with a lower
	// one and gets bumped immediately, which would be possible if gossip got
	// started earlier).
	n.startGossiping(ctx, n.stopper)

	allEngines := append([]storage.Engine(nil), state.initializedEngines...)
	allEngines = append(allEngines, state.newEngines...)
	for _, e := range allEngines {
		t := e.Type()
		log.Infof(ctx, "started with engine type %v", t)
	}
	log.Infof(ctx, "started with attributes %v", attrs.Attrs)
	return nil
}

// IsDraining returns true if at least one Store housed on this Node is not
// currently allowing range leases to be procured or extended.
func (n *Node) IsDraining() bool {
	var isDraining bool
	if err := n.stores.VisitStores(func(s *kvserver.Store) error {
		isDraining = isDraining || s.IsDraining()
		return nil
	}); err != nil {
		panic(err)
	}
	return isDraining
}

// SetDraining sets the draining mode on all of the node's underlying stores.
// The reporter callback, if non-nil, is called on a best effort basis
// to report work that needed to be done and which may or may not have
// been done by the time this call returns. See the explanation in
// pkg/server/drain.go for details.
func (n *Node) SetDraining(drain bool, reporter func(int, redact.SafeString)) error {
	return n.stores.VisitStores(func(s *kvserver.Store) error {
		s.SetDraining(drain, reporter)
		return nil
	})
}

// SetHLCUpperBound sets the upper bound of the HLC wall time on all of the
// node's underlying stores.
func (n *Node) SetHLCUpperBound(ctx context.Context, hlcUpperBound int64) error {
	return n.stores.VisitStores(func(s *kvserver.Store) error {
		return s.WriteHLCUpperBound(ctx, hlcUpperBound)
	})
}

func (n *Node) addStore(ctx context.Context, store *kvserver.Store) {
	cv, err := store.GetClusterVersion(context.TODO())
	if err != nil {
		log.Fatalf(ctx, "%v", err)
	}
	if cv == (clusterversion.ClusterVersion{}) {
		// The store should have had a version written to it during the store
		// bootstrap process.
		log.Fatal(ctx, "attempting to add a store without a version")
	}
	n.stores.AddStore(store)
	n.recorder.AddStore(store)
}

// validateStores iterates over all stores, verifying they agree on node ID.
// The node's ident is initialized based on the agreed-upon node ID. Note that
// cluster ID consistency is checked elsewhere in inspectEngines.
//
// TODO(tbg): remove this, we already validate everything in inspectEngines now.
func (n *Node) validateStores(ctx context.Context) error {
	return n.stores.VisitStores(func(s *kvserver.Store) error {
		if n.Descriptor.NodeID != s.Ident.NodeID {
			return errors.Errorf("store %s node ID doesn't match node ID: %d", s, n.Descriptor.NodeID)
		}
		return nil
	})
}

// bootstrapStores bootstraps uninitialized stores once the cluster
// and node IDs have been established for this node. Store IDs are
// allocated via a sequence id generator stored at a system key per
// node. The new stores are added to n.stores.
func (n *Node) bootstrapStores(
	ctx context.Context,
	firstStoreID roachpb.StoreID,
	emptyEngines []storage.Engine,
	stopper *stop.Stopper,
) error {
	if n.clusterID.Get() == uuid.Nil {
		return errors.New("ClusterID missing during store bootstrap of auxiliary store")
	}

	{
		// Bootstrap all waiting stores by allocating a new store id for
		// each and invoking storage.Bootstrap() to persist it and the cluster
		// version and to create stores. The -1 comes from the fact that our
		// first store ID has already been pre-allocated for us.
		storeIDAlloc := int64(len(emptyEngines)) - 1
		if firstStoreID == 0 {
			// We lied, we don't have a firstStoreID; we'll need to allocate for
			// that too.
			//
			// TODO(irfansharif): We get here if we're falling back to
			// gossip-based connectivity. This can be removed in 21.1.
			storeIDAlloc++
		}
		startID, err := allocateStoreIDs(ctx, n.Descriptor.NodeID, storeIDAlloc, n.storeCfg.DB)
		if firstStoreID == 0 {
			firstStoreID = startID
		}
		if err != nil {
			return errors.Errorf("error allocating store ids: %s", err)
		}
		sIdent := roachpb.StoreIdent{
			ClusterID: n.clusterID.Get(),
			NodeID:    n.Descriptor.NodeID,
			StoreID:   firstStoreID,
		}
		for _, eng := range emptyEngines {
			if err := kvserver.InitEngine(ctx, eng, sIdent); err != nil {
				return err
			}

			s := kvserver.NewStore(ctx, n.storeCfg, eng, &n.Descriptor)
			if err := s.Start(ctx, stopper); err != nil {
				return err
			}
			n.addStore(ctx, s)
			log.Infof(ctx, "bootstrapped store %s", s)
			// Done regularly in Node.startGossiping, but this cuts down the time
			// until this store is used for range allocations.
			if err := s.GossipStore(ctx, false /* useCached */); err != nil {
				log.Warningf(ctx, "error doing initial gossiping: %s", err)
			}

			sIdent.StoreID++
		}
	}

	// write a new status summary after all stores have been bootstrapped; this
	// helps the UI remain responsive when new nodes are added.
	if err := n.writeNodeStatus(ctx, 0 /* alertTTL */); err != nil {
		log.Warningf(ctx, "error writing node summary after store bootstrap: %s", err)
	}

	return nil
}

// startGossiping loops on a periodic ticker to gossip node-related
// information. Starts a goroutine to loop until the node is closed.
func (n *Node) startGossiping(ctx context.Context, stopper *stop.Stopper) {
	ctx = n.AnnotateCtx(ctx)
	stopper.RunWorker(ctx, func(ctx context.Context) {
		// Verify we've already gossiped our node descriptor.
		//
		// TODO(tbg): see if we really needed to do this earlier already. We
		// probably needed to (this call has to come late for ... reasons I
		// still need to look into) and nobody can talk to this node until
		// the descriptor is in Gossip.
		if _, err := n.storeCfg.Gossip.GetNodeDescriptor(n.Descriptor.NodeID); err != nil {
			panic(err)
		}

		// NB: Gossip may not be connected at this point. That's fine though,
		// we can still gossip something; Gossip sends it out reactively once
		// it can.

		statusTicker := time.NewTicker(gossipStatusInterval)
		storesTicker := time.NewTicker(gossip.StoresInterval)
		nodeTicker := time.NewTicker(gossip.NodeDescriptorInterval)
		defer storesTicker.Stop()
		defer nodeTicker.Stop()
		n.gossipStores(ctx) // one-off run before going to sleep
		for {
			select {
			case <-statusTicker.C:
				n.storeCfg.Gossip.LogStatus()
			case <-storesTicker.C:
				n.gossipStores(ctx)
			case <-nodeTicker.C:
				if err := n.storeCfg.Gossip.SetNodeDescriptor(&n.Descriptor); err != nil {
					log.Warningf(ctx, "couldn't gossip descriptor for node %d: %s", n.Descriptor.NodeID, err)
				}
			case <-stopper.ShouldStop():
				return
			}
		}
	})
}

// gossipStores broadcasts each store and dead replica to the gossip network.
func (n *Node) gossipStores(ctx context.Context) {
	if err := n.stores.VisitStores(func(s *kvserver.Store) error {
		return s.GossipStore(ctx, false /* useCached */)
	}); err != nil {
		log.Warningf(ctx, "%v", err)
	}
}

// startComputePeriodicMetrics starts a loop which periodically instructs each
// store to compute the value of metrics which cannot be incrementally
// maintained.
func (n *Node) startComputePeriodicMetrics(stopper *stop.Stopper, interval time.Duration) {
	ctx := n.AnnotateCtx(context.Background())
	stopper.RunWorker(ctx, func(ctx context.Context) {
		// Compute periodic stats at the same frequency as metrics are sampled.
		ticker := time.NewTicker(interval)
		defer ticker.Stop()
		for tick := 0; ; tick++ {
			select {
			case <-ticker.C:
				if err := n.computePeriodicMetrics(ctx, tick); err != nil {
					log.Errorf(ctx, "failed computing periodic metrics: %s", err)
				}
			case <-stopper.ShouldStop():
				return
			}
		}
	})
}

// computePeriodicMetrics instructs each store to compute the value of
// complicated metrics.
func (n *Node) computePeriodicMetrics(ctx context.Context, tick int) error {
	return n.stores.VisitStores(func(store *kvserver.Store) error {
		if err := store.ComputeMetrics(ctx, tick); err != nil {
			log.Warningf(ctx, "%s: unable to compute metrics: %s", store, err)
		}
		return nil
	})
}

func (n *Node) startGraphiteStatsExporter(st *cluster.Settings) {
	ctx := logtags.AddTag(n.AnnotateCtx(context.Background()), "graphite stats exporter", nil)
	pm := metric.MakePrometheusExporter()

	n.stopper.RunWorker(ctx, func(ctx context.Context) {
		var timer timeutil.Timer
		defer timer.Stop()
		for {
			timer.Reset(graphiteInterval.Get(&st.SV))
			select {
			case <-n.stopper.ShouldStop():
				return
			case <-timer.C:
				timer.Read = true
				endpoint := graphiteEndpoint.Get(&st.SV)
				if endpoint != "" {
					if err := n.recorder.ExportToGraphite(ctx, endpoint, &pm); err != nil {
						log.Infof(ctx, "error pushing metrics to graphite: %s\n", err)
					}
				}
			}
		}
	})
}

// startWriteNodeStatus begins periodically persisting status summaries for the
// node and its stores.
func (n *Node) startWriteNodeStatus(frequency time.Duration) {
	ctx := logtags.AddTag(n.AnnotateCtx(context.Background()), "summaries", nil)
	// Immediately record summaries once on server startup.
	if err := n.writeNodeStatus(ctx, 0 /* alertTTL */); err != nil {
		log.Warningf(ctx, "error recording initial status summaries: %s", err)
	}
	n.stopper.RunWorker(ctx, func(ctx context.Context) {
		// Write a status summary immediately; this helps the UI remain
		// responsive when new nodes are added.
		ticker := time.NewTicker(frequency)
		defer ticker.Stop()
		for {
			select {
			case <-ticker.C:
				// Use an alertTTL of twice the ticker frequency. This makes sure that
				// alerts don't disappear and reappear spuriously while at the same
				// time ensuring that an alert doesn't linger for too long after having
				// resolved.
				if err := n.writeNodeStatus(ctx, 2*frequency); err != nil {
					log.Warningf(ctx, "error recording status summaries: %s", err)
				}
			case <-n.stopper.ShouldStop():
				return
			}
		}
	})
}

// writeNodeStatus retrieves status summaries from the supplied
// NodeStatusRecorder and persists them to the cockroach data store.
func (n *Node) writeNodeStatus(ctx context.Context, alertTTL time.Duration) error {
	var err error
	if runErr := n.stopper.RunTask(ctx, "node.Node: writing summary", func(ctx context.Context) {
		nodeStatus := n.recorder.GenerateNodeStatus(ctx)
		if nodeStatus == nil {
			return
		}

		if result := n.recorder.CheckHealth(ctx, *nodeStatus); len(result.Alerts) != 0 {
			var numNodes int
			if err := n.storeCfg.Gossip.IterateInfos(gossip.KeyNodeIDPrefix, func(k string, info gossip.Info) error {
				numNodes++
				return nil
			}); err != nil {
				log.Warningf(ctx, "%v", err)
			}
			if numNodes > 1 {
				// Avoid this warning on single-node clusters, which require special UX.
				log.Warningf(ctx, "health alerts detected: %+v", result)
			}
			if err := n.storeCfg.Gossip.AddInfoProto(
				gossip.MakeNodeHealthAlertKey(n.Descriptor.NodeID), &result, alertTTL,
			); err != nil {
				log.Warningf(ctx, "unable to gossip health alerts: %+v", result)
			}

			// TODO(tschottdorf): add a metric that we increment every time there are
			// alerts. This can help understand how long the cluster has been in that
			// state (since it'll be incremented every ~10s).
		}

		err = n.recorder.WriteNodeStatus(ctx, n.storeCfg.DB, *nodeStatus)
	}); runErr != nil {
		err = runErr
	}
	return err
}

// recordJoinEvent begins an asynchronous task which attempts to log a "node
// join" or "node restart" event. This query will retry until it succeeds or the
// server stops.
func (n *Node) recordJoinEvent() {
	if !n.storeCfg.LogRangeEvents {
		return
	}

	logEventType := sql.EventLogNodeRestart
	lastUp := n.lastUp
	if n.initialStart {
		logEventType = sql.EventLogNodeJoin
		lastUp = n.startedAt
	}

	n.stopper.RunWorker(context.Background(), func(bgCtx context.Context) {
		ctx, span := n.AnnotateCtxWithSpan(bgCtx, "record-join-event")
		defer span.Finish()
		retryOpts := base.DefaultRetryOptions()
		retryOpts.Closer = n.stopper.ShouldStop()
		for r := retry.Start(retryOpts); r.Next(); {
			if err := n.storeCfg.DB.Txn(ctx, func(ctx context.Context, txn *kv.Txn) error {
				return n.eventLogger.InsertEventRecord(
					ctx,
					txn,
					logEventType,
					int32(n.Descriptor.NodeID),
					int32(n.Descriptor.NodeID),
					struct {
						Descriptor roachpb.NodeDescriptor
						ClusterID  uuid.UUID
						StartedAt  int64
						LastUp     int64
					}{n.Descriptor, n.clusterID.Get(), n.startedAt, lastUp},
				)
			}); err != nil {
				log.Warningf(ctx, "%s: unable to log %s event: %s", n, logEventType, err)
			} else {
				return
			}
		}
	})
}

// If we receive a (proto-marshaled) roachpb.BatchRequest whose Requests contain
// a message type unknown to this node, we will end up with a zero entry in the
// slice. If we don't error out early, this breaks all sorts of assumptions and
// usually ends in a panic.
func checkNoUnknownRequest(reqs []roachpb.RequestUnion) *roachpb.UnsupportedRequestError {
	for _, req := range reqs {
		if req.GetValue() == nil {
			return &roachpb.UnsupportedRequestError{}
		}
	}
	return nil
}

func (n *Node) batchInternal(
	ctx context.Context, args *roachpb.BatchRequest,
) (*roachpb.BatchResponse, error) {
	if detail := checkNoUnknownRequest(args.Requests); detail != nil {
		var br roachpb.BatchResponse
		br.Error = roachpb.NewError(detail)
		return &br, nil
	}

	var br *roachpb.BatchResponse
	if err := n.stopper.RunTaskWithErr(ctx, "node.Node: batch", func(ctx context.Context) error {
		var finishSpan func(*roachpb.BatchResponse)
		// Shadow ctx from the outer function. Written like this to pass the linter.
		ctx, finishSpan = n.setupSpanForIncomingRPC(ctx, grpcutil.IsLocalRequestContext(ctx))
		// NB: wrapped to delay br evaluation to its value when returning.
		defer func() { finishSpan(br) }()
		if log.HasSpanOrEvent(ctx) {
			log.Eventf(ctx, "node received request: %s", args.Summary())
		}

		tStart := timeutil.Now()
		var pErr *roachpb.Error
		br, pErr = n.stores.Send(ctx, *args)
		if pErr != nil {
			br = &roachpb.BatchResponse{}
			log.VErrEventf(ctx, 3, "%T", pErr.GetDetail())
		}
		if br.Error != nil {
			panic(roachpb.ErrorUnexpectedlySet(n.stores, br))
		}
		n.metrics.callComplete(timeutil.Since(tStart), pErr)
		br.Error = pErr
		return nil
	}); err != nil {
		return nil, err
	}
	return br, nil
}

// Batch implements the roachpb.InternalServer interface.
func (n *Node) Batch(
	ctx context.Context, args *roachpb.BatchRequest,
) (*roachpb.BatchResponse, error) {
	// NB: Node.Batch is called directly for "local" calls. We don't want to
	// carry the associated log tags forward as doing so makes adding additional
	// log tags more expensive and makes local calls differ from remote calls.
	ctx = n.storeCfg.AmbientCtx.ResetAndAnnotateCtx(ctx)

	br, err := n.batchInternal(ctx, args)

	// We always return errors via BatchResponse.Error so structure is
	// preserved; plain errors are presumed to be from the RPC
	// framework and not from cockroach.
	if err != nil {
		if br == nil {
			br = &roachpb.BatchResponse{}
		}
		if br.Error != nil {
			log.Fatalf(
				ctx, "attempting to return both a plain error (%s) and roachpb.Error (%s)", err, br.Error,
			)
		}
		br.Error = roachpb.NewError(err)
	}
	return br, nil
}

// setupSpanForIncomingRPC takes a context and returns a derived context with a
// new span in it. Depending on the input context, that span might be a root
// span or a child span. If it is a child span, it might be a child span of a
// local or a remote span. Note that supporting both the "child of local span"
// and "child of remote span" cases are important, as this RPC can be called
// either through the network or directly if the caller is local.
//
// It returns the derived context and a cleanup function to be called when
// servicing the RPC is done. The cleanup function will close the span and, in
// case the span was the child of a remote span and "snowball tracing" was
// enabled on that parent span, it serializes the local trace into the
// BatchResponse. The cleanup function takes the BatchResponse in which the
// response is to serialized. The BatchResponse can be nil in case no response
// is to be returned to the rpc caller.
func (n *Node) setupSpanForIncomingRPC(
	ctx context.Context, isLocalRequest bool,
) (context.Context, func(*roachpb.BatchResponse)) {
	// The operation name matches the one created by the interceptor in the
	// remoteTrace case below.
	const opName = "/cockroach.roachpb.Internal/Batch"
	var newSpan, grpcSpan opentracing.Span
	if isLocalRequest {
		// This is a local request which circumvented gRPC. Start a span now.
		ctx, newSpan = tracing.ChildSpan(ctx, opName)
	} else {
		grpcSpan = opentracing.SpanFromContext(ctx)
		if grpcSpan == nil {
			// If tracing information was passed via gRPC metadata, the gRPC interceptor
			// should have opened a span for us. If not, open a span now (if tracing is
			// disabled, this will be a noop span).
			newSpan = n.storeCfg.AmbientCtx.Tracer.(*tracing.Tracer).StartRootSpan(
				opName, n.storeCfg.AmbientCtx.LogTags(), tracing.NonRecordableSpan,
			)
			ctx = opentracing.ContextWithSpan(ctx, newSpan)
		} else {
			grpcSpan.SetTag("node", n.Descriptor.NodeID)
		}
	}

	finishSpan := func(br *roachpb.BatchResponse) {
		if newSpan != nil {
			newSpan.Finish()
		}
		if br == nil {
			return
		}
		if grpcSpan != nil {
			// If this is a "snowball trace", we'll need to return all the recorded
			// spans in the BatchResponse at the end of the request.
			// We don't want to do this if the operation is on the same host, in which
			// case everything is already part of the same recording.
			if rec := tracing.GetRecording(grpcSpan); rec != nil {
				br.CollectedSpans = append(br.CollectedSpans, rec...)
			}
		}
	}
	return ctx, finishSpan
}

// RangeLookup implements the roachpb.InternalServer interface.
func (n *Node) RangeLookup(
	ctx context.Context, req *roachpb.RangeLookupRequest,
) (*roachpb.RangeLookupResponse, error) {
	ctx = n.storeCfg.AmbientCtx.AnnotateCtx(ctx)

	// Proxy the RangeLookup through the local DB. Note that this does not use
	// the local RangeDescriptorCache itself (for the direct range descriptor).
	// To be able to do so, we'd have to let tenant's evict descriptors from our
	// cache in order to avoid serving the same stale descriptor over and over
	// again. Because of that, using our own cache doesn't seem worth it, at
	// least for now.
	sender := n.storeCfg.DB.NonTransactionalSender()
	rs, preRs, err := kv.RangeLookup(
		ctx,
		sender,
		req.Key.AsRawKey(),
		req.ReadConsistency,
		req.PrefetchNum,
		req.PrefetchReverse,
	)
	resp := new(roachpb.RangeLookupResponse)
	if err != nil {
		resp.Error = roachpb.NewError(err)
	} else {
		resp.Descriptors = rs
		resp.PrefetchedDescriptors = preRs
	}
	return resp, nil
}

// RangeFeed implements the roachpb.InternalServer interface.
func (n *Node) RangeFeed(
	args *roachpb.RangeFeedRequest, stream roachpb.Internal_RangeFeedServer,
) error {
	pErr := n.stores.RangeFeed(args, stream)
	if pErr != nil {
		var event roachpb.RangeFeedEvent
		event.SetValue(&roachpb.RangeFeedError{
			Error: *pErr,
		})
		return stream.Send(&event)
	}
	return nil
}

// GossipSubscription implements the roachpb.InternalServer interface.
func (n *Node) GossipSubscription(
	args *roachpb.GossipSubscriptionRequest, stream roachpb.Internal_GossipSubscriptionServer,
) error {
	ctx := n.storeCfg.AmbientCtx.AnnotateCtx(stream.Context())
	ctxDone := ctx.Done()

	stripContent := func(_ string, content roachpb.Value) (roachpb.Value, error) {
		// Don't strip anything.
		return content, nil
	}
	if _, ok := roachpb.TenantFromContext(ctx); ok {
		// If this is a tenant connection, strip portions of the gossip infos.
		stripContent = func(key string, content roachpb.Value) (roachpb.Value, error) {
			switch key {
			case gossip.KeySystemConfig:
				// Strip the system config down to just those keys in the
				// GossipSubscriptionSystemConfigMask, preventing cluster-wide
				// or system tenant-specific information to leak.
				var ents config.SystemConfigEntries
				if err := content.GetProto(&ents); err != nil {
					return roachpb.Value{}, errors.Errorf("could not unmarshal system config: %v", err)
				}

				var newContent roachpb.Value
				newEnts := kvtenant.GossipSubscriptionSystemConfigMask.Apply(ents)
				if err := newContent.SetProto(&newEnts); err != nil {
					return roachpb.Value{}, errors.Errorf("could not marshal system config: %v", err)
				}
				return newContent, nil
			default:
				return content, nil
			}
		}
	}

	// Register a callback for each of the requested patterns. We don't want to
	// block the gossip callback goroutine on a slow consumer, so we instead
	// handle all communication asynchronously. We could pick a channel size and
	// say that if the channel ever blocks, terminate the subscription. Doing so
	// feels fragile, though, especially during the initial information dump.
	// Instead, we say that if the channel ever blocks for more than some
	// duration, terminate the subscription.
	entC := make(chan *roachpb.GossipSubscriptionEvent, 256)
	entCClosed := false
	var callbackMu syncutil.Mutex
	const maxBlockDur = 1 * time.Millisecond
	for _, pattern := range args.Patterns {
		pattern := pattern
		callback := func(key string, content roachpb.Value) {
			callbackMu.Lock()
			defer callbackMu.Unlock()
			if entCClosed {
				return
			}
			content, err := stripContent(key, content)
			var event roachpb.GossipSubscriptionEvent
			if err != nil {
				event.Error = roachpb.NewError(err)
			} else {
				event.Key = key
				event.Content = content
				event.PatternMatched = pattern
			}
			select {
			case entC <- &event:
			default:
				select {
				case entC <- &event:
				case <-time.After(maxBlockDur):
					// entC blocking for too long. The consumer must not be
					// keeping up. Terminate the subscription.
					close(entC)
					entCClosed = true
				}
			}
		}
		unregister := n.storeCfg.Gossip.RegisterCallback(pattern, callback)
		defer unregister()
	}

	for {
		select {
		case e, ok := <-entC:
			if !ok {
				// The consumer was not keeping up with gossip updates, so its
				// subscription was terminated to avoid blocking gossip.
				err := roachpb.NewErrorf("subscription terminated due to slow consumption")
				log.Warningf(ctx, "%v", err)
				e = &roachpb.GossipSubscriptionEvent{Error: err}
			}
			if err := stream.Send(e); err != nil {
				return err
			}
		case <-ctxDone:
			return ctx.Err()
		}
	}
}

// Join implements the roachpb.InternalServer service. This is the
// "connectivity" API; individual CRDB servers are passed in a --join list and
// the join targets are addressed through this API.
func (n *Node) Join(
	ctx context.Context, req *roachpb.JoinNodeRequest,
) (*roachpb.JoinNodeResponse, error) {
	ctx, span := n.AnnotateCtxWithSpan(ctx, "alloc-{node,store}-id")
	defer span.Finish()

	activeVersion := n.storeCfg.Settings.Version.ActiveVersion(ctx)
	if req.BinaryVersion.Less(activeVersion.Version) {
		return nil, grpcstatus.Error(codes.PermissionDenied, ErrIncompatibleBinaryVersion.Error())
	}

	nodeID, err := allocateNodeID(ctx, n.storeCfg.DB)
	if err != nil {
		return nil, err
	}

	storeID, err := allocateStoreIDs(ctx, nodeID, 1, n.storeCfg.DB)
	if err != nil {
		return nil, err
	}

	// We create a liveness record here for the joining node while here. We do
	// so to maintain the invariant that there's always a liveness record for a
	// given node. See `WriteInitialClusterData` for the other codepath where we
	// manually create a liveness record to maintain this same invariant.
	//
	// NB: This invariant will be required for when we introduce long running
	// migrations. See https://github.com/cockroachdb/cockroach/pull/48843 for
	// details.
	if err := n.storeCfg.NodeLiveness.CreateLivenessRecord(ctx, nodeID); err != nil {
		return nil, err
	}

	log.Infof(ctx, "allocated IDs: n%d, s%d", nodeID, storeID)

	return &roachpb.JoinNodeResponse{
		ClusterID:     n.clusterID.Get().GetBytes(),
		NodeID:        int32(nodeID),
		StoreID:       int32(storeID),
		ActiveVersion: &activeVersion.Version,
	}, nil
}<|MERGE_RESOLUTION|>--- conflicted
+++ resolved
@@ -348,8 +348,7 @@
 	locality roachpb.Locality,
 	localityAddress []roachpb.LocalityAddress,
 	nodeDescriptorCallback func(descriptor roachpb.NodeDescriptor),
-	bootstrapStoresComplete chan<-bool,
-) error {
+) (error, func()) {
 	// Obtaining the NodeID requires a dance of sorts. If the node has initialized
 	// stores, the NodeID is persisted in each of them. If not, then we'll need to
 	// use the KV store to get a NodeID assigned.
@@ -373,7 +372,7 @@
 		ctxWithSpan, span := n.AnnotateCtxWithSpan(ctx, "alloc-node-id")
 		newID, err := allocateNodeID(ctxWithSpan, n.storeCfg.DB)
 		if err != nil {
-			return err
+			return err, nil
 		}
 		log.Infof(ctxWithSpan, "new node allocated ID %d", newID)
 		span.Finish()
@@ -382,7 +381,7 @@
 		// We're joining via gossip, so we don't have a liveness record for
 		// ourselves yet. Let's create one while here.
 		if err := n.storeCfg.NodeLiveness.CreateLivenessRecord(ctx, nodeID); err != nil {
-			return err
+			return err, nil
 		}
 	}
 
@@ -412,7 +411,7 @@
 	// Gossip the node descriptor to make this node addressable by node ID.
 	n.storeCfg.Gossip.NodeID.Set(ctx, n.Descriptor.NodeID)
 	if err := n.storeCfg.Gossip.SetNodeDescriptor(&n.Descriptor); err != nil {
-		return errors.Errorf("couldn't gossip descriptor for node %d: %s", n.Descriptor.NodeID, err)
+		return errors.Errorf("couldn't gossip descriptor for node %d: %s", n.Descriptor.NodeID, err), nil
 	}
 
 	// Start the closed timestamp subsystem.
@@ -422,11 +421,11 @@
 	for _, e := range state.initializedEngines {
 		s := kvserver.NewStore(ctx, n.storeCfg, e, &n.Descriptor)
 		if err := s.Start(ctx, n.stopper); err != nil {
-			return errors.Errorf("failed to start store: %s", err)
+			return errors.Errorf("failed to start store: %s", err), nil
 		}
 		capacity, err := s.Capacity(ctx, false /* useCached */)
 		if err != nil {
-			return errors.Errorf("could not query store capacity: %s", err)
+			return errors.Errorf("could not query store capacity: %s", err), nil
 		}
 		log.Infof(ctx, "initialized store %s: %+v", s, capacity)
 
@@ -435,7 +434,7 @@
 
 	// Verify all initialized stores agree on cluster and node IDs.
 	if err := n.validateStores(ctx); err != nil {
-		return err
+		return err, nil
 	}
 	log.VEventf(ctx, 2, "validated stores")
 
@@ -452,7 +451,7 @@
 		}
 		return nil
 	}); err != nil {
-		return errors.Wrapf(err, "failed to read last up timestamp from stores")
+		return errors.Wrapf(err, "failed to read last up timestamp from stores"), nil
 	}
 	n.lastUp = mostRecentTimestamp.WallTime
 
@@ -460,13 +459,11 @@
 	// gossip can bootstrap using the most recently persisted set of
 	// node addresses.
 	if err := n.storeCfg.Gossip.SetStorage(n.stores); err != nil {
-		return fmt.Errorf("failed to initialize the gossip interface: %s", err)
-	}
-
-	// Bootstrap any uninitialized stores.
-	//
-	// TODO(tbg): address https://github.com/cockroachdb/cockroach/issues/39415.
-	// Should be easy enough. Writing the test is probably most of the work.
+		return fmt.Errorf("failed to initialize the gossip interface: %s", err), nil
+	}
+
+	// Bootstrap any uninitialized stores and signal channel once complete.
+	bootstrapStoresComplete := make(chan struct{})
 	if len(state.newEngines) > 0 {
 		// We need to bootstrap additional stores asynchronously because we can't rely on
 		// the KV layer to be available yet. See:
@@ -476,11 +473,10 @@
 			if err := n.bootstrapStores(ctx, state.firstStoreID, state.newEngines, n.stopper); err != nil {
 				log.Fatalf(ctx, "while bootstrapping additional stores: %v", err)
 			}
-<<<<<<< HEAD
-			bootstrapStoresComplete <- true
-=======
->>>>>>> 19d71a83
+			close(bootstrapStoresComplete)
 		})
+	} else {
+		close(bootstrapStoresComplete)
 	}
 
 	n.startComputePeriodicMetrics(n.stopper, base.DefaultMetricsSampleInterval)
@@ -500,7 +496,9 @@
 		log.Infof(ctx, "started with engine type %v", t)
 	}
 	log.Infof(ctx, "started with attributes %v", attrs.Attrs)
-	return nil
+	return nil, func() {
+		<-bootstrapStoresComplete
+	}
 }
 
 // IsDraining returns true if at least one Store housed on this Node is not
