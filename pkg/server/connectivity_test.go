// Copyright 2016 The Cockroach Authors.
//
// Use of this software is governed by the Business Source License
// included in the file licenses/BSL.txt.
//
// As of the Change Date specified in that file, in accordance with
// the Business Source License, use of this software will be governed
// by the Apache License, Version 2.0, included in the file
// licenses/APL.txt.

package server_test

import (
	"context"
	"fmt"
	"net"
	"sort"
	"sync"
	"testing"

	"github.com/cockroachdb/cockroach/pkg/base"
	"github.com/cockroachdb/cockroach/pkg/clusterversion"
	"github.com/cockroachdb/cockroach/pkg/kv/kvserver"
<<<<<<< HEAD
=======
	"github.com/cockroachdb/cockroach/pkg/kv/kvserver/kvserverpb"
>>>>>>> 19d71a83
	"github.com/cockroachdb/cockroach/pkg/roachpb"
	"github.com/cockroachdb/cockroach/pkg/rpc"
	"github.com/cockroachdb/cockroach/pkg/server"
	"github.com/cockroachdb/cockroach/pkg/server/serverpb"
	"github.com/cockroachdb/cockroach/pkg/testutils"
	"github.com/cockroachdb/cockroach/pkg/testutils/testcluster"
	"github.com/cockroachdb/cockroach/pkg/util/leaktest"
	"github.com/cockroachdb/cockroach/pkg/util/log"
	"github.com/cockroachdb/cockroach/pkg/util/uuid"
	"github.com/cockroachdb/errors"
	"github.com/stretchr/testify/require"
	"google.golang.org/grpc"
	"google.golang.org/grpc/codes"
	grpcstatus "google.golang.org/grpc/status"
)

// TestClusterConnectivity sets up an uninitialized cluster with custom join
// flags (individual nodes point to specific others, instead of all pointing to
// n1), and tests that the cluster/node IDs are distributed correctly
// throughout.
func TestClusterConnectivity(t *testing.T) {
	defer leaktest.AfterTest(t)()
	defer log.Scope(t).Close(t)

	// TODO(irfansharif): Teach TestServer to accept a list of join addresses
	// instead of just one.

	var testConfigurations = []struct {
		// bootstrapNode controls which node is `cockroach init`-ialized.
		// Everything is 0-indexed.
		bootstrapNode int

		// joinConfig[i] returns the node the i-th node is pointing to through
		// its join flags. Everything is 0-indexed.
		joinConfig []int
	}{
		// 0. Every node points to the first, including the first.
		{0, []int{0, 0, 0, 0, 0}},

		// 1. Every node points to the previous, except the first, which points to
		// itself.
		//
		// 0 <-- 1 <-- 2 <-- 3 <-- 4
		{0, []int{0, 0, 1, 2, 3}},

		// 2. Same as previous, but a few links switched around.
		//
		// 0 <-- 2 <-- 1 <-- 3 <-- 4
		{0, []int{0, 2, 0, 1, 3}},

		// 3. Introduce a bidirectional link.
		//
		// 1 <-> 2 <-- 0 <-- 3
		// 1 <-- 4
		{1, []int{2, 2, 1, 0, 1}},

		// 4. Same as above, but bootstrap the other node in the bidirectional
		// link.
		//
		// 1 <-> 2 <-- 0 <-- 3
		// 1 <-- 4
		{2, []int{2, 2, 1, 0, 1}},

		// 5. Another topology centered around node 1, which itself is pointed
		// to node 0.
		//
		// 0 <-> 1 <-- 2
		//       1 <-- 3
		{0, []int{1, 0, 1, 1}},

		// 6. Same as above, but bootstrapping the centered node directly.
		//
		// 0 <-> 1 <-- 2
		//       1 <-- 3
		{1, []int{1, 0, 1, 1}},

		// TODO(irfansharif): We would really like to be able to set up test
		// clusters that are only partially connected, and assert that only
		// nodes that are supposed to find out about bootstrap, actually do.
		// Something like:
		//
		// 		0 <-> 1 <-- 2
		// 		5 <-- 4 <-- 3 <-- 5
		//
		// A version of this was originally prototyped in #52526 but the changes
		// required in Test{Cluster,Server} were too invasive to justify at the
		// time.
	}

	// getListener is a short hand to allocate a listener to an unbounded port.
	getListener := func() net.Listener {
		t.Helper()

		listener, err := net.Listen("tcp", "127.0.0.1:0")
		if err != nil {
			t.Fatal(err)
		}
		return listener
	}
	baseServerArgs := base.TestServerArgs{
		// We're going to manually control initialization in this test.
		NoAutoInitializeCluster: true,
		StoreSpecs:              []base.StoreSpec{{InMemory: true}},
	}

	for i, test := range testConfigurations {
		t.Run(fmt.Sprintf("topology=%d", i), func(t *testing.T) {
			numNodes := len(test.joinConfig)
			var serverArgsPerNode = make(map[int]base.TestServerArgs)

			// We start off with installing a listener for each server. We
			// pre-bind a listener so the kernel can go ahead and assign an
			// address for us. We'll later use this address to populate join
			// flags for neighboring nodes.
			var listeners = make([]net.Listener, numNodes)
			for i := 0; i < numNodes; i++ {
				listener := getListener()

				serverArg := baseServerArgs
				serverArg.Listener = listener
				serverArg.Addr = listener.Addr().String()
				serverArgsPerNode[i] = serverArg
				listeners[i] = listener
			}

			// We'll annotate the server args with the right join flags.
			for i := 0; i < numNodes; i++ {
				joinNode := test.joinConfig[i]
				joinAddr := listeners[joinNode].Addr().String()

				serverArg := serverArgsPerNode[i]
				serverArg.JoinAddr = joinAddr
				serverArgsPerNode[i] = serverArg
			}

			tcArgs := base.TestClusterArgs{
				// Saves time in this test.
				ReplicationMode:   base.ReplicationManual,
				ServerArgsPerNode: serverArgsPerNode,

				// We have to start servers in parallel because we're looking to
				// bootstrap the cluster manually in a separate thread. Each
				// individual Server.Start is a blocking call (it waits for
				// init). We want to start all of them in parallel to simulate a
				// bunch of servers each waiting for init.
				ParallelStart: true,
			}

			// The test structure here is a bit convoluted, but necessary given
			// the current implementation of TestCluster. TestCluster.Start
			// wants to wait for all the nodes in the test cluster to be fully
			// initialized before returning. Given we're testing initialization
			// behavior, we do all the real work in a separate thread and keep
			// the main thread limited to simply starting and stopping the test
			// cluster.
			//
			// NB: That aside, TestCluster very much wants to live on the main
			// goroutine running the test. That's mostly to do with its internal
			// error handling and the limitations imposed by
			// https://golang.org/pkg/testing/#T.FailNow (which sits underneath
			// t.Fatal).

			tc := testcluster.NewTestCluster(t, numNodes, tcArgs)

			var wg sync.WaitGroup
			wg.Add(1)
			go func() {
				defer wg.Done()

				// Attempt to bootstrap the cluster through the configured node.
				bootstrapNode := test.bootstrapNode
				testutils.SucceedsSoon(t, func() (e error) {
					ctx := context.Background()
					serv := tc.Server(bootstrapNode)

					dialOpts, err := tc.Server(bootstrapNode).RPCContext().GRPCDialOptions()
					if err != nil {
						return err
					}

					conn, err := grpc.DialContext(ctx, serv.ServingRPCAddr(), dialOpts...)
					if err != nil {
						return err
					}
					defer func() {
						_ = conn.Close()
					}()

					client := serverpb.NewInitClient(conn)
					_, err = client.Bootstrap(context.Background(), &serverpb.BootstrapRequest{})
					return err
				})

				// Wait to get a real cluster ID (doesn't always get populated
				// right after bootstrap).
				testutils.SucceedsSoon(t, func() error {
					clusterID := tc.Server(bootstrapNode).ClusterID()
					if clusterID.Equal(uuid.UUID{}) {
						return errors.New("cluster ID still not recorded")
					}
					return nil
				})

				clusterID := tc.Server(bootstrapNode).ClusterID()
				testutils.SucceedsSoon(t, func() error {
					var nodeIDs []roachpb.NodeID
					var storeIDs []roachpb.StoreID

					// Sanity check that all the nodes we expect to join this
					// network actually do (by checking they discover the right
					// cluster ID). Also collect node/store IDs for below.
					for i := 0; i < numNodes; i++ {
						if got := tc.Server(i).ClusterID(); got != clusterID {
							return errors.Newf("mismatched cluster IDs; %s (for node %d) != %s (for node %d)",
								clusterID.String(), bootstrapNode, got.String(), i)
						}

						nodeIDs = append(nodeIDs, tc.Server(i).NodeID())
						storeIDs = append(storeIDs, tc.Server(i).GetFirstStoreID())
					}

					sort.Slice(nodeIDs, func(i, j int) bool {
						return nodeIDs[i] < nodeIDs[j]
					})
					sort.Slice(storeIDs, func(i, j int) bool {
						return storeIDs[i] < storeIDs[j]
					})

					// Double check that we have the full set of node/store IDs
					// we expect.
					for i := 1; i <= len(nodeIDs); i++ {
						expNodeID := roachpb.NodeID(i)
						if got := nodeIDs[i-1]; got != expNodeID {
							return errors.Newf("unexpected node ID; expected %s, got %s", expNodeID.String(), got.String())
						}

						expStoreID := roachpb.StoreID(i)
						if got := storeIDs[i-1]; got != expStoreID {
							return errors.Newf("unexpected store ID; expected %s, got %s", expStoreID.String(), got.String())
						}
					}

					return nil
				})
			}()

			// Start the test cluster. This is a blocking call, and expects the
			// configured number of servers in the cluster to be fully
			// initialized before it returns. Given that the initialization
			// happens in the other thread, we'll only get past it after having
			// bootstrapped the test cluster in the thread above.
			tc.Start(t)
			defer tc.Stopper().Stop(context.Background())

			wg.Wait()
		})
	}
}

// TestJoinVersionGate checks to see that improperly versioned cockroach nodes
// are not able to join a cluster.
func TestJoinVersionGate(t *testing.T) {
	defer leaktest.AfterTest(t)()
	defer log.Scope(t).Close(t)

	commonArg := base.TestServerArgs{
		StoreSpecs: []base.StoreSpec{
			{InMemory: true},
		},
	}

	numNodes := 3
	tcArgs := base.TestClusterArgs{
		ReplicationMode: base.ReplicationManual, // Saves time in this test.
		ServerArgs:      commonArg,
		ParallelStart:   true,
	}

	tc := testcluster.StartTestCluster(t, numNodes, tcArgs)
	defer tc.Stopper().Stop(context.Background())

	testutils.SucceedsSoon(t, func() error {
		for i := 0; i < numNodes; i++ {
			clusterID := tc.Server(0).ClusterID()
			got := tc.Server(i).ClusterID()

			if got != clusterID {
				return errors.Newf("mismatched cluster IDs; %s (for node %d) != %s (for node %d)", clusterID.String(), 0, got.String(), i)
			}
		}
		return nil
	})

	var newVersion = clusterversion.TestingBinaryVersion
	var oldVersion = prev(newVersion)

	knobs := base.TestingKnobs{
		Server: &server.TestingKnobs{
			BinaryVersionOverride: oldVersion,
		},
	}

	oldVersionServerArgs := commonArg
	oldVersionServerArgs.Knobs = knobs
	oldVersionServerArgs.JoinAddr = tc.Servers[0].ServingRPCAddr()

	serv, err := tc.AddServer(oldVersionServerArgs)
	if err != nil {
		t.Fatal(err)
	}
	defer serv.Stop()

	if err := serv.Start(); !errors.Is(errors.Cause(err), server.ErrIncompatibleBinaryVersion) {
		t.Fatalf("expected error %s, got %v", server.ErrIncompatibleBinaryVersion.Error(), err.Error())
	}
}

<<<<<<< HEAD
=======
func TestDecommissionedNodeCannotConnect(t *testing.T) {
	defer leaktest.AfterTest(t)()
	defer log.Scope(t).Close(t)

	ctx := context.Background()

	numNodes := 3
	tcArgs := base.TestClusterArgs{
		ReplicationMode: base.ReplicationManual, // saves time
	}

	tc := testcluster.StartTestCluster(t, numNodes, tcArgs)
	defer tc.Stopper().Stop(ctx)

	for _, status := range []kvserverpb.MembershipStatus{
		kvserverpb.MembershipStatus_DECOMMISSIONING, kvserverpb.MembershipStatus_DECOMMISSIONED,
	} {
		require.NoError(t, tc.Servers[0].Decommission(ctx, status, []roachpb.NodeID{3}))
	}

	testutils.SucceedsSoon(t, func() error {
		for _, idx := range []int{0, 1} {
			clusterSrv := tc.Server(idx)
			decomSrv := tc.Server(2)

			// Within a short period of time, the cluster (n1, n2) will refuse to reach out to n3.
			{
				_, err := clusterSrv.RPCContext().GRPCDialNode(
					decomSrv.RPCAddr(), decomSrv.NodeID(), rpc.DefaultClass,
				).Connect(ctx)
				cause := errors.UnwrapAll(err)
				s, ok := grpcstatus.FromError(cause)
				if !ok || s.Code() != codes.PermissionDenied {
					return errors.Errorf("expected permission denied for n%d->n%d, got %v", clusterSrv.NodeID(), decomSrv.NodeID(), err)
				}
			}

			// And similarly, n3 will be refused by n1, n2.
			{
				_, err := decomSrv.RPCContext().GRPCDialNode(
					clusterSrv.RPCAddr(), decomSrv.NodeID(), rpc.DefaultClass,
				).Connect(ctx)
				cause := errors.UnwrapAll(err)
				s, ok := grpcstatus.FromError(cause)
				if !ok || s.Code() != codes.PermissionDenied {
					return errors.Errorf("expected permission denied for n%d->n%d, got %v", decomSrv.NodeID(), clusterSrv.NodeID(), err)
				}
			}
		}
		return nil
	})
}

>>>>>>> 19d71a83
// TestAddNewStoresToExistingNodes starts a cluster with three nodes,
// shuts down all nodes and adds a store to each node, and ensures
// nodes start back up successfully.
func TestAddNewStoresToExistingNodes(t *testing.T) {
	defer leaktest.AfterTest(t)()
	defer log.Scope(t).Close(t)

	ctx := context.Background()

	n1s1, n1cleanup1 := testutils.TempDir(t)
	defer n1cleanup1()
	n2s1, n2cleanup1 := testutils.TempDir(t)
	defer n2cleanup1()
	n3s1, n3cleanup1 := testutils.TempDir(t)
	defer n3cleanup1()

	numNodes := 3
	tcArgs := base.TestClusterArgs{
		ServerArgsPerNode: map[int]base.TestServerArgs{
			// NB: on my local (beefy) machine, upreplication
			// takes ~6s. This is pretty hefty compared to ~1s
			// with ephemeral stores. But - we need the real
			// stores here. At the time of writing, we perform
			// ~100 change replicas txns, all in all, and
			// 0.06s for a replication change does seem ok.
			0: {StoreSpecs: []base.StoreSpec{{Path: n1s1}}},
			1: {StoreSpecs: []base.StoreSpec{{Path: n2s1}}},
			2: {StoreSpecs: []base.StoreSpec{{Path: n3s1}}},
		},
	}

	tc := testcluster.StartTestCluster(t, numNodes, tcArgs)
	// NB: it's important that this test wait for full replication. Otherwise,
	// with only a single voter on the range that allocates store IDs, it can
	// pass erroneously. StartTestCluster already calls it, but we call it
	// again explicitly.
	tc.WaitForFullReplication()
	clusterID := tc.Server(0).ClusterID()
	tc.Stopper().Stop(ctx)

	// Add an additional store to each node.
	n1s2, n1cleanup2 := testutils.TempDir(t)
	defer n1cleanup2()
	n2s2, n2cleanup2 := testutils.TempDir(t)
	defer n2cleanup2()
	n3s2, n3cleanup2 := testutils.TempDir(t)
	defer n3cleanup2()

	tcArgs = base.TestClusterArgs{
		// We need ParallelStart since this is an existing cluster. If
		// we started sequentially, then the first node would hang forever
		// waiting for the KV layer to become available, but that only
		// happens when the second node also starts.
		ParallelStart:   true,
		ReplicationMode: base.ReplicationManual, // saves time
		ServerArgsPerNode: map[int]base.TestServerArgs{
			0: {
				StoreSpecs: []base.StoreSpec{
					{Path: n1s1}, {Path: n1s2},
				},
			},
			1: {
				StoreSpecs: []base.StoreSpec{
					{Path: n2s1}, {Path: n2s2},
				},
			},
			2: {
				StoreSpecs: []base.StoreSpec{
					{Path: n3s1}, {Path: n3s2},
				},
			},
		},
	}

	// Start all nodes with additional stores.
	tc = testcluster.StartTestCluster(t, numNodes, tcArgs)
	defer tc.Stopper().Stop(ctx)

	// Sanity check that we're testing what we wanted to test and didn't accidentally
	// bootstrap three single-node clusters (who knows).
	for _, srv := range tc.Servers {
		require.Equal(t, clusterID, srv.ClusterID())
	}

	// Ensure all nodes have 2 stores available.
	testutils.SucceedsSoon(t, func() error {
		for _, server := range tc.Servers {
			var storeCount = 0

			err := server.GetStores().(*kvserver.Stores).VisitStores(
				func(s *kvserver.Store) error {
					storeCount++
					return nil
				},
			)
			if err != nil {
				return errors.Errorf("failed to visit all nodes, got %v", err)
			}

			if storeCount != 2 {
				return errors.Errorf("expected two stores to be available on node %v, got %v stores instead", server.NodeID(), storeCount)
			}
		}

		return nil
	})
}<|MERGE_RESOLUTION|>--- conflicted
+++ resolved
@@ -21,10 +21,7 @@
 	"github.com/cockroachdb/cockroach/pkg/base"
 	"github.com/cockroachdb/cockroach/pkg/clusterversion"
 	"github.com/cockroachdb/cockroach/pkg/kv/kvserver"
-<<<<<<< HEAD
-=======
 	"github.com/cockroachdb/cockroach/pkg/kv/kvserver/kvserverpb"
->>>>>>> 19d71a83
 	"github.com/cockroachdb/cockroach/pkg/roachpb"
 	"github.com/cockroachdb/cockroach/pkg/rpc"
 	"github.com/cockroachdb/cockroach/pkg/server"
@@ -342,8 +339,6 @@
 	}
 }
 
-<<<<<<< HEAD
-=======
 func TestDecommissionedNodeCannotConnect(t *testing.T) {
 	defer leaktest.AfterTest(t)()
 	defer log.Scope(t).Close(t)
@@ -397,10 +392,13 @@
 	})
 }
 
->>>>>>> 19d71a83
-// TestAddNewStoresToExistingNodes starts a cluster with three nodes,
-// shuts down all nodes and adds a store to each node, and ensures
-// nodes start back up successfully.
+// TestAddNewStoresToExistingNodes tests database behavior with
+// multiple stores per node, in particular when new stores are
+// added while nodes are shut down. This test starts a cluster with
+// three nodes, shuts down all nodes and adds a store to each node,
+// and ensures nodes start back up successfully. See:
+//
+// https://github.com/cockroachdb/cockroach/issues/39415
 func TestAddNewStoresToExistingNodes(t *testing.T) {
 	defer leaktest.AfterTest(t)()
 	defer log.Scope(t).Close(t)
