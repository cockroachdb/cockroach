// Copyright 2016 The Cockroach Authors.
//
// Use of this software is governed by the Business Source License
// included in the file licenses/BSL.txt.
//
// As of the Change Date specified in that file, in accordance with
// the Business Source License, use of this software will be governed
// by the Apache License, Version 2.0, included in the file
// licenses/APL.txt.

package server_test

import (
	"context"
	"fmt"
	"net"
	"sort"
	"sync"
	"testing"

	"github.com/cockroachdb/cockroach/pkg/base"
	"github.com/cockroachdb/cockroach/pkg/clusterversion"
	"github.com/cockroachdb/cockroach/pkg/kv/kvserver"
	"github.com/cockroachdb/cockroach/pkg/kv/kvserver/kvserverpb"
	"github.com/cockroachdb/cockroach/pkg/roachpb"
	"github.com/cockroachdb/cockroach/pkg/rpc"
	"github.com/cockroachdb/cockroach/pkg/server"
	"github.com/cockroachdb/cockroach/pkg/server/serverpb"
	"github.com/cockroachdb/cockroach/pkg/testutils"
	"github.com/cockroachdb/cockroach/pkg/testutils/testcluster"
	"github.com/cockroachdb/cockroach/pkg/util/leaktest"
	"github.com/cockroachdb/cockroach/pkg/util/log"
	"github.com/cockroachdb/cockroach/pkg/util/uuid"
	"github.com/cockroachdb/errors"
	"github.com/stretchr/testify/require"
	"google.golang.org/grpc"
	"google.golang.org/grpc/codes"
	grpcstatus "google.golang.org/grpc/status"
)

// TestClusterConnectivity sets up an uninitialized cluster with custom join
// flags (individual nodes point to specific others, instead of all pointing to
// n1), and tests that the cluster/node IDs are distributed correctly
// throughout.
func TestClusterConnectivity(t *testing.T) {
	defer leaktest.AfterTest(t)()
	defer log.Scope(t).Close(t)

	// TODO(irfansharif): Teach TestServer to accept a list of join addresses
	// instead of just one.

	var testConfigurations = []struct {
		// bootstrapNode controls which node is `cockroach init`-ialized.
		// Everything is 0-indexed.
		bootstrapNode int

		// joinConfig[i] returns the node the i-th node is pointing to through
		// its join flags. Everything is 0-indexed.
		joinConfig []int
	}{
		// 0. Every node points to the first, including the first.
		{0, []int{0, 0, 0, 0, 0}},

		// 1. Every node points to the previous, except the first, which points to
		// itself.
		//
		// 0 <-- 1 <-- 2 <-- 3 <-- 4
		{0, []int{0, 0, 1, 2, 3}},

		// 2. Same as previous, but a few links switched around.
		//
		// 0 <-- 2 <-- 1 <-- 3 <-- 4
		{0, []int{0, 2, 0, 1, 3}},

		// 3. Introduce a bidirectional link.
		//
		// 1 <-> 2 <-- 0 <-- 3
		// 1 <-- 4
		{1, []int{2, 2, 1, 0, 1}},

		// 4. Same as above, but bootstrap the other node in the bidirectional
		// link.
		//
		// 1 <-> 2 <-- 0 <-- 3
		// 1 <-- 4
		{2, []int{2, 2, 1, 0, 1}},

		// 5. Another topology centered around node 1, which itself is pointed
		// to node 0.
		//
		// 0 <-> 1 <-- 2
		//       1 <-- 3
		{0, []int{1, 0, 1, 1}},

		// 6. Same as above, but bootstrapping the centered node directly.
		//
		// 0 <-> 1 <-- 2
		//       1 <-- 3
		{1, []int{1, 0, 1, 1}},

		// TODO(irfansharif): We would really like to be able to set up test
		// clusters that are only partially connected, and assert that only
		// nodes that are supposed to find out about bootstrap, actually do.
		// Something like:
		//
		// 		0 <-> 1 <-- 2
		// 		5 <-- 4 <-- 3 <-- 5
		//
		// A version of this was originally prototyped in #52526 but the changes
		// required in Test{Cluster,Server} were too invasive to justify at the
		// time.
	}

	// getListener is a short hand to allocate a listener to an unbounded port.
	getListener := func() net.Listener {
		t.Helper()

		listener, err := net.Listen("tcp", "127.0.0.1:0")
		if err != nil {
			t.Fatal(err)
		}
		return listener
	}
	baseServerArgs := base.TestServerArgs{
		// We're going to manually control initialization in this test.
		NoAutoInitializeCluster: true,
		StoreSpecs:              []base.StoreSpec{{InMemory: true}},
	}

	for i, test := range testConfigurations {
		t.Run(fmt.Sprintf("topology=%d", i), func(t *testing.T) {
			numNodes := len(test.joinConfig)
			var serverArgsPerNode = make(map[int]base.TestServerArgs)

			// We start off with installing a listener for each server. We
			// pre-bind a listener so the kernel can go ahead and assign an
			// address for us. We'll later use this address to populate join
			// flags for neighboring nodes.
			var listeners = make([]net.Listener, numNodes)
			for i := 0; i < numNodes; i++ {
				listener := getListener()

				serverArg := baseServerArgs
				serverArg.Listener = listener
				serverArg.Addr = listener.Addr().String()
				serverArgsPerNode[i] = serverArg
				listeners[i] = listener
			}

			// We'll annotate the server args with the right join flags.
			for i := 0; i < numNodes; i++ {
				joinNode := test.joinConfig[i]
				joinAddr := listeners[joinNode].Addr().String()

				serverArg := serverArgsPerNode[i]
				serverArg.JoinAddr = joinAddr
				serverArgsPerNode[i] = serverArg
			}

			tcArgs := base.TestClusterArgs{
				// Saves time in this test.
				ReplicationMode:   base.ReplicationManual,
				ServerArgsPerNode: serverArgsPerNode,

				// We have to start servers in parallel because we're looking to
				// bootstrap the cluster manually in a separate thread. Each
				// individual Server.Start is a blocking call (it waits for
				// init). We want to start all of them in parallel to simulate a
				// bunch of servers each waiting for init.
				ParallelStart: true,
			}

			// The test structure here is a bit convoluted, but necessary given
			// the current implementation of TestCluster. TestCluster.Start
			// wants to wait for all the nodes in the test cluster to be fully
			// initialized before returning. Given we're testing initialization
			// behavior, we do all the real work in a separate thread and keep
			// the main thread limited to simply starting and stopping the test
			// cluster.
			//
			// NB: That aside, TestCluster very much wants to live on the main
			// goroutine running the test. That's mostly to do with its internal
			// error handling and the limitations imposed by
			// https://golang.org/pkg/testing/#T.FailNow (which sits underneath
			// t.Fatal).

			tc := testcluster.NewTestCluster(t, numNodes, tcArgs)

			var wg sync.WaitGroup
			wg.Add(1)
			go func() {
				defer wg.Done()

				// Attempt to bootstrap the cluster through the configured node.
				bootstrapNode := test.bootstrapNode
				testutils.SucceedsSoon(t, func() (e error) {
					ctx := context.Background()
					serv := tc.Server(bootstrapNode)

					dialOpts, err := tc.Server(bootstrapNode).RPCContext().GRPCDialOptions()
					if err != nil {
						return err
					}

					conn, err := grpc.DialContext(ctx, serv.ServingRPCAddr(), dialOpts...)
					if err != nil {
						return err
					}
					defer func() {
						_ = conn.Close()
					}()

					client := serverpb.NewInitClient(conn)
					_, err = client.Bootstrap(context.Background(), &serverpb.BootstrapRequest{})
					return err
				})

				// Wait to get a real cluster ID (doesn't always get populated
				// right after bootstrap).
				testutils.SucceedsSoon(t, func() error {
					clusterID := tc.Server(bootstrapNode).ClusterID()
					if clusterID.Equal(uuid.UUID{}) {
						return errors.New("cluster ID still not recorded")
					}
					return nil
				})

				clusterID := tc.Server(bootstrapNode).ClusterID()
				testutils.SucceedsSoon(t, func() error {
					var nodeIDs []roachpb.NodeID
					var storeIDs []roachpb.StoreID

					// Sanity check that all the nodes we expect to join this
					// network actually do (by checking they discover the right
					// cluster ID). Also collect node/store IDs for below.
					for i := 0; i < numNodes; i++ {
						if got := tc.Server(i).ClusterID(); got != clusterID {
							return errors.Newf("mismatched cluster IDs; %s (for node %d) != %s (for node %d)",
								clusterID.String(), bootstrapNode, got.String(), i)
						}

						nodeIDs = append(nodeIDs, tc.Server(i).NodeID())
						storeIDs = append(storeIDs, tc.Server(i).GetFirstStoreID())
					}

					sort.Slice(nodeIDs, func(i, j int) bool {
						return nodeIDs[i] < nodeIDs[j]
					})
					sort.Slice(storeIDs, func(i, j int) bool {
						return storeIDs[i] < storeIDs[j]
					})

					// Double check that we have the full set of node/store IDs
					// we expect.
					for i := 1; i <= len(nodeIDs); i++ {
						expNodeID := roachpb.NodeID(i)
						if got := nodeIDs[i-1]; got != expNodeID {
							return errors.Newf("unexpected node ID; expected %s, got %s", expNodeID.String(), got.String())
						}

						expStoreID := roachpb.StoreID(i)
						if got := storeIDs[i-1]; got != expStoreID {
							return errors.Newf("unexpected store ID; expected %s, got %s", expStoreID.String(), got.String())
						}
					}

					return nil
				})
			}()

			// Start the test cluster. This is a blocking call, and expects the
			// configured number of servers in the cluster to be fully
			// initialized before it returns. Given that the initialization
			// happens in the other thread, we'll only get past it after having
			// bootstrapped the test cluster in the thread above.
			tc.Start(t)
			defer tc.Stopper().Stop(context.Background())

			wg.Wait()
		})
	}
}

// TestJoinVersionGate checks to see that improperly versioned cockroach nodes
// are not able to join a cluster.
func TestJoinVersionGate(t *testing.T) {
	defer leaktest.AfterTest(t)()
	defer log.Scope(t).Close(t)

	commonArg := base.TestServerArgs{
		StoreSpecs: []base.StoreSpec{
			{InMemory: true},
		},
	}

	numNodes := 3
	tcArgs := base.TestClusterArgs{
		ReplicationMode: base.ReplicationManual, // Saves time in this test.
		ServerArgs:      commonArg,
		ParallelStart:   true,
	}

	tc := testcluster.StartTestCluster(t, numNodes, tcArgs)
	defer tc.Stopper().Stop(context.Background())

	testutils.SucceedsSoon(t, func() error {
		for i := 0; i < numNodes; i++ {
			clusterID := tc.Server(0).ClusterID()
			got := tc.Server(i).ClusterID()

			if got != clusterID {
				return errors.Newf("mismatched cluster IDs; %s (for node %d) != %s (for node %d)", clusterID.String(), 0, got.String(), i)
			}
		}
		return nil
	})

	var newVersion = clusterversion.TestingBinaryVersion
	var oldVersion = prev(newVersion)

	knobs := base.TestingKnobs{
		Server: &server.TestingKnobs{
			BinaryVersionOverride: oldVersion,
		},
	}

	oldVersionServerArgs := commonArg
	oldVersionServerArgs.Knobs = knobs
	oldVersionServerArgs.JoinAddr = tc.Servers[0].ServingRPCAddr()

	serv, err := tc.AddServer(oldVersionServerArgs)
	if err != nil {
		t.Fatal(err)
	}
	defer serv.Stop()

	if err := serv.Start(); !errors.Is(errors.Cause(err), server.ErrIncompatibleBinaryVersion) {
		t.Fatalf("expected error %s, got %v", server.ErrIncompatibleBinaryVersion.Error(), err.Error())
	}
}

func TestDecommissionedNodeCannotConnect(t *testing.T) {
	defer leaktest.AfterTest(t)()
	defer log.Scope(t).Close(t)

	ctx := context.Background()

	numNodes := 3
	tcArgs := base.TestClusterArgs{
		ReplicationMode: base.ReplicationManual, // saves time
	}

	tc := testcluster.StartTestCluster(t, numNodes, tcArgs)
	defer tc.Stopper().Stop(ctx)

	for _, status := range []kvserverpb.MembershipStatus{
		kvserverpb.MembershipStatus_DECOMMISSIONING, kvserverpb.MembershipStatus_DECOMMISSIONED,
	} {
		require.NoError(t, tc.Servers[0].Decommission(ctx, status, []roachpb.NodeID{3}))
	}

	testutils.SucceedsSoon(t, func() error {
		for _, idx := range []int{0, 1} {
			clusterSrv := tc.Server(idx)
			decomSrv := tc.Server(2)

			// Within a short period of time, the cluster (n1, n2) will refuse to reach out to n3.
			{
				_, err := clusterSrv.RPCContext().GRPCDialNode(
					decomSrv.RPCAddr(), decomSrv.NodeID(), rpc.DefaultClass,
				).Connect(ctx)
				cause := errors.UnwrapAll(err)
				s, ok := grpcstatus.FromError(cause)
				if !ok || s.Code() != codes.PermissionDenied {
					return errors.Errorf("expected permission denied for n%d->n%d, got %v", clusterSrv.NodeID(), decomSrv.NodeID(), err)
				}
			}

			// And similarly, n3 will be refused by n1, n2.
			{
				_, err := decomSrv.RPCContext().GRPCDialNode(
					clusterSrv.RPCAddr(), decomSrv.NodeID(), rpc.DefaultClass,
				).Connect(ctx)
				cause := errors.UnwrapAll(err)
				s, ok := grpcstatus.FromError(cause)
				if !ok || s.Code() != codes.PermissionDenied {
					return errors.Errorf("expected permission denied for n%d->n%d, got %v", decomSrv.NodeID(), clusterSrv.NodeID(), err)
				}
			}
		}
		return nil
	})
}

<<<<<<< HEAD
// TestAddNewStoresToExistingNodes starts a cluster with three nodes,
// shuts down all nodes and adds a store to each node, and ensures
// nodes start back up successfully.
=======
// TestAddNewStoresToExistingNodes tests database behavior with
// multiple stores per node, in particular when new stores are
// added while nodes are shut down. This test starts a cluster with
// three nodes, shuts down all nodes and adds a store to each node,
// and ensures nodes start back up successfully. See:
//
// https://github.com/cockroachdb/cockroach/issues/39415
>>>>>>> 277fd0cf
func TestAddNewStoresToExistingNodes(t *testing.T) {
	defer leaktest.AfterTest(t)()
	defer log.Scope(t).Close(t)

	ctx := context.Background()

	n1s1, n1cleanup1 := testutils.TempDir(t)
	defer n1cleanup1()
	n2s1, n2cleanup1 := testutils.TempDir(t)
	defer n2cleanup1()
	n3s1, n3cleanup1 := testutils.TempDir(t)
	defer n3cleanup1()

	numNodes := 3
	tcArgs := base.TestClusterArgs{
		ServerArgsPerNode: map[int]base.TestServerArgs{
			// NB: on my local (beefy) machine, upreplication
			// takes ~6s. This is pretty hefty compared to ~1s
			// with ephemeral stores. But - we need the real
			// stores here. At the time of writing, we perform
			// ~100 change replicas txns, all in all, and
			// 0.06s for a replication change does seem ok.
			0: {StoreSpecs: []base.StoreSpec{{Path: n1s1}}},
			1: {StoreSpecs: []base.StoreSpec{{Path: n2s1}}},
			2: {StoreSpecs: []base.StoreSpec{{Path: n3s1}}},
		},
	}

	tc := testcluster.StartTestCluster(t, numNodes, tcArgs)
	// NB: it's important that this test wait for full replication. Otherwise,
	// with only a single voter on the range that allocates store IDs, it can
	// pass erroneously. StartTestCluster already calls it, but we call it
	// again explicitly.
	tc.WaitForFullReplication()
	clusterID := tc.Server(0).ClusterID()
	tc.Stopper().Stop(ctx)

	// Add an additional store to each node.
	n1s2, n1cleanup2 := testutils.TempDir(t)
	defer n1cleanup2()
	n2s2, n2cleanup2 := testutils.TempDir(t)
	defer n2cleanup2()
	n3s2, n3cleanup2 := testutils.TempDir(t)
	defer n3cleanup2()

	tcArgs = base.TestClusterArgs{
		// We need ParallelStart since this is an existing cluster. If
		// we started sequentially, then the first node would hang forever
		// waiting for the KV layer to become available, but that only
		// happens when the second node also starts.
		ParallelStart:   true,
		ReplicationMode: base.ReplicationManual, // saves time
		ServerArgsPerNode: map[int]base.TestServerArgs{
			0: {
				StoreSpecs: []base.StoreSpec{
					{Path: n1s1}, {Path: n1s2},
				},
			},
			1: {
				StoreSpecs: []base.StoreSpec{
					{Path: n2s1}, {Path: n2s2},
				},
			},
			2: {
				StoreSpecs: []base.StoreSpec{
					{Path: n3s1}, {Path: n3s2},
				},
			},
		},
	}

	// Start all nodes with additional stores.
	tc = testcluster.StartTestCluster(t, numNodes, tcArgs)
	defer tc.Stopper().Stop(ctx)

	// Sanity check that we're testing what we wanted to test and didn't accidentally
	// bootstrap three single-node clusters (who knows).
	for _, srv := range tc.Servers {
		require.Equal(t, clusterID, srv.ClusterID())
	}

	// Ensure all nodes have 2 stores available.
	testutils.SucceedsSoon(t, func() error {
		for _, server := range tc.Servers {
			var storeCount = 0

			err := server.GetStores().(*kvserver.Stores).VisitStores(
				func(s *kvserver.Store) error {
					storeCount++
					return nil
				},
			)
			if err != nil {
				return errors.Errorf("failed to visit all nodes, got %v", err)
			}

			if storeCount != 2 {
				return errors.Errorf("expected two stores to be available on node %v, got %v stores instead", server.NodeID(), storeCount)
			}
		}

		return nil
	})
}<|MERGE_RESOLUTION|>--- conflicted
+++ resolved
@@ -392,19 +392,11 @@
 	})
 }
 
-<<<<<<< HEAD
-// TestAddNewStoresToExistingNodes starts a cluster with three nodes,
-// shuts down all nodes and adds a store to each node, and ensures
-// nodes start back up successfully.
-=======
 // TestAddNewStoresToExistingNodes tests database behavior with
 // multiple stores per node, in particular when new stores are
 // added while nodes are shut down. This test starts a cluster with
 // three nodes, shuts down all nodes and adds a store to each node,
-// and ensures nodes start back up successfully. See:
-//
-// https://github.com/cockroachdb/cockroach/issues/39415
->>>>>>> 277fd0cf
+// and ensures nodes start back up successfully. See #39415.
 func TestAddNewStoresToExistingNodes(t *testing.T) {
 	defer leaktest.AfterTest(t)()
 	defer log.Scope(t).Close(t)
