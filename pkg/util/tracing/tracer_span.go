--- conflicted
+++ resolved
@@ -578,11 +578,7 @@
 	panic("unimplemented")
 }
 
-<<<<<<< HEAD
-// getRecording returns a RecordedSpan. This method used to be part of (*spanGroup).getSpans.
-=======
 // getRecording returns the span's recording.
->>>>>>> 698ca8f7
 func (s *span) getRecording() RecordedSpan {
 	s.mu.Lock()
 	defer s.mu.Unlock()
