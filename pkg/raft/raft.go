--- conflicted
+++ resolved
@@ -583,21 +583,12 @@
 // yet known to be replicated in the given peer's log, as well as the current
 // commit index. Usually it sends a MsgApp message, but in some cases (e.g. the
 // log has been compacted) it can send a MsgSnap.
-<<<<<<< HEAD
 //
 // In some cases, the MsgApp message can have zero entries, and yet be sent.
 // When the follower log is not fully up-to-date, we must send a MsgApp
 // periodically so that eventually the flow is either accepted or rejected. Not
 // doing so can result in replication stall, in cases when a MsgApp is dropped.
 //
-=======
-//
-// In some cases, the MsgApp message can have zero entries, and yet be sent.
-// When the follower log is not fully up-to-date, we must send a MsgApp
-// periodically so that eventually the flow is either accepted or rejected. Not
-// doing so can result in replication stall, in cases when a MsgApp is dropped.
-//
->>>>>>> 163a8965
 // Returns true if a message was sent, or false otherwise. A message is not sent
 // if the follower log and commit index are up-to-date, the flow is paused (for
 // reasons like in-flight limits), or the message could not be constructed.
