--- conflicted
+++ resolved
@@ -190,21 +190,9 @@
 	// engine running at the required format major version, as do all other nodes
 	// in the cluster.
 	EnablePebbleFormatVersionBlockProperties
-<<<<<<< HEAD
-	// MVCCIndexBackfiller supports MVCC-compliant index
-	// backfillers via a new BACKFILLING index state, delete
-	// preserving temporary indexes, and a post-backfill merging
-	// processing.
-	MVCCIndexBackfiller
-	// LooselyCoupledRaftLogTruncation allows the cluster to reduce the coupling
-	// for raft log truncation, by allowing each replica to treat a truncation
-	// proposal as an upper bound on what should be truncated.
-	LooselyCoupledRaftLogTruncation
-=======
 	// EnableLeaseHolderRemoval enables removing a leaseholder and transferring the lease
 	// during joint configuration, including to VOTER_INCOMING replicas.
 	EnableLeaseHolderRemoval
->>>>>>> 8ee0ac3f
 	// ChangefeedIdleness is the version where changefeed aggregators forward
 	// idleness-related information alnog with resolved spans to the frontier
 	ChangefeedIdleness
@@ -401,20 +389,8 @@
 		Version: roachpb.Version{Major: 21, Minor: 2, Internal: 64},
 	},
 	{
-<<<<<<< HEAD
-		Key:     MVCCIndexBackfiller,
-		Version: roachpb.Version{Major: 21, Minor: 2, Internal: 68},
-	},
-	// Internal: 72 was reverted (EnsurePebbleFormatVersionRangeKeys)
-	// Internal: 74 was reverted (EnablePebbleFormatVersionRangeKeys)
-	// Internal: 78 was reverted (ExperimentalMVCCRangeTombstones)
-	{
-		Key:     LooselyCoupledRaftLogTruncation,
-		Version: roachpb.Version{Major: 21, Minor: 2, Internal: 80},
-=======
 		Key:     EnableLeaseHolderRemoval,
 		Version: roachpb.Version{Major: 21, Minor: 2, Internal: 70},
->>>>>>> 8ee0ac3f
 	},
 	{
 		Key:     ChangefeedIdleness,
