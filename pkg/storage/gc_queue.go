--- conflicted
+++ resolved
@@ -59,10 +59,6 @@
 	gcKeyVersionChunkBytes = base.ChunkRaftCommandThresholdBytes
 	gcKeyVersionChunkLimit = 1024
 	hotKeyVersionThreshold = 500 * time.Millisecond
-<<<<<<< HEAD
-
-=======
->>>>>>> ac16e34b
 	fastGCBytesThreshold = 512 << 10 // 512KiB
 )
 
@@ -500,28 +496,13 @@
 	return template
 }
 
-<<<<<<< HEAD
-=======
-func (r *replicaGCer) fastGCTemplate() roachpb.FastGCRequest {
-	desc := r.repl.Desc()
-	var template roachpb.FastGCRequest
-	template.Key = desc.StartKey.AsRawKey()
-
-	return template
-}
-
->>>>>>> ac16e34b
 func (r *replicaGCer) send(ctx context.Context, req roachpb.Request) error {
 	n := atomic.AddInt32(&r.count, 1)
 	switch r := req.(type) {
 	case *roachpb.GCRequest:
 		log.Eventf(ctx, "sending batch %d (%d keys)", n, len(r.Keys))
 	case *roachpb.FastGCRequest:
-<<<<<<< HEAD
 		log.Eventf(ctx, "sending batch %d (fast GC %s)", n, r.GcKey.Key)
-=======
-		log.Eventf(ctx, "sending batch %d (%s fast GC)", n, r.GcKey.Key)
->>>>>>> ac16e34b
 	}
 
 	var ba roachpb.BatchRequest
@@ -554,16 +535,11 @@
 }
 
 func (r *replicaGCer) FastGC(ctx context.Context, key engine.MVCCKey, ms enginepb.MVCCStats) error {
-<<<<<<< HEAD
 	desc := r.repl.Desc()
 	var req roachpb.FastGCRequest
 	req.Key = desc.StartKey.AsRawKey()
 	req.GcKey.Key = key.Key
 	req.GcKey.Timestamp = key.Timestamp
-=======
-	req := r.fastGCTemplate()
-	req.GcKey = roachpb.FastGCRequest_GCKey{Key: key.Key, Timestamp: key.Timestamp}
->>>>>>> ac16e34b
 	req.Delta = ms
 	return r.send(ctx, &req)
 }
@@ -775,11 +751,7 @@
 		var gcLimit bool
 		// If there's more than a single value for the key, possibly send for GC.
 		if len(keys) > 1 {
-<<<<<<< HEAD
 			// Check if it's a hot key
-=======
-			// limit GC hold Latch for long time
->>>>>>> ac16e34b
 			if len(vals[0]) > 0 || now.Less(keys[1].Timestamp.Add(int64(hotKeyVersionThreshold), 0)) {
 				gcLimit = true
 			}
@@ -869,12 +841,8 @@
 	}
 
 	processFastGC := func(ctx_ context.Context) error {
-<<<<<<< HEAD
 		// fast GC will takes a lot of time for process stats,
 		// so we need hijack context for timeout
-=======
-		// hijack context for timeout
->>>>>>> ac16e34b
 		ctx, cancel := newHijackContextWithCancel(ctx_)
 		defer cancel()
 		if len(keys) < 2 {
@@ -913,12 +881,8 @@
 			from := engine.MVCCKey{Key: keys[0].Key, Timestamp: gcTS}
 			to := engine.MVCCKey{Key: from.Key.PrefixEnd()}
 			var ms enginepb.MVCCStats
-<<<<<<< HEAD
 			if err := engine.MVCCGCStats(ctx, snap, &ms, from, now, func(key engine.MVCCKey, val []byte) error {
 				// the key and value is unsafe
-=======
-			if err := engine.MVCCFastGCStats(ctx, snap, &ms, from, now, func(key engine.MVCCKey, val []byte) error {
->>>>>>> ac16e34b
 				infoMu.GCInfo.AffectedVersionsKeyBytes += int64(key.EncodedSize())
 				infoMu.GCInfo.AffectedVersionsValBytes += int64(len(val))
 				return nil
@@ -934,18 +898,10 @@
 			iter.ResetAllocator()
 			infoMu.NumKeysAffected++
 			// seek to the next key
-<<<<<<< HEAD
 			iter.Seek(to)
 		}
 		return nil
 	}
-
-=======
-      iter.Seek(to)
-		}
-    return nil
-	}
->>>>>>> ac16e34b
 	// Iterate through the keys and values of this replica's range.
 	log.Event(ctx, "iterating through range")
 	Loop:
@@ -985,10 +941,7 @@
 			vals = append(vals, iterValue)
 			gcBytes += int64(iterKey.EncodedSize() + len(iterValue))
 		}
-<<<<<<< HEAD
 		// check whether use fast GC
-=======
->>>>>>> ac16e34b
 		if gcBytes >= fastGCBytesThreshold {
 			// GC keys in batch
 			if len(batchGCKeys) > 0 {
@@ -1004,10 +957,7 @@
 			keys = keys[:0]
 			vals = vals[:0]
 			gcBytes = 0
-<<<<<<< HEAD
 			// skip iter.Next() to avoid lose next key
-=======
->>>>>>> ac16e34b
 			goto Loop
 		}
 	}
@@ -1069,11 +1019,7 @@
 	return nil
 }
 
-<<<<<<< HEAD
 // only for Fast GC
-=======
-// only for MVCC GC
->>>>>>> ac16e34b
 type hijackContext struct {
 	lock         sync.RWMutex
 	parent       context.Context
