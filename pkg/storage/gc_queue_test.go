// Copyright 2015 The Cockroach Authors.
//
// Use of this software is governed by the Business Source License
// included in the file licenses/BSL.txt.
//
// As of the Change Date specified in that file, in accordance with
// the Business Source License, use of this software will be governed
// by the Apache License, Version 2.0, included in the file
// licenses/APL.txt.

package storage

import (
	"context"
	"fmt"
	"math/rand"
	"reflect"
	"sync/atomic"
	"testing"
	"testing/quick"
	"time"

	"github.com/cockroachdb/cockroach/pkg/keys"
	"github.com/cockroachdb/cockroach/pkg/roachpb"
	"github.com/cockroachdb/cockroach/pkg/storage/engine"
	"github.com/cockroachdb/cockroach/pkg/storage/engine/enginepb"
	"github.com/cockroachdb/cockroach/pkg/storage/storagebase"
	"github.com/cockroachdb/cockroach/pkg/testutils"
	"github.com/cockroachdb/cockroach/pkg/util/hlc"
	"github.com/cockroachdb/cockroach/pkg/util/humanizeutil"
	"github.com/cockroachdb/cockroach/pkg/util/leaktest"
	"github.com/cockroachdb/cockroach/pkg/util/log"
	"github.com/cockroachdb/cockroach/pkg/util/protoutil"
	"github.com/cockroachdb/cockroach/pkg/util/randutil"
	"github.com/cockroachdb/cockroach/pkg/util/stop"
	"github.com/cockroachdb/cockroach/pkg/util/uuid"
	"github.com/kr/pretty"
	"github.com/pkg/errors"
	"golang.org/x/sync/syncmap"
)

// makeTS creates a new hybrid logical timestamp.
func makeTS(nanos int64, logical int32) hlc.Timestamp {
	return hlc.Timestamp{
		WallTime: nanos,
		Logical:  logical,
	}
}

func TestGCQueueScoreString(t *testing.T) {
	defer leaktest.AfterTest(t)()
	for i, c := range []struct {
		r   gcQueueScore
		exp string
	}{
		{gcQueueScore{}, "(empty)"},
		{gcQueueScore{
			ShouldQueue:              true,
			FuzzFactor:               1.25,
			FinalScore:               3.45 * 1.25,
			ValuesScalableScore:      4,
			DeadFraction:             0.25,
			IntentScore:              0.45,
			ExpMinGCByteAgeReduction: 256 * 1024,
			GCByteAge:                512 * 1024,
			GCBytes:                  1024 * 3,
			LikelyLastGC:             5 * time.Second,
		},
			`queue=true with 4.31/fuzz(1.25)=3.45=valScaleScore(4.00)*deadFrac(0.25)+intentScore(0.45)
likely last GC: 5s ago, 3.0 KiB non-live, curr. age 512 KiB*s, min exp. reduction: 256 KiB*s`},
		// Check case of empty GCThreshold.
		{gcQueueScore{ShouldQueue: true}, `queue=true with 0.00/fuzz(0.00)=NaN=valScaleScore(0.00)*deadFrac(0.00)+intentScore(0.00)
likely last GC: never, 0 B non-live, curr. age 0 B*s, min exp. reduction: 0 B*s`},
	} {
		if act := c.r.String(); act != c.exp {
			t.Errorf("%d: wanted:\n'%s'\ngot:\n'%s'", i, c.exp, act)
		}
	}
}

func TestGCQueueMakeGCScoreInvariantQuick(t *testing.T) {
	defer leaktest.AfterTest(t)()

	rnd, seed := randutil.NewPseudoRand()
	cfg := quick.Config{
		MaxCount: 50000,
		Rand:     rnd,
	}
	initialNow := hlc.Timestamp{}.Add(time.Date(2000, 1, 1, 0, 0, 0, 0, time.UTC).UnixNano(), 0)
	ctx := context.Background()

	// Verify that the basic assumption always holds: We won't queue based on
	// GCByte{s,Age} unless TTL-based deletion would actually delete something.
	if err := quick.Check(func(
		seed uint16, uTTLSec uint32, uTimePassed time.Duration, uGCBytes uint32, uGCByteAge uint32,
	) bool {
		ttlSec, timePassed := int32(uTTLSec), uTimePassed
		gcBytes, gcByteAge := int64(uGCBytes), int64(uGCByteAge)

		ms := enginepb.MVCCStats{
			LastUpdateNanos: initialNow.WallTime,
			ValBytes:        gcBytes,
			GCBytesAge:      gcByteAge,
		}
		now := initialNow.Add(timePassed.Nanoseconds(), 0)
		r := makeGCQueueScoreImpl(ctx, int64(seed), now, ms, ttlSec)
		wouldHaveToDeleteSomething := gcBytes*int64(ttlSec) < ms.GCByteAge(now.WallTime)
		result := !r.ShouldQueue || wouldHaveToDeleteSomething
		if !result {
			log.Warningf(ctx, "failing on ttl=%d, timePassed=%s, gcBytes=%d, gcByteAge=%d:\n%s",
				ttlSec, timePassed, gcBytes, gcByteAge, r)
		}
		return result
	}, &cfg); err != nil {
		t.Fatal(errors.Wrapf(err, "with seed %d", seed))
	}
}

func TestGCQueueMakeGCScoreAnomalousStats(t *testing.T) {
	defer leaktest.AfterTest(t)()
	if err := quick.Check(func(keyBytes, valBytes, liveBytes int32, containsEstimates int64) bool {
		r := makeGCQueueScoreImpl(context.Background(), 0, hlc.Timestamp{}, enginepb.MVCCStats{
			ContainsEstimates: containsEstimates,
			LiveBytes:         int64(liveBytes),
			ValBytes:          int64(valBytes),
			KeyBytes:          int64(keyBytes),
		}, 60)
		return r.DeadFraction >= 0 && r.DeadFraction <= 1
	}, &quick.Config{MaxCount: 1000}); err != nil {
		t.Fatal(err)
	}
}

const cacheFirstLen = 3

type gcTestCacheKey struct {
	enginepb.MVCCStats
	string
}
type gcTestCacheVal struct {
	first [cacheFirstLen]enginepb.MVCCStats
	last  enginepb.MVCCStats
}

type cachedWriteSimulator struct {
	cache map[gcTestCacheKey]gcTestCacheVal
	t     *testing.T
}

func newCachedWriteSimulator(t *testing.T) *cachedWriteSimulator {
	var cws cachedWriteSimulator
	cws.t = t
	cws.cache = map[gcTestCacheKey]gcTestCacheVal{
		{enginepb.MVCCStats{LastUpdateNanos: 946684800000000000}, "1-1m0s-1.0 MiB"}: {
			first: [cacheFirstLen]enginepb.MVCCStats{
				{ContainsEstimates: 0, LastUpdateNanos: 946684800000000000, IntentAge: 0, GCBytesAge: 0, LiveBytes: 1048604, LiveCount: 1, KeyBytes: 23, KeyCount: 1, ValBytes: 1048581, ValCount: 1, IntentBytes: 0, IntentCount: 0, SysBytes: 0, SysCount: 0},
				{ContainsEstimates: 0, LastUpdateNanos: 946684801000000000, IntentAge: 0, GCBytesAge: 0, LiveBytes: 1048604, LiveCount: 1, KeyBytes: 35, KeyCount: 1, ValBytes: 2097162, ValCount: 2, IntentBytes: 0, IntentCount: 0, SysBytes: 0, SysCount: 0},
				{ContainsEstimates: 0, LastUpdateNanos: 946684802000000000, IntentAge: 0, GCBytesAge: 1048593, LiveBytes: 1048604, LiveCount: 1, KeyBytes: 47, KeyCount: 1, ValBytes: 3145743, ValCount: 3, IntentBytes: 0, IntentCount: 0, SysBytes: 0, SysCount: 0},
			},
			last: enginepb.MVCCStats{ContainsEstimates: 0, LastUpdateNanos: 946684860000000000, IntentAge: 0, GCBytesAge: 1856009610, LiveBytes: 1048604, LiveCount: 1, KeyBytes: 743, KeyCount: 1, ValBytes: 63963441, ValCount: 61, IntentBytes: 0, IntentCount: 0, SysBytes: 0, SysCount: 0},
		},
	}
	return &cws
}

func (cws *cachedWriteSimulator) value(size int) roachpb.Value {
	var value roachpb.Value
	kb := make([]byte, size)
	if n, err := rand.New(rand.NewSource(int64(size))).Read(kb); err != nil {
		cws.t.Fatal(err)
	} else if n != size {
		cws.t.Fatalf("wrote only %d < %d", n, size)
	}
	value.SetBytes(kb)
	return value
}

func (cws *cachedWriteSimulator) multiKey(
	numOps int, size int, txn *roachpb.Transaction, ms *enginepb.MVCCStats,
) {
	eng := engine.NewDefaultInMem()
	defer eng.Close()
	t, ctx := cws.t, context.Background()

	ts := hlc.Timestamp{}.Add(ms.LastUpdateNanos, 0)
	key, value := []byte("multikey"), cws.value(size)
	var eachMS enginepb.MVCCStats
	if err := engine.MVCCPut(ctx, eng, &eachMS, key, ts, value, txn); err != nil {
		t.Fatal(err)
	}
	for i := 1; i < numOps; i++ {
		ms.Add(eachMS)
	}
}

func (cws *cachedWriteSimulator) singleKeySteady(
	qps int, duration time.Duration, size int, ms *enginepb.MVCCStats,
) {
	eng := engine.NewDefaultInMem()
	defer eng.Close()
	t, ctx := cws.t, context.Background()
	cacheKey := fmt.Sprintf("%d-%s-%s", qps, duration, humanizeutil.IBytes(int64(size)))
	cached, ok := cws.cache[gcTestCacheKey{*ms, cacheKey}]
	if !ok && duration > 0 {
		t.Fatalf("cache key missing: %s with %s", cacheKey, pretty.Sprint(*ms))
	}
	firstSl := make([]enginepb.MVCCStats, 0, cacheFirstLen)
	// Pick random bytes once; they don't matter for stats but we want reproducability.
	key, value := []byte("0123456789"), cws.value(size)

	initialNow := hlc.Timestamp{}.Add(ms.LastUpdateNanos, 0)

	for elapsed := time.Duration(0); elapsed <= duration; elapsed += time.Second {
		for i := 0; i < qps; i++ {
			now := initialNow.Add(elapsed.Nanoseconds(), int32(i))

			if err := engine.MVCCPut(ctx, eng, ms, key, now, value, nil /* txn */); err != nil {
				t.Fatal(err)
			}
			if len(firstSl) < cacheFirstLen {
				firstSl = append(firstSl, *ms)
			} else if len(firstSl) == cacheFirstLen {
				if ok && reflect.DeepEqual(firstSl, cached.first[:cacheFirstLen]) {
					*ms = cached.last
					// Exit both loops.
					elapsed += duration
					break
				} else {
					ok = false
				}
			}
		}
	}

	if !ok && duration > 0 {
		copy(cached.first[:3], firstSl)
		cached.last = *ms
		t.Fatalf("missing or incorrect cache entry for %s, should be \n%s", cacheKey, pretty.Sprint(cached))
	}
}

func (cws *cachedWriteSimulator) shouldQueue(
	b bool, prio float64, after time.Duration, ttl time.Duration, ms enginepb.MVCCStats,
) {
	cws.t.Helper()
	ts := hlc.Timestamp{}.Add(ms.LastUpdateNanos+after.Nanoseconds(), 0)
	r := makeGCQueueScoreImpl(context.Background(), 0 /* seed */, ts, ms, int32(ttl.Seconds()))
	if fmt.Sprintf("%.2f", r.FinalScore) != fmt.Sprintf("%.2f", prio) || b != r.ShouldQueue {
		cws.t.Errorf("expected queued=%t (is %t), prio=%.2f, got %.2f: after=%s, ttl=%s:\nms: %+v\nscore: %s",
			b, r.ShouldQueue, prio, r.FinalScore, after, ttl, ms, r)
	}
}

// TestGCQueueMakeGCScoreRealistic verifies conditions which inform priority and
// whether or not the range should be queued into the GC queue. Ranges are
// queued for GC based on two conditions. The age of bytes available to be GC'd,
// and the age of unresolved intents.
func TestGCQueueMakeGCScoreRealistic(t *testing.T) {
	defer leaktest.AfterTest(t)()

	cws := newCachedWriteSimulator(t)

	initialMS := func() enginepb.MVCCStats {
		var zeroMS enginepb.MVCCStats
		zeroMS.AgeTo(time.Date(2000, 1, 1, 0, 0, 0, 0, time.UTC).UnixNano())
		return zeroMS
	}

	minuteTTL, hourTTL := time.Minute, time.Hour

	{
		// Hammer a key with 1MB blobs for a (simulated) minute. Logically, at
		// the end of that you have around 60MB that are non-live, but cannot
		// immediately be deleted. Deletion is only possible for keys that are
		// (more or less) past TTL, and shouldQueue should respect that.
		ms := initialMS()
		cws.singleKeySteady(1, time.Minute, 1<<20, &ms)

		// First, check that a zero second TTL behaves like a one second one.
		// This is a special case without which the priority would be +Inf.
		//
		// Since at the time of this check the data is already 30s old on
		// average (i.e. ~30x the TTL), we expect to *really* want GC.
		cws.shouldQueue(true, 28.94, time.Duration(0), 0, ms)
		cws.shouldQueue(true, 28.94, time.Duration(0), 0, ms)

		// Right after we finished writing, we don't want to GC yet with a one-minute TTL.
		cws.shouldQueue(false, 0.48, time.Duration(0), minuteTTL, ms)

		// Neither after a minute. The first values are about to become GC'able, though.
		cws.shouldQueue(false, 1.46, time.Minute, minuteTTL, ms)
		// 90 seconds in it's really close, but still just shy of GC. Half of the
		// values could be deleted now (remember that we wrote them over a one
		// minute period).
		cws.shouldQueue(false, 1.95, 3*time.Minute/2, minuteTTL, ms)
		// Advancing another 1/4 minute does the trick.
		cws.shouldQueue(true, 2.20, 7*time.Minute/4, minuteTTL, ms)
		// After an hour, that's (of course) still true with a very high priority.
		cws.shouldQueue(true, 59.34, time.Hour, minuteTTL, ms)

		// Let's see what the same would look like with a 1h TTL.
		// Can't delete anything until 59min have passed, and indeed the score is low.
		cws.shouldQueue(false, 0.01, time.Duration(0), hourTTL, ms)
		cws.shouldQueue(false, 0.02, time.Minute, hourTTL, ms)
		cws.shouldQueue(false, 0.99, time.Hour, hourTTL, ms)
		// After 90 minutes, we're getting closer. After just over two hours,
		// definitely ripe for GC (and this would delete all the values).
		cws.shouldQueue(false, 1.48, 90*time.Minute, hourTTL, ms)
		cws.shouldQueue(true, 2.05, 125*time.Minute, hourTTL, ms)
	}

	{
		ms, valSize := initialMS(), 1<<10

		// Write 999 distinct 1kb keys at the initial timestamp without transaction.
		cws.multiKey(999, valSize, nil /* no txn */, &ms)

		// GC shouldn't move at all, even after a long time and short TTL.
		cws.shouldQueue(false, 0, 24*time.Hour, minuteTTL, ms)

		// Write a single key twice.
		cws.singleKeySteady(2, 0, valSize, &ms)

		// Now we have the situation in which the replica is pretty large
		// compared to the amount of (ever) GC'able data it has. Consequently,
		// the GC score should rise very slowly.

		// If the fact that 99.9% of the replica is live were not taken into
		// account, this would get us at least close to GC.
		cws.shouldQueue(false, 0.00, 5*time.Minute, minuteTTL, ms)

		// 12 hours in the score becomes relevant, but not yet large enough.
		// The key is of course GC'able and has been for a long time, but
		// to find it we'd have to scan all the other kv pairs as well.
		cws.shouldQueue(false, 0.71, 12*time.Hour, minuteTTL, ms)

		// Two days in we're more than ready to go, would queue for GC, and
		// delete.
		cws.shouldQueue(true, 2.85, 48*time.Hour, minuteTTL, ms)
	}

	{
		irrelevantTTL := 24 * time.Hour * 365
		ms, valSize := initialMS(), 1<<10
		txn := newTransaction(
			"txn", roachpb.Key("key"), roachpb.NormalUserPriority,
			hlc.NewClock(func() int64 { return ms.LastUpdateNanos }, time.Millisecond))

		// Write 1000 distinct 1kb intents at the initial timestamp. This means that
		// the average intent age is just the time elapsed from now, and this is roughly
		// normalized by one day at the time of writing. Note that the size of the writes
		// doesn't matter. In reality, the value-based GC score will often strike first.
		cws.multiKey(100, valSize, txn, &ms)

		cws.shouldQueue(false, 1.00, 24*time.Hour, irrelevantTTL, ms)
		cws.shouldQueue(false, 1.99, 2*24*time.Hour, irrelevantTTL, ms)
		cws.shouldQueue(false, 3.99, 4*24*time.Hour, irrelevantTTL, ms)
		cws.shouldQueue(false, 6.98, 7*24*time.Hour, irrelevantTTL, ms)
		cws.shouldQueue(true, 11.97, 12*24*time.Hour, irrelevantTTL, ms)
	}
}

// TestGCQueueProcess creates test data in the range over various time
// scales and verifies that scan queue process properly GCs test data.
func TestGCQueueProcess(t *testing.T) {
	defer leaktest.AfterTest(t)()
	ctx := context.Background()
	tc := testContext{}
	stopper := stop.NewStopper()
	defer stopper.Stop(ctx)
	tc.Start(t, stopper)

	tc.manualClock.Increment(48 * 60 * 60 * 1e9) // 2d past the epoch
	now := tc.Clock().Now().WallTime

	ts1 := makeTS(now-2*24*60*60*1e9+1, 0)                     // 2d old (add one nanosecond so we're not using zero timestamp)
	ts2 := makeTS(now-25*60*60*1e9, 0)                         // GC will occur at time=25 hours
	ts2m1 := ts2.Prev()                                        // ts2 - 1 so we have something not right at the GC time
	ts3 := makeTS(now-intentAgeThreshold.Nanoseconds(), 0)     // 2h old
	ts4 := makeTS(now-(intentAgeThreshold.Nanoseconds()-1), 0) // 2h-1ns old
	ts5 := makeTS(now-1e9, 0)                                  // 1s old
	key1 := roachpb.Key("a")
	key2 := roachpb.Key("b")
	key3 := roachpb.Key("c")
	key4 := roachpb.Key("d")
	key5 := roachpb.Key("e")
	key6 := roachpb.Key("f")
	key7 := roachpb.Key("g")
	key8 := roachpb.Key("h")
	key9 := roachpb.Key("i")
	key10 := roachpb.Key("j")
	key11 := roachpb.Key("k")

	data := []struct {
		key roachpb.Key
		ts  hlc.Timestamp
		del bool
		txn bool
	}{
		// For key1, we expect first value to GC.
		{key1, ts1, false, false},
		{key1, ts2, false, false},
		{key1, ts5, false, false},
		// For key2, we expect values to GC, even though most recent is deletion.
		{key2, ts1, false, false},
		{key2, ts2m1, false, false}, // use a value < the GC time to verify it's kept
		{key2, ts5, true, false},
		// For key3, we expect just ts1 to GC, because most recent deletion is intent.
		{key3, ts1, false, false},
		{key3, ts2, false, false},
		{key3, ts5, true, true},
		// For key4, expect oldest value to GC.
		{key4, ts1, false, false},
		{key4, ts2, false, false},
		// For key5, expect all values to GC (most recent value deleted).
		{key5, ts1, false, false},
		{key5, ts2, true, false}, // deleted, so GC
		// For key6, expect no values to GC because most recent value is intent.
		{key6, ts1, false, false},
		{key6, ts5, false, true},
		// For key7, expect no values to GC because intent is exactly 2h old.
		{key7, ts2, false, false},
		{key7, ts4, false, true},
		// For key8, expect most recent value to resolve by aborting, which will clean it up.
		{key8, ts2, false, false},
		{key8, ts3, true, true},
		// For key9, resolve naked intent with no remaining values.
		{key9, ts3, false, true},
		// For key10, GC ts1 because it's a delete but not ts3 because it's above the threshold.
		{key10, ts1, true, false},
		{key10, ts3, true, false},
		{key10, ts4, false, false},
		{key10, ts5, false, false},
		// For key11, we can't GC anything because ts1 isn't a delete.
		{key11, ts1, false, false},
		{key11, ts3, true, false},
		{key11, ts4, true, false},
		{key11, ts5, true, false},
	}

	for i, datum := range data {
		if datum.del {
			dArgs := deleteArgs(datum.key)
			var txn *roachpb.Transaction
			if datum.txn {
				txn = newTransaction("test", datum.key, 1, tc.Clock())
				txn.OrigTimestamp = datum.ts
				txn.Timestamp = datum.ts
				assignSeqNumsForReqs(txn, &dArgs)
			}
			if _, err := tc.SendWrappedWith(roachpb.Header{
				Timestamp: datum.ts,
				Txn:       txn,
			}, &dArgs); err != nil {
				t.Fatalf("%d: could not delete data: %+v", i, err)
			}
		} else {
			pArgs := putArgs(datum.key, []byte("value"))
			var txn *roachpb.Transaction
			if datum.txn {
				txn = newTransaction("test", datum.key, 1, tc.Clock())
				txn.OrigTimestamp = datum.ts
				txn.Timestamp = datum.ts
				assignSeqNumsForReqs(txn, &pArgs)
			}
			if _, err := tc.SendWrappedWith(roachpb.Header{
				Timestamp: datum.ts,
				Txn:       txn,
			}, &pArgs); err != nil {
				t.Fatalf("%d: could not put data: %+v", i, err)
			}
		}
	}

	cfg := tc.gossip.GetSystemConfig()
	if cfg == nil {
		t.Fatal("config not set")
	}

	// The total size of the GC'able versions of the keys and values in GCInfo.
	// Key size: len("a") + MVCCVersionTimestampSize (13 bytes) = 14 bytes.
	// Value size: len("value") + headerSize (5 bytes) = 10 bytes.
	// key1 at ts1  (14 bytes) => "value" (10 bytes)
	// key2 at ts1  (14 bytes) => "value" (10 bytes)
	// key3 at ts1  (14 bytes) => "value" (10 bytes)
	// key4 at ts1  (14 bytes) => "value" (10 bytes)
	// key5 at ts1  (14 bytes) => "value" (10 bytes)
	// key5 at ts2  (14 bytes) => delete (0 bytes)
	// key10 at ts1 (14 bytes) => delete (0 bytes)
	var expectedVersionsKeyBytes int64 = 7 * 14
	var expectedVersionsValBytes int64 = 5 * 10

	// Call RunGC with dummy functions to get current GCInfo.
	gcInfo, err := func() (GCInfo, error) {
		snap := tc.repl.store.Engine().NewSnapshot()
		desc := tc.repl.Desc()
		defer snap.Close()

		zone, err := cfg.GetZoneConfigForKey(desc.StartKey)
		if err != nil {
			t.Fatalf("could not find zone config for range %s: %+v", tc.repl, err)
		}

		now := tc.Clock().Now()
		return RunGC(ctx, desc, snap, now, *zone.GC,
			NoopGCer{},
			func(ctx context.Context, intents []roachpb.Intent) error {
				return nil
			},
			func(ctx context.Context, txn *roachpb.Transaction, intents []roachpb.Intent) error {
				return nil
			})
	}()
	if err != nil {
		t.Fatal(err)
	}
	if gcInfo.AffectedVersionsKeyBytes != expectedVersionsKeyBytes {
		t.Errorf("expected total keys size: %d bytes; got %d bytes", expectedVersionsKeyBytes, gcInfo.AffectedVersionsKeyBytes)
	}
	if gcInfo.AffectedVersionsValBytes != expectedVersionsValBytes {
		t.Errorf("expected total values size: %d bytes; got %d bytes", expectedVersionsValBytes, gcInfo.AffectedVersionsValBytes)
	}

	// Process through a scan queue.
	gcQ := newGCQueue(tc.store, tc.gossip)
	if err := gcQ.process(ctx, tc.repl, cfg); err != nil {
		t.Fatal(err)
	}

	expKVs := []struct {
		key roachpb.Key
		ts  hlc.Timestamp
	}{
		{key1, ts5},
		{key1, ts2},
		{key2, ts5},
		{key2, ts2m1},
		{key3, hlc.Timestamp{}},
		{key3, ts5},
		{key3, ts2},
		{key4, ts2},
		{key6, hlc.Timestamp{}},
		{key6, ts5},
		{key6, ts1},
		{key7, hlc.Timestamp{}},
		{key7, ts4},
		{key7, ts2},
		{key8, ts2},
		{key10, ts5},
		{key10, ts4},
		{key10, ts3},
		{key11, ts5},
		{key11, ts4},
		{key11, ts3},
		{key11, ts1},
	}
	// Read data directly from engine to avoid intent errors from MVCC.
	// However, because the GC processing pushes transactions and
	// resolves intents asynchronously, we use a SucceedsSoon loop.
	testutils.SucceedsSoon(t, func() error {
		kvs, err := engine.Scan(tc.store.Engine(), key1, keys.MaxKey, 0)
		if err != nil {
			return err
		}
		for i, kv := range kvs {
			log.VEventf(ctx, 1, "%d: %s", i, kv.Key)
		}
		if len(kvs) != len(expKVs) {
			return fmt.Errorf("expected length %d; got %d", len(expKVs), len(kvs))
		}
		for i, kv := range kvs {
			if !kv.Key.Key.Equal(expKVs[i].key) {
				return fmt.Errorf("%d: expected key %q; got %q", i, expKVs[i].key, kv.Key.Key)
			}
			if kv.Key.Timestamp != expKVs[i].ts {
				return fmt.Errorf("%d: expected ts=%s; got %s", i, expKVs[i].ts, kv.Key.Timestamp)
			}
			log.VEventf(ctx, 2, "%d: %s", i, kv.Key)
		}
		return nil
	})
}

func TestGCQueueTransactionTable(t *testing.T) {
	defer leaktest.AfterTest(t)()
	ctx := context.Background()

	manual := hlc.NewManualClock(123)
	tsc := TestStoreConfig(hlc.NewClock(manual.UnixNano, time.Nanosecond))
	manual.Set(3 * 24 * time.Hour.Nanoseconds())

	testTime := manual.UnixNano() + 2*time.Hour.Nanoseconds()
	gcExpiration := testTime - storagebase.TxnCleanupThreshold.Nanoseconds()

	type spec struct {
		status      roachpb.TransactionStatus
		orig        int64
		hb          int64                     // last heartbeat (none if Timestamp{})
		newStatus   roachpb.TransactionStatus // -1 for GCed
		failResolve bool                      // do we want to fail resolves in this trial?
		expResolve  bool                      // expect attempt at removing txn-persisted intents?
		expAbortGC  bool                      // expect AbortSpan entries removed?
	}
	// Describes the state of the Txn table before the test.
	// Many of the AbortSpan entries deleted wouldn't even be there, so don't
	// be confused by that.
	testCases := map[string]spec{
		// Too young, should not touch.
		"a": {
			status:    roachpb.PENDING,
			orig:      gcExpiration + 1,
			newStatus: roachpb.PENDING,
		},
		// Old and pending, but still heartbeat (so no Push attempted; it
		// would not succeed).
		"b": {
			status:    roachpb.PENDING,
			orig:      1, // immaterial
			hb:        gcExpiration + 1,
			newStatus: roachpb.PENDING,
		},
		// Old, pending, and abandoned. Should push and abort it
		// successfully, and GC it, along with resolving the intent. The
		// AbortSpan is also cleaned up.
		"c": {
			status:     roachpb.PENDING,
			orig:       gcExpiration - 1,
			newStatus:  -1,
			expResolve: true,
			expAbortGC: true,
		},
		// Staging and fresh, so no action.
		"d": {
			status:    roachpb.STAGING,
			orig:      gcExpiration + 1,
			newStatus: roachpb.STAGING,
		},
		// Old and staging, but still heartbeat (so no Push attempted; it
		// would not succeed).
		"e": {
			status:    roachpb.STAGING,
			orig:      1, // immaterial
			hb:        gcExpiration + 1,
			newStatus: roachpb.STAGING,
		},
		// Old, staging, and abandoned. Should push it and hit an indeterminate
		// commit error. Should successfully recover the transaction and GC it,
		// along with resolving the intent.
		"f": {
			status:     roachpb.STAGING,
			orig:       gcExpiration - 1,
			newStatus:  -1,
			expResolve: true,
			expAbortGC: true,
		},
		// Old and aborted, should delete.
		"g": {
			status:     roachpb.ABORTED,
			orig:       gcExpiration - 1,
			newStatus:  -1,
			expResolve: true,
			expAbortGC: true,
		},
		// Committed and fresh, so no action.
		"h": {
			status:    roachpb.COMMITTED,
			orig:      gcExpiration + 1,
			newStatus: roachpb.COMMITTED,
		},
		// Committed and old. It has an intent (like all tests here), which is
		// resolvable and hence we can GC.
		"i": {
			status:     roachpb.COMMITTED,
			orig:       gcExpiration - 1,
			newStatus:  -1,
			expResolve: true,
			expAbortGC: true,
		},
		// Same as the previous one, but we've rigged things so that the intent
		// resolution here will fail and consequently no GC is expected.
		"j": {
			status:      roachpb.COMMITTED,
			orig:        gcExpiration - 1,
			newStatus:   roachpb.COMMITTED,
			failResolve: true,
			expResolve:  true,
			expAbortGC:  true,
		},
	}

	var resolved syncmap.Map
	// Set the MaxIntentResolutionBatchSize to 1 so that the injected error for
	// resolution of "g" does not lead to the failure of resolution of "f".
	// The need to set this highlights the "fate sharing" aspect of batching
	// intent resolution.
	tsc.TestingKnobs.IntentResolverKnobs.MaxIntentResolutionBatchSize = 1
	tsc.TestingKnobs.EvalKnobs.TestingEvalFilter =
		func(filterArgs storagebase.FilterArgs) *roachpb.Error {
			if resArgs, ok := filterArgs.Req.(*roachpb.ResolveIntentRequest); ok {
				id := string(resArgs.IntentTxn.Key)
				// Only count finalizing intent resolution attempts in `resolved`.
				if resArgs.Status != roachpb.PENDING {
					var spans []roachpb.Span
					val, ok := resolved.Load(id)
					if ok {
						spans = val.([]roachpb.Span)
					}
					spans = append(spans, roachpb.Span{
						Key:    resArgs.Key,
						EndKey: resArgs.EndKey,
					})
					resolved.Store(id, spans)
				}
				// We've special cased one test case. Note that the intent is still
				// counted in `resolved`.
				if testCases[id].failResolve {
					return roachpb.NewErrorWithTxn(errors.Errorf("boom"), filterArgs.Hdr.Txn)
				}
			}
			return nil
		}
	tc := testContext{manualClock: manual}
	stopper := stop.NewStopper()
	defer stopper.Stop(ctx)
	tc.StartWithStoreConfig(t, stopper, tsc)
	manual.Set(testTime)

	outsideKey := tc.repl.Desc().EndKey.Next().AsRawKey()
	testIntents := []roachpb.Span{{Key: roachpb.Key("intent")}}

	txns := map[string]roachpb.Transaction{}
	for strKey, test := range testCases {
		baseKey := roachpb.Key(strKey)
		txnClock := hlc.NewClock(hlc.NewManualClock(test.orig).UnixNano, time.Nanosecond)
		txn := newTransaction("txn1", baseKey, 1, txnClock)
		txn.Status = test.status
		txn.IntentSpans = testIntents
		if test.hb > 0 {
			txn.LastHeartbeat = hlc.Timestamp{WallTime: test.hb}
		}
		txns[strKey] = *txn
		for _, addrKey := range []roachpb.Key{baseKey, outsideKey} {
			key := keys.TransactionKey(addrKey, txn.ID)
			if err := engine.MVCCPutProto(ctx, tc.engine, nil, key, hlc.Timestamp{}, nil, txn); err != nil {
				t.Fatal(err)
			}
		}
		entry := roachpb.AbortSpanEntry{Key: txn.Key, Timestamp: txn.LastActive()}
		if err := tc.repl.abortSpan.Put(ctx, tc.engine, nil, txn.ID, &entry); err != nil {
			t.Fatal(err)
		}
	}

	// Run GC.
	gcQ := newGCQueue(tc.store, tc.gossip)
	cfg := tc.gossip.GetSystemConfig()
	if cfg == nil {
		t.Fatal("config not set")
	}

	if err := gcQ.process(ctx, tc.repl, cfg); err != nil {
		t.Fatal(err)
	}

	testutils.SucceedsSoon(t, func() error {
		for strKey, sp := range testCases {
			txn := &roachpb.Transaction{}
			key := keys.TransactionKey(roachpb.Key(strKey), txns[strKey].ID)
			ok, err := engine.MVCCGetProto(ctx, tc.engine, key, hlc.Timestamp{}, txn,
				engine.MVCCGetOptions{})
			if err != nil {
				return err
			}
			if expGC := (sp.newStatus == -1); expGC {
				if expGC != !ok {
					return fmt.Errorf("%s: expected gc: %t, but found %s\n%s", strKey, expGC, txn, roachpb.Key(strKey))
				}
				// If the transaction record was GCed and didn't begin the test
				// as finalized, verify that the write timestamp cache was
				// updated (by the corresponding PushTxn that marked the record
				// as ABORTED) to prevent it from being created again in the
				// future.
				if !sp.status.IsFinalized() {
					wTS, _ := tc.store.tsCache.GetMaxWrite(key, nil /* end */)
					if min := (hlc.Timestamp{WallTime: sp.orig}); wTS.Less(min) {
						return fmt.Errorf("%s: expected write tscache entry for txn key to be >= %s, but found %s", strKey, min, wTS)
					}
				}
			} else if sp.newStatus != txn.Status {
				return fmt.Errorf("%s: expected status %s, but found %s", strKey, sp.newStatus, txn.Status)
			}
			var expIntents []roachpb.Span
			if sp.expResolve {
				expIntents = testIntents
			}
			var spans []roachpb.Span
			val, ok := resolved.Load(strKey)
			if ok {
				spans = val.([]roachpb.Span)
			}
			if !reflect.DeepEqual(spans, expIntents) {
				return fmt.Errorf("%s: unexpected intent resolutions:\nexpected: %s\nobserved: %s", strKey, expIntents, spans)
			}
			entry := &roachpb.AbortSpanEntry{}
			abortExists, err := tc.repl.abortSpan.Get(ctx, tc.store.Engine(), txns[strKey].ID, entry)
			if err != nil {
				t.Fatal(err)
			}
			if abortExists == sp.expAbortGC {
				return fmt.Errorf("%s: expected AbortSpan gc: %t, found %+v", strKey, sp.expAbortGC, entry)
			}
		}
		return nil
	})

	outsideTxnPrefix := keys.TransactionKey(outsideKey, uuid.UUID{})
	outsideTxnPrefixEnd := keys.TransactionKey(outsideKey.Next(), uuid.UUID{})
	var count int
	if _, err := engine.MVCCIterate(ctx, tc.store.Engine(), outsideTxnPrefix, outsideTxnPrefixEnd, hlc.Timestamp{},
		engine.MVCCScanOptions{}, func(roachpb.KeyValue) (bool, error) {
			count++
			return false, nil
		}); err != nil {
		t.Fatal(err)
	}
	if exp := len(testCases); exp != count {
		t.Fatalf("expected the %d external transaction entries to remain untouched, "+
			"but only %d are left", exp, count)
	}

	batch := tc.engine.NewSnapshot()
	defer batch.Close()
	tc.repl.raftMu.Lock()
	tc.repl.mu.Lock()
	tc.repl.assertStateLocked(ctx, batch) // check that in-mem and on-disk state were updated
	tc.repl.mu.Unlock()
	tc.repl.raftMu.Unlock()
}

// TestGCQueueIntentResolution verifies intent resolution with many
// intents spanning just two transactions.
func TestGCQueueIntentResolution(t *testing.T) {
	defer leaktest.AfterTest(t)()
	ctx := context.Background()
	tc := testContext{}
	stopper := stop.NewStopper()
	defer stopper.Stop(ctx)
	tc.Start(t, stopper)

	tc.manualClock.Set(48 * 60 * 60 * 1e9) // 2d past the epoch
	now := tc.Clock().Now().WallTime

	txns := []*roachpb.Transaction{
		newTransaction("txn1", roachpb.Key("0-0"), 1, tc.Clock()),
		newTransaction("txn2", roachpb.Key("1-0"), 1, tc.Clock()),
	}
	intentResolveTS := makeTS(now-intentAgeThreshold.Nanoseconds(), 0)
	txns[0].OrigTimestamp = intentResolveTS
	txns[0].Timestamp = intentResolveTS
	txns[1].OrigTimestamp = intentResolveTS
	txns[1].Timestamp = intentResolveTS

	// Two transactions.
	for i := 0; i < 2; i++ {
		// 5 puts per transaction.
		for j := 0; j < 5; j++ {
			pArgs := putArgs(roachpb.Key(fmt.Sprintf("%d-%d", i, j)), []byte("value"))
			assignSeqNumsForReqs(txns[i], &pArgs)
			if _, err := tc.SendWrappedWith(roachpb.Header{
				Txn: txns[i],
			}, &pArgs); err != nil {
				t.Fatalf("%d: could not put data: %+v", i, err)
			}
		}
	}

	// Process through GC queue.
	cfg := tc.gossip.GetSystemConfig()
	if cfg == nil {
		t.Fatal("config not set")
	}
	gcQ := newGCQueue(tc.store, tc.gossip)
	if err := gcQ.process(ctx, tc.repl, cfg); err != nil {
		t.Fatal(err)
	}

	// Iterate through all values to ensure intents have been fully resolved.
	// This must be done in a SucceedsSoon loop because intent resolution
	// is initiated asynchronously from the GC queue.
	testutils.SucceedsSoon(t, func() error {
		meta := &enginepb.MVCCMetadata{}
		return tc.store.Engine().Iterate(roachpb.KeyMin, roachpb.KeyMax,
			func(kv engine.MVCCKeyValue) (bool, error) {
				if !kv.Key.IsValue() {
					if err := protoutil.Unmarshal(kv.Value, meta); err != nil {
						return false, err
					}
					if meta.Txn != nil {
						return false, errors.Errorf("non-nil Txn after GC for key %s", kv.Key)
					}
				}
				return false, nil
			})
	})
}

func TestGCQueueLastProcessedTimestamps(t *testing.T) {
	defer leaktest.AfterTest(t)()
	ctx := context.Background()
	tc := testContext{}
	stopper := stop.NewStopper()
	defer stopper.Stop(ctx)
	tc.Start(t, stopper)

	// Create two last processed times both at the range start key and
	// also at some mid-point key in order to simulate a merge.
	// Two transactions.
	lastProcessedVals := []struct {
		key   roachpb.Key
		expGC bool
	}{
		{keys.QueueLastProcessedKey(roachpb.RKeyMin, "timeSeriesMaintenance"), false},
		{keys.QueueLastProcessedKey(roachpb.RKeyMin, "replica consistency checker"), false},
		{keys.QueueLastProcessedKey(roachpb.RKey("a"), "timeSeriesMaintenance"), true},
		{keys.QueueLastProcessedKey(roachpb.RKey("b"), "replica consistency checker"), true},
	}

	ts := tc.Clock().Now()
	for _, lpv := range lastProcessedVals {
		if err := engine.MVCCPutProto(ctx, tc.engine, nil, lpv.key, hlc.Timestamp{}, nil, &ts); err != nil {
			t.Fatal(err)
		}
	}

	cfg := tc.gossip.GetSystemConfig()
	if cfg == nil {
		t.Fatal("config not set")
	}

	// Process through a scan queue.
	gcQ := newGCQueue(tc.store, tc.gossip)
	if err := gcQ.process(ctx, tc.repl, cfg); err != nil {
		t.Fatal(err)
	}

	// Verify GC.
	testutils.SucceedsSoon(t, func() error {
		for _, lpv := range lastProcessedVals {
			ok, err := engine.MVCCGetProto(ctx, tc.engine, lpv.key, hlc.Timestamp{}, &ts,
				engine.MVCCGetOptions{})
			if err != nil {
				return err
			}
			if ok == lpv.expGC {
				return errors.Errorf("expected GC of %s: %t; got %t", lpv.key, lpv.expGC, ok)
			}
		}
		return nil
	})
}

// TestGCQueueChunkRequests verifies that many intents are chunked
// into separate batches. This is verified both for many different
// keys and also for many different versions of keys.
func TestGCQueueChunkRequests(t *testing.T) {
	defer leaktest.AfterTest(t)()
	ctx := context.Background()

	var gcRequests int32
	manual := hlc.NewManualClock(123)
	tsc := TestStoreConfig(hlc.NewClock(manual.UnixNano, time.Nanosecond))
	tsc.TestingKnobs.EvalKnobs.TestingEvalFilter =
		func(filterArgs storagebase.FilterArgs) *roachpb.Error {
			if _, ok := filterArgs.Req.(*roachpb.GCRequest); ok {
				atomic.AddInt32(&gcRequests, 1)
				return nil
			}
			return nil
		}
	tc := testContext{manualClock: manual}
	stopper := stop.NewStopper()
	defer stopper.Stop(ctx)
	tc.StartWithStoreConfig(t, stopper, tsc)

	const keyCount = 100
	if gcKeyVersionChunkBytes%keyCount != 0 {
		t.Fatalf("expected gcKeyVersionChunkBytes to be a multiple of %d", keyCount)
	}
	// Reduce the key size by MVCCVersionTimestampSize (13 bytes) to prevent batch overflow.
	// This is due to MVCCKey.EncodedSize(), which returns the full size of the encoded key.
	const keySize = (gcKeyVersionChunkBytes / keyCount) - 13
	// Create a format string for creating version keys of exactly
	// length keySize.
	fmtStr := fmt.Sprintf("%%0%dd", keySize)

	// First write 2 * gcKeyVersionChunkBytes different keys (each with two versions).
	ba1, ba2 := roachpb.BatchRequest{}, roachpb.BatchRequest{}
	for i := 0; i < 2*keyCount; i++ {
		// Create keys which are
		key := roachpb.Key(fmt.Sprintf(fmtStr, i))
		pArgs := putArgs(key, []byte("value1"))
		ba1.Add(&pArgs)
		pArgs = putArgs(key, []byte("value2"))
		ba2.Add(&pArgs)
	}
	ba1.Header = roachpb.Header{Timestamp: tc.Clock().Now()}
	if _, pErr := tc.Sender().Send(ctx, ba1); pErr != nil {
		t.Fatal(pErr)
	}
	ba2.Header = roachpb.Header{Timestamp: tc.Clock().Now()}
	if _, pErr := tc.Sender().Send(ctx, ba2); pErr != nil {
		t.Fatal(pErr)
	}

	// Next write 2 keys, the first with keyCount different GC'able
	// versions, and the second with 2*keyCount GC'able versions.
	key1 := roachpb.Key(fmt.Sprintf(fmtStr, 2*keyCount))
	key2 := roachpb.Key(fmt.Sprintf(fmtStr, 2*keyCount+1))
	for i := 0; i < 2*keyCount+1; i++ {
		ba := roachpb.BatchRequest{}
		// Only write keyCount+1 versions of key1.
		if i < keyCount+1 {
			pArgs1 := putArgs(key1, []byte(fmt.Sprintf("value%04d", i)))
			ba.Add(&pArgs1)
		}
		// Write all 2*keyCount+1 versions of key2 to verify we'll
		// tackle key2 in two separate batches.
		pArgs2 := putArgs(key2, []byte(fmt.Sprintf("value%04d", i)))
		ba.Add(&pArgs2)
		ba.Header = roachpb.Header{Timestamp: tc.Clock().Now()}
		if _, pErr := tc.Sender().Send(ctx, ba); pErr != nil {
			t.Fatal(pErr)
		}
	}

	// Forward the clock past the default GC time.
	cfg := tc.gossip.GetSystemConfig()
	if cfg == nil {
		t.Fatal("config not set")
	}
	zone, err := cfg.GetZoneConfigForKey(roachpb.RKey("key"))
	if err != nil {
		t.Fatalf("could not find zone config for range %s", err)
	}
	tc.manualClock.Increment(int64(zone.GC.TTLSeconds)*1e9 + 1)
	gcQ := newGCQueue(tc.store, tc.gossip)
	if err := gcQ.process(ctx, tc.repl, cfg); err != nil {
		t.Fatal(err)
	}

	// We wrote two batches worth of keys spread out, and two keys that
	// each have enough old versions to fill a whole batch each in the
	// first case, and two whole batches in the second, adding up to
	// five batches. There is also a first batch which sets the GC
	// thresholds, making six total batches.
	if a, e := atomic.LoadInt32(&gcRequests), int32(6); a != e {
		t.Errorf("expected %d gc requests; got %d", e, a)
	}
}

func TestGCQueueProcessFastGC(t *testing.T) {
	defer leaktest.AfterTest(t)()
	tc := testContext{}
	stopper := stop.NewStopper()
	defer stopper.Stop(context.TODO())
	tc.Start(t, stopper)

	tc.manualClock.Increment(48 * 60 * 60 * 1E9) // 2d past the epoch
	now := tc.Clock().Now().WallTime

	ts1 := makeTS(now-2*24*60*60*1E9+1, 0)                     // 2d old (add one nanosecond so we're not using zero timestamp)
	ts2 := makeTS(now-25*60*60*1E9, 0)                         // GC will occur at time=25 hours
	ts2m1 := ts2.Prev()                                        // ts2 - 1 so we have something not right at the GC time
	ts3 := makeTS(now-intentAgeThreshold.Nanoseconds(), 0)     // 2h old
	ts4 := makeTS(now-(intentAgeThreshold.Nanoseconds()-1), 0) // 2h-1ns old
	ts5 := makeTS(now-1E9, 0)                                  // 1s old
	key1 := roachpb.Key("a")
	key2 := roachpb.Key("b")
	key3 := roachpb.Key("c")
	key4 := roachpb.Key("d")
	key5 := roachpb.Key("e")
	key6 := roachpb.Key("f")
	key7 := roachpb.Key("g")
	key8 := roachpb.Key("h")
	key9 := roachpb.Key("i")
	key10 := roachpb.Key("j")
	key11 := roachpb.Key("k")

	data := []struct {
		key roachpb.Key
		ts  hlc.Timestamp
		del bool
		txn bool
	}{
		// For key1, we expect first value to GC.
		//{key1, ts1, false, false},
		//{key1, ts2, false, false},
		//{key1, ts5, false, false},
		// For key2, we expect values to GC, even though most recent is deletion.
		{key2, ts1, false, false},
		{key2, ts2m1, false, false}, // use a value < the GC time to verify it's kept
		{key2, ts5, true, false},
		// For key3, we expect just ts1 to GC, because most recent deletion is intent.
		{key3, ts1, false, false},
		{key3, ts2, false, false},
		{key3, ts5, true, true},
		// For key4, expect oldest value to GC.
		{key4, ts1, false, false},
		{key4, ts2, false, false},
		// For key5, expect all values to GC (most recent value deleted).
		{key5, ts1, false, false},
		{key5, ts2, true, false}, // deleted, so GC
		// For key6, expect no values to GC because most recent value is intent.
		{key6, ts1, false, false},
		{key6, ts5, false, true},
		// For key7, expect no values to GC because intent is exactly 2h old.
		{key7, ts2, false, false},
		{key7, ts4, false, true},
		// For key8, expect most recent value to resolve by aborting, which will clean it up.
		{key8, ts2, false, false},
		{key8, ts3, true, true},
		// For key9, resolve naked intent with no remaining values.
		{key9, ts3, false, true},
		// For key10, GC ts1 because it's a delete but not ts3 because it's above the threshold.
		{key10, ts1, true, false},
		{key10, ts3, true, false},
		{key10, ts4, false, false},
		{key10, ts5, false, false},
		// For key11, we can't GC anything because ts1 isn't a delete.
		{key11, ts1, false, false},
		{key11, ts3, true, false},
		{key11, ts4, true, false},
		{key11, ts5, true, false},
	}

	for i, datum := range data {
		if datum.del {
			dArgs := deleteArgs(datum.key)
			var txn *roachpb.Transaction
			if datum.txn {
				txn = newTransaction("test", datum.key, 1, tc.Clock())
				txn.OrigTimestamp = datum.ts
				txn.Timestamp = datum.ts
				assignSeqNumsForReqs(txn, &dArgs)
			}
			if _, err := tc.SendWrappedWith(roachpb.Header{
				Timestamp: datum.ts,
				Txn:       txn,
			}, &dArgs); err != nil {
				t.Fatalf("%d: could not delete data: %s", i, err)
			}
		} else {
			pArgs := putArgs(datum.key, []byte("value"))
			var txn *roachpb.Transaction
			if datum.txn {
				txn = newTransaction("test", datum.key, 1, tc.Clock())
				txn.OrigTimestamp = datum.ts
				txn.Timestamp = datum.ts
				assignSeqNumsForReqs(txn, &pArgs)
			}
			if _, err := tc.SendWrappedWith(roachpb.Header{
				Timestamp: datum.ts,
				Txn:       txn,
			}, &pArgs); err != nil {
				t.Fatalf("%d: could not put data: %s", i, err)
			}
		}
	}

	// The total size of the GC'able versions of the keys and values in GCInfo.
	// Key size: len("a") + mvccVersionTimestampSize (13 bytes) = 14 bytes.
	// Value size: len("value") + headerSize (5 bytes) = 10 bytes.
	// key1 at ts1  (14 bytes) => "value" (10 bytes)
	// key2 at ts1  (14 bytes) => "value" (10 bytes)
	// key3 at ts1  (14 bytes) => "value" (10 bytes)
	// key4 at ts1  (14 bytes) => "value" (10 bytes)
	// key5 at ts1  (14 bytes) => "value" (10 bytes)
	// key5 at ts2  (14 bytes) => delete (0 bytes)
	// key10 at ts1 (14 bytes) => delete (0 bytes)
	var expectedVersionsKeyBytes int64 = 7 * 14
	var expectedVersionsValBytes int64 = 5 * 10
	for i := 0; i < 10243; i++ {
		var pArgs roachpb.PutRequest
		var ts hlc.Timestamp
		switch i {
		case 0:
			pArgs = putArgs(key1, []byte("value"))
			ts = ts1
		case 10241:
			pArgs = putArgs(key1, []byte("value"))
			ts = ts2
		case 10242:
			pArgs = putArgs(key1, []byte("value"))
			ts = ts5
		default:
			pArgs = putArgs(key1, make([]byte, 1024))
			ts = makeTS(now-2*24*60*60*1E9+int64(i+1)*1E9, 0)
			expectedVersionsKeyBytes += 14
			expectedVersionsValBytes += 1024+5
		}
		var txn *roachpb.Transaction
		if _, err := tc.SendWrappedWith(roachpb.Header{
			Timestamp: ts,
			Txn:       txn,
		}, &pArgs); err != nil {
			t.Fatalf("%d: could not put data: %s", i, err)
		}
	}
	cfg := tc.gossip.GetSystemConfig()
	if cfg == nil {
		t.Fatal("config not set")
	}

	// Call RunGC with dummy functions to get current GCInfo.
	gcInfo, err := func() (GCInfo, error) {
		snap := tc.repl.store.Engine().NewSnapshot()
		desc := tc.repl.Desc()
		defer snap.Close()

		zone, err := cfg.GetZoneConfigForKey(desc.StartKey)
		if err != nil {
			t.Fatalf("could not find zone config for range %s: %s", tc.repl, err)
		}

		ctx := context.Background()
		now := tc.Clock().Now()
		return RunGC(ctx, desc, snap, now, *zone.GC,
			NoopGCer{},
			func(ctx context.Context, intents []roachpb.Intent) error {
				return nil
			},
			func(ctx context.Context, txn *roachpb.Transaction, intents []roachpb.Intent) error {
				return nil
			})
	}()
	if err != nil {
		t.Fatal(err)
	}
	if gcInfo.AffectedVersionsKeyBytes != expectedVersionsKeyBytes {
		t.Fatalf("expected total keys size: %d bytes; got %d bytes", expectedVersionsKeyBytes, gcInfo.AffectedVersionsKeyBytes)
	}
	if gcInfo.AffectedVersionsValBytes != expectedVersionsValBytes {
		t.Fatalf("expected total values size: %d bytes; got %d bytes", expectedVersionsValBytes, gcInfo.AffectedVersionsValBytes)
	}
<<<<<<< HEAD

	// Process through a scan queue.
	gcQ := newGCQueue(tc.store, tc.gossip)
	if err := gcQ.process(context.Background(), tc.repl, cfg); err != nil {
		t.Fatal(err)
	}

=======
	ms := tc.repl.GetMVCCStats()
	msD, _ := json.Marshal(ms)
  t.Logf("before Fast GC MVCC stats %s", string(msD))
	// Process through a scan queue.
	gcQ := newGCQueue(tc.store, tc.gossip)
	if err := gcQ.processImpl(context.Background(), tc.repl, cfg, tc.Clock().Now()); err != nil {
		t.Fatal(err)
	}
	ms = tc.repl.GetMVCCStats()
	msD, _ = json.Marshal(ms)
	t.Logf("after Fast GC MVCC stats %s", string(msD))
>>>>>>> ac16e34b
	expKVs := []struct {
		key roachpb.Key
		ts  hlc.Timestamp
	}{
		{key1, ts5},
		{key1, ts2},
		{key2, ts5},
		{key2, ts2m1},
		{key3, hlc.Timestamp{}},
		{key3, ts5},
		{key3, ts2},
		{key4, ts2},
		{key6, hlc.Timestamp{}},
		{key6, ts5},
		{key6, ts1},
		{key7, hlc.Timestamp{}},
		{key7, ts4},
		{key7, ts2},
		{key8, ts2},
		{key10, ts5},
		{key10, ts4},
		{key10, ts3},
		{key11, ts5},
		{key11, ts4},
		{key11, ts3},
		{key11, ts1},
	}
	// Read data directly from engine to avoid intent errors from MVCC.
	// However, because the GC processing pushes transactions and
	// resolves intents asynchronously, we use a SucceedsSoon loop.
	testutils.SucceedsSoon(t, func() error {
<<<<<<< HEAD
		kvs, err := engine.Scan(tc.store.Engine(), key1, keys.MaxKey, 0)
=======
		kvs, err := engine.Scan(tc.store.Engine(), engine.MakeMVCCMetadataKey(key1),
			engine.MakeMVCCMetadataKey(keys.MaxKey), 0)
>>>>>>> ac16e34b
		if err != nil {
			return err
		}
		for i, kv := range kvs {
			if log.V(1) {
				log.Infof(context.Background(), "%d: %s", i, kv.Key)
			}
		}
		if len(kvs) != len(expKVs) {
			return fmt.Errorf("expected length %d; got %d", len(expKVs), len(kvs))
		}
		for i, kv := range kvs {
			if !kv.Key.Key.Equal(expKVs[i].key) {
				return fmt.Errorf("%d: expected key %q; got %q", i, expKVs[i].key, kv.Key.Key)
			}
			if kv.Key.Timestamp != expKVs[i].ts {
				return fmt.Errorf("%d: expected ts=%s; got %s", i, expKVs[i].ts, kv.Key.Timestamp)
			}
			if log.V(1) {
				log.Infof(context.Background(), "%d: %s", i, kv.Key)
			}
		}
		return nil
	})
}
<<<<<<< HEAD
=======

>>>>>>> ac16e34b
<|MERGE_RESOLUTION|>--- conflicted
+++ resolved
@@ -1242,7 +1242,6 @@
 	if gcInfo.AffectedVersionsValBytes != expectedVersionsValBytes {
 		t.Fatalf("expected total values size: %d bytes; got %d bytes", expectedVersionsValBytes, gcInfo.AffectedVersionsValBytes)
 	}
-<<<<<<< HEAD
 
 	// Process through a scan queue.
 	gcQ := newGCQueue(tc.store, tc.gossip)
@@ -1250,19 +1249,6 @@
 		t.Fatal(err)
 	}
 
-=======
-	ms := tc.repl.GetMVCCStats()
-	msD, _ := json.Marshal(ms)
-  t.Logf("before Fast GC MVCC stats %s", string(msD))
-	// Process through a scan queue.
-	gcQ := newGCQueue(tc.store, tc.gossip)
-	if err := gcQ.processImpl(context.Background(), tc.repl, cfg, tc.Clock().Now()); err != nil {
-		t.Fatal(err)
-	}
-	ms = tc.repl.GetMVCCStats()
-	msD, _ = json.Marshal(ms)
-	t.Logf("after Fast GC MVCC stats %s", string(msD))
->>>>>>> ac16e34b
 	expKVs := []struct {
 		key roachpb.Key
 		ts  hlc.Timestamp
@@ -1294,12 +1280,7 @@
 	// However, because the GC processing pushes transactions and
 	// resolves intents asynchronously, we use a SucceedsSoon loop.
 	testutils.SucceedsSoon(t, func() error {
-<<<<<<< HEAD
 		kvs, err := engine.Scan(tc.store.Engine(), key1, keys.MaxKey, 0)
-=======
-		kvs, err := engine.Scan(tc.store.Engine(), engine.MakeMVCCMetadataKey(key1),
-			engine.MakeMVCCMetadataKey(keys.MaxKey), 0)
->>>>>>> ac16e34b
 		if err != nil {
 			return err
 		}
@@ -1324,8 +1305,4 @@
 		}
 		return nil
 	})
-}
-<<<<<<< HEAD
-=======
-
->>>>>>> ac16e34b
+}