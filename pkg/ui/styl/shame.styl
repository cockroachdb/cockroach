// Copyright 2019 The Cockroach Authors.
//
// Use of this software is governed by the Business Source License
// included in the file licenses/BSL.txt.
//
// As of the Change Date specified in that file, in accordance with
// the Business Source License, use of this software will be governed
// by the Apache License, Version 2.0, included in the file
// licenses/APL.txt.

// This is an attempt to override settings from the react-select component.
// react-select's css file uses rules with extremely high specificity, making
// numerous !important statements necessary.
// @stylint off
.has-value.Select--single > .Select-control .Select-value .Select-value-label,
.has-value.is-pseudo-focused.Select--single > .Select-control .Select-value .Select-value-label
  color $link-color !important

.Select-option
  padding 10px 25px !important
  &.is-selected
    color $link-color !important

.Select-value, .Select-placeholder
  line-height inherit !important
  height auto !important
  position relative !important
  white-space nowrap !important
  max-width 250px !important

.Select-control
  line-height inherit !important
  height auto !important
  border-width 0 !important
  box-shadow 0 0 0 black !important
  border-radius 0 3px 3px 0 !important
  background-color transparent !important
  width auto !important 

.Select-input
  line-height inherit !important
  height auto !important
  position absolute !important
  top 0 !important

.Select-input > input
  padding 0 !important

.Select-menu-outer
  width auto !important
  top calc(100% + 21px) !important
  border none !important
  box-shadow 0 2px 4px rgba(0, 0, 0, .2) !important
  max-height 200px !important
  font-family Lato-Regular
  font-size 14px
  text-transform none
  letter-spacing 0
  border-radius 4px !important
  padding 0 0

.Select-menu, .Select-menu-outer
  max-height 350px !important

.Select-value-label
  display block !important
  cursor pointer

.Select-arrow
  border-top-color $link-color !important

.Select
  display block
  width 100%

.dropdown--side-arrows
  .Select
    padding 12px 24px !important
  .Select-arrow-zone
    display none

// NVD3 Style overrides.
.nvtooltip
  font-family Lato-Regular !important
  color $body-color !important
  padding 15px 20px !important
  background rgba(255, 255, 255, .98) !important
  border-radius 5px !important
  border 1px solid rgba(0, 0, 0, .1) !important
  box-shadow 0px 0px 4px rgba(0, 0, 0, .2)

.nvtooltip table
  margin 0 !important

.nvtooltip .legend-color-guide div
  width 7px !important
  height 7px !important
  border-radius 50% !important
  border none !important

.nvtooltip table tr.highlight td
  padding 2px 9px 2px 0 !important
  border none !important

.nvtooltip table tr.highlight td:first-child
  padding 2px 9px 2px 3rem

.nvtooltip strong
  font-weight 400 !important

.legend-subtext
  color $tooltip-color !important
  font-weight 300

.nvd3 .nv-axis
  .tick line
    stroke $table-border-color

  text
    fill $headings-color
    font-family Lato-Regular
    font-size 11px

  .nv-axislabel
    font-family Lato-Regular
    fill $headings-color

.nv-y .nv-axis .domain
  opacity 0

.nvd3 text
  opacity .6
  font-size 10px

.ant-divider
  background $button-border-color
  margin-left 0
  margin-right 22px
  &.ant-divider-vertical
    height auto

.ant-tooltip
  .ant-tooltip-inner
    font-size 12px
    border-radius 4px
    background-color $body-color
    font-family Lato-Regular
    color #fff
    box-shadow none
    padding 5px 8px
    min-width 0
    min-height 0
  &.preset-black
    .ant-tooltip-inner
      background-color #000
      pre
        font-family RobotoMono-Medium
        font-size 12px
        color #e7ecf3
        letter-spacing 0.7px
        line-height 24px
        ._text-bold
          font-family RobotoMono-Bold
          color #8dbcff

.ant-input, .ant-time-picker-input
  height 40px
  padding 0px 11px
  border-radius 3px
  border solid 1px $button-border-color
  &:focus
    border solid 1px $link-color
    box-shadow none
  &:hover
    border-color $link-color

.ant-time-picker-panel-combobox
  display flex

.ant-calendar-picker:hover .ant-calendar-picker-input:not(.ant-input-disabled)
  border-color $link-color

.ant-fullcalendar-header
  padding: 10px 4px
  text-align: center

.ant-fullcalendar
  font-size 12px
  font-family Lato-Regular

<<<<<<< HEAD
.ant-fullcalendar-selected-day
  .ant-fullcalendar-date
    background #eff5fe
    color #3a7ce1
=======
.ant-calendar-input
  font-family: Lato-Regular

.ant-calendar-selected-day
  .ant-calendar-date
    background $grey2
    color $link-color
>>>>>>> 751eafc6
    &:hover
      background #e0efff
      color $blue-color

<<<<<<< HEAD
.ant-fullcalendar-today 
  &.ant-fullcalendar-date
    color #3a7ce1
    border-color #3a7ce1
    &:hover
      background #eff5fd
  &.ant-fullcalendar-selected-day
    .ant-fullcalendar-date
      background #eff5fd
=======
.ant-calendar-today 
  &.ant-calendar-date
    color $link-color
    border-color $link-color
    &:hover
      background $grey3
  &.ant-calendar-selected-day
    .ant-calendar-date
      background $grey3
>>>>>>> 751eafc6
      &:hover
        background $grey4
        font-weight bold
  &.ant-fullcalendar-disabled-cell
    .ant-fullcalendar-date
      background #f5f5f5
      &:hover
        background #f5f5f5

<<<<<<< HEAD
.ant-fullcalendar-date, .ant-time-picker-panel li
  color #5F6C87
=======
.ant-calendar-date, .ant-time-picker-panel li
  color $body-color
>>>>>>> 751eafc6
  font-family Lato-Regular
  font-size 12px
  &.ant-time-picker-panel-addon-option-disabled
    color #a3a5af
  &:hover
    background #f6f6f6
  &:focus
    color $link-color

.ant-time-picker-panel li
  display flex
  align-items center

.ant-fullcalendar-disabled-cell .ant-fullcalendar-date
  background #f5f5f5

.ant-fullcalendar-disabled-cell.ant-fullcalendar-today .ant-fullcalendar-date
  color #a3a5af
  font-weight bold
  border-color transparent
  &:before
    border 1px solid #a3a5af

<<<<<<< HEAD
.ant-btn-default, .ant-calendar-today-btn 
=======
.disabled-year
  .ant-calendar-header
    .ant-calendar-next-month-btn
      right 15px
    .ant-calendar-prev-month-btn
      left 15px
    .ant-calendar-month-select, .ant-calendar-year-select
      font-size 14px
      color $body-color
      &:hover
        color $link-color
  .ant-calendar-prev-year-btn, .ant-calendar-next-year-btn
    display none

.ant-btn-defult, .ant-calendar-today-btn 
>>>>>>> 751eafc6
  width 100%
  font-family Lato-Bold
  color $link-color
  text-align center
  font-size 14px
  margin 0
  padding 0
  text-transform none
  border: 0;
  span
    line-height 1.71
    letter-spacing 0.1px

.ant-btn:focus
  color: $link-color

.ant-btn:after
  display: none !important;

<<<<<<< HEAD
.ant-btn-background-ghost
  box-shadow: none
=======
.ant-btn
  &-default, .active, &:focus, &:hover
    border none

.ant-form-item
  margin 0

.ant-pagination
  display flex
  justify-content center
  align-items flex-end
  height 100%
  margin 40px 0
  &.mini
    .ant-pagination-item, .ant-pagination-prev, .ant-pagination-next
      margin 0 5px
  .ant-pagination-item
    a
      color $body-color
      font-size 14px
      font-family Lato-Medium
      &:hover
        color $link-color
  .ant-pagination-item-active
    background transparent
    border-radius 2px
    border 1px solid $link-color
    a
      color $link-color
  .ant-pagination-next, .ant-pagination-prev
    .ant-pagination-item-link
      font-size 12px
      color $body-color
    &:hover
      .ant-pagination-item-link
        color $link-color
    &.ant-pagination-disabled
      .ant-pagination-item-link
        color #b8bbbc
      &:hover
        .ant-pagination-item-link
          color #b8bbbc

.drawer--preset-black
  display flex
  align-items center
  /* width */
  ::-webkit-scrollbar {
    width 7px
  }

  /* Track */
  ::-webkit-scrollbar-track {
    background transparent
    border-radius 10px
  }

  /* Handle */
  ::-webkit-scrollbar-thumb {
    background #5f6c87
    border-radius 10px
  }

  /* Handle on hover */
  ::-webkit-scrollbar-thumb:hover {
    background #5f6c87ad
  }
  .ant-divider
    width 1px
    background #5f6c87
    margin: 0 15px
    height 14px
  .__actions
    button, a
      width auto
      color #f6f6f6
      font-size 12px
      font-family Lato-Bold
      line-height 2
      letter-spacing 0.1px
      &:hover
        color #5f6c87
  .ant-drawer-content
    overflow auto
  .ant-drawer-mask
    background-color transparent
  .ant-drawer-content-wrapper
    padding-left 80px
    box-shadow none !important
  .ant-drawer-content
    background #242a35
  .ant-drawer-header
    padding 15px 0
    margin 0 24px
    background transparent
    border-bottom: 1px solid #5f6c87;
  .ant-drawer-body
    padding 15px 20px
    margin 0 4px
    height 190px
    overflow-x hidde
    overflow-y auto
  .drawer__content
    color #f6f6f6
    font-family RobotoMono-Regular
    font-size 12px
    line-height 24px
    ._text-bold
      color #87beff
      font-family RobotoMono-Bold
>>>>>>> 751eafc6
<|MERGE_RESOLUTION|>--- conflicted
+++ resolved
@@ -188,12 +188,6 @@
   font-size 12px
   font-family Lato-Regular
 
-<<<<<<< HEAD
-.ant-fullcalendar-selected-day
-  .ant-fullcalendar-date
-    background #eff5fe
-    color #3a7ce1
-=======
 .ant-calendar-input
   font-family: Lato-Regular
 
@@ -201,22 +195,10 @@
   .ant-calendar-date
     background $grey2
     color $link-color
->>>>>>> 751eafc6
     &:hover
       background #e0efff
       color $blue-color
 
-<<<<<<< HEAD
-.ant-fullcalendar-today 
-  &.ant-fullcalendar-date
-    color #3a7ce1
-    border-color #3a7ce1
-    &:hover
-      background #eff5fd
-  &.ant-fullcalendar-selected-day
-    .ant-fullcalendar-date
-      background #eff5fd
-=======
 .ant-calendar-today 
   &.ant-calendar-date
     color $link-color
@@ -226,7 +208,6 @@
   &.ant-calendar-selected-day
     .ant-calendar-date
       background $grey3
->>>>>>> 751eafc6
       &:hover
         background $grey4
         font-weight bold
@@ -236,13 +217,8 @@
       &:hover
         background #f5f5f5
 
-<<<<<<< HEAD
 .ant-fullcalendar-date, .ant-time-picker-panel li
-  color #5F6C87
-=======
-.ant-calendar-date, .ant-time-picker-panel li
   color $body-color
->>>>>>> 751eafc6
   font-family Lato-Regular
   font-size 12px
   &.ant-time-picker-panel-addon-option-disabled
@@ -266,9 +242,6 @@
   &:before
     border 1px solid #a3a5af
 
-<<<<<<< HEAD
-.ant-btn-default, .ant-calendar-today-btn 
-=======
 .disabled-year
   .ant-calendar-header
     .ant-calendar-next-month-btn
@@ -284,7 +257,6 @@
     display none
 
 .ant-btn-defult, .ant-calendar-today-btn 
->>>>>>> 751eafc6
   width 100%
   font-family Lato-Bold
   color $link-color
@@ -304,14 +276,8 @@
 .ant-btn:after
   display: none !important;
 
-<<<<<<< HEAD
 .ant-btn-background-ghost
   box-shadow: none
-=======
-.ant-btn
-  &-default, .active, &:focus, &:hover
-    border none
-
 .ant-form-item
   margin 0
 
@@ -417,5 +383,4 @@
     line-height 24px
     ._text-bold
       color #87beff
-      font-family RobotoMono-Bold
->>>>>>> 751eafc6
+      font-family RobotoMono-Bold