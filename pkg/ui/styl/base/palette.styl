--- conflicted
+++ resolved
@@ -25,16 +25,12 @@
 $button-border-color = #C8CBD4
 $background-color  = #F6F6F6
 $main-blue-color = #3A7DE1  // This should match MAIN_BLUE from colors.tsx
-<<<<<<< HEAD
-$grey = #b8bbbc
-=======
 $blue-color = #2367cd
 $grey = #b8bbbc
 $grey2 = #eff5fe
 $grey3 = #eff5fd
 $grey4 = #e0efff
 $grey5 = #c0c6d9
->>>>>>> 751eafc6
 
 // Alert colors
 $notification-alert-fill-color = #F4D9D9
