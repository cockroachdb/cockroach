--- conflicted
+++ resolved
@@ -676,12 +676,7 @@
 		name:   "explain_stmt",
 		inline: []string{"explain_option_list"},
 		replace: map[string]string{
-<<<<<<< HEAD
-			"'ANALYZE'":           "",
-			"explain_option_name": "( | 'EXPRS' | 'METADATA' | 'QUALIFY' | 'VERBOSE' | 'TYPES' | 'OPT' | 'DISTSQL' )",
-=======
 			"explain_option_name": "( 'VERBOSE' | 'TYPES' | 'OPT' | 'DISTSQL' )",
->>>>>>> ce3c3355
 		},
 	},
 	{
