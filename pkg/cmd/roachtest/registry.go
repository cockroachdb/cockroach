// Copyright 2018 The Cockroach Authors.
//
// Licensed under the Apache License, Version 2.0 (the "License");
// you may not use this file except in compliance with the License.
// You may obtain a copy of the License at
//
//     http://www.apache.org/licenses/LICENSE-2.0
//
// Unless required by applicable law or agreed to in writing, software
// distributed under the License is distributed on an "AS IS" BASIS,
// WITHOUT WARRANTIES OR CONDITIONS OF ANY KIND, either express or
// implied. See the License for the specific language governing
// permissions and limitations under the License. See the AUTHORS file
// for names of contributors.

package main

func registerTests(r *registry) {
	// Helpful shell pipeline to generate the list below:
	//
	// grep -h -E 'func register[^(]+\(.*registry\) {' *.go | grep -E -o 'register[^(]+' | grep -v '^registerTests$' | grep -v '^\w*Bench$' | sort | awk '{printf "\t%s(r)\n", $0}'

	registerAllocator(r)
	registerBackup(r)
	registerCancel(r)
	registerClock(r)
	registerCopy(r)
	registerDebug(r)
	registerDecommission(r)
	registerDiskUsage(r)
	registerDrop(r)
	registerHotSpotSplits(r)
	registerImportTPCC(r)
	registerImportTPCH(r)
	registerJepsen(r)
	registerKV(r)
	registerKVScalability(r)
	registerKVSplits(r)
	registerLargeRange(r)
	registerRestore(r)
	registerRoachmart(r)
	registerScaleData(r)
	registerSchemaChange(r)
	registerTPCC(r)
	registerUpgrade(r)
	registerVersion(r)
<<<<<<< HEAD
}

func registerBenchmarks(r *registry) {
	// Helpful shell pipeline to generate the list below:
	//
	// grep -h -E 'func register[^(]+\(.*registry\) {' *.go | grep -E -o 'register[^(]+' | grep -v '^registerTests$' | grep '^\w*Bench$' | sort | awk '{printf "\t%s(r)\n", $0}'

	registerTPCCBench(r)
=======
	registerEncryptionBenchmark(r)
>>>>>>> 148f0e2f
}<|MERGE_RESOLUTION|>--- conflicted
+++ resolved
@@ -44,7 +44,7 @@
 	registerTPCC(r)
 	registerUpgrade(r)
 	registerVersion(r)
-<<<<<<< HEAD
+	registerEncryptionBenchmark(r)
 }
 
 func registerBenchmarks(r *registry) {
@@ -53,7 +53,4 @@
 	// grep -h -E 'func register[^(]+\(.*registry\) {' *.go | grep -E -o 'register[^(]+' | grep -v '^registerTests$' | grep '^\w*Bench$' | sort | awk '{printf "\t%s(r)\n", $0}'
 
 	registerTPCCBench(r)
-=======
-	registerEncryptionBenchmark(r)
->>>>>>> 148f0e2f
 }