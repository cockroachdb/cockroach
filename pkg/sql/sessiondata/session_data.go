// Copyright 2018 The Cockroach Authors.
//
// Licensed under the Apache License, Version 2.0 (the "License");
// you may not use this file except in compliance with the License.
// You may obtain a copy of the License at
//
//     http://www.apache.org/licenses/LICENSE-2.0
//
// Unless required by applicable law or agreed to in writing, software
// distributed under the License is distributed on an "AS IS" BASIS,
// WITHOUT WARRANTIES OR CONDITIONS OF ANY KIND, either express or
// implied. See the License for the specific language governing
// permissions and limitations under the License.

package sessiondata

import (
	"fmt"
	"net"
	"strings"
	"time"

	"github.com/cockroachdb/cockroach/pkg/sql/sqlbase/intsize"
	"github.com/cockroachdb/cockroach/pkg/storage/engine/enginepb"
	"github.com/cockroachdb/cockroach/pkg/util/duration"
)

// SessionData contains session parameters. They are all user-configurable.
// A SQL Session changes fields in SessionData through sql.sessionDataMutator.
type SessionData struct {
	// ApplicationName is the name of the application running the
	// current session. This can be used for logging and per-application
	// statistics.
	ApplicationName string
	// Database indicates the "current" database for the purpose of
	// resolving names. See searchAndQualifyDatabase() for details.
	Database string
	// DefaultIsolationLevel indicates the default isolation level of
	// newly created transactions.
	DefaultIsolationLevel enginepb.IsolationType
	// DefaultReadOnly indicates the default read-only status of newly created
	// transactions.
	DefaultReadOnly bool
	// DistSQLMode indicates whether to run queries using the distributed
	// execution engine.
	DistSQLMode DistSQLExecMode
	// LookupJoinEnabled indicates whether the planner should try and plan a
	// lookup join where the left side is scanned and index lookups are done on
	// the right side. Will emit a warning if a lookup join can't be planned.
	LookupJoinEnabled bool
	// ForceSplitAt indicates whether checks to prevent incorrect usage of ALTER
	// TABLE ... SPLIT AT should be skipped.
	ForceSplitAt bool
	// OptimizerMode indicates whether to use the experimental optimizer for
	// query planning.
	OptimizerMode OptimizerMode
	// SerialNormalizationMode indicates how to handle the SERIAL pseudo-type.
	SerialNormalizationMode SerialNormalizationMode
	// SearchPath is a list of databases that will be searched for a table name
	// before the database. Currently, this is used only for SELECTs.
	// Names in the search path must have been normalized already.
	SearchPath SearchPath
	// StmtTimeout is the duration a query is permitted to run before it is
	// canceled by the session. If set to 0, there is no timeout.
	StmtTimeout time.Duration
	// User is the name of the user logged into the session.
	User string
	// SafeUpdates causes errors when the client
	// sends syntax that may have unwanted side effects.
	SafeUpdates bool
	// RemoteAddr is used to generate logging events.
	RemoteAddr net.Addr
	// ZigzagJoinEnabled indicates whether the planner should try and plan a
	// zigzag join. Will emit a warning if a zigzag join can't be planned.
	ZigzagJoinEnabled bool
	// SequenceState gives access to the SQL sequences that have been manipulated
	// by the session.
	SequenceState *SequenceState
	// DataConversion gives access to the data conversion configuration.
	DataConversion DataConversionConfig
	// DurationAdditionMode enables math compatibility options to be enabled.
	// TODO(bob): Remove this once the 2.2 release branch is cut.
	DurationAdditionMode duration.AdditionMode
	// Vectorize enables automatic planning of vectorized operators.
	Vectorize bool
<<<<<<< HEAD
	// DefaultIntSize controls the interpretation of the INT type.
	// See discussion on the IntSize type.
	// XXX link to cleanup issue
	DefaultIntSize intsize.IntSize
=======
	// ForceSavepointRestart overrides the default SAVEPOINT behavior
	// for compatibility with certain ORMs. When this flag is set,
	// the savepoint name will no longer be compared against the magic
	// identifier `cockroach_restart` in order use a restartable
	// transaction.
	ForceSavepointRestart bool
>>>>>>> eb8345b1
}

// DataConversionConfig contains the parameters that influence
// the conversion between SQL data types and strings/byte arrays.
type DataConversionConfig struct {
	// Location indicates the current time zone.
	Location *time.Location

	// BytesEncodeFormat indicates how to encode byte arrays when converting
	// to string.
	BytesEncodeFormat BytesEncodeFormat

	// ExtraFloatDigits indicates the number of digits beyond the
	// standard number to use for float conversions.
	// This must be set to a value between -15 and 3, inclusive.
	ExtraFloatDigits int
}

// GetFloatPrec computes a precision suitable for a call to
// strconv.FormatFloat() or for use with '%.*g' in a printf-like
// function.
func (c DataConversionConfig) GetFloatPrec() int {
	// The user-settable parameter ExtraFloatDigits indicates the number
	// of digits to be used to format the float value. PostgreSQL
	// combines this with %g.
	// The formula is <type>_DIG + extra_float_digits,
	// where <type> is either FLT (float4) or DBL (float8).

	// Also the value "3" in PostgreSQL is special and meant to mean
	// "all the precision needed to reproduce the float exactly". The Go
	// formatter uses the special value -1 for this and activates a
	// separate path in the formatter. We compare >= 3 here
	// just in case the value is not gated properly in the implementation
	// of SET.
	if c.ExtraFloatDigits >= 3 {
		return -1
	}

	// CockroachDB only implements float8 at this time and Go does not
	// expose DBL_DIG, so we use the standard literal constant for
	// 64bit floats.
	const StdDoubleDigits = 15

	nDigits := StdDoubleDigits + c.ExtraFloatDigits
	if nDigits < 1 {
		// Ensure the value is clamped at 1: printf %g does not allow
		// values lower than 1. PostgreSQL does this too.
		nDigits = 1
	}
	return nDigits
}

// Copy performs a deep copy of SessionData.
func (s *SessionData) Copy() SessionData {
	cp := *s
	cp.SequenceState = s.SequenceState.copy()
	return cp
}

// BytesEncodeFormat controls which format to use for BYTES->STRING
// conversions.
type BytesEncodeFormat int

const (
	// BytesEncodeHex uses the hex format: e'abc\n'::BYTES::STRING -> '\x61626312'.
	// This is the default, for compatibility with PostgreSQL.
	BytesEncodeHex BytesEncodeFormat = iota
	// BytesEncodeEscape uses the escaped format: e'abc\n'::BYTES::STRING -> 'abc\012'.
	BytesEncodeEscape
	// BytesEncodeBase64 uses base64 encoding.
	BytesEncodeBase64
)

func (f BytesEncodeFormat) String() string {
	switch f {
	case BytesEncodeHex:
		return "hex"
	case BytesEncodeEscape:
		return "escape"
	case BytesEncodeBase64:
		return "base64"
	default:
		return fmt.Sprintf("invalid (%d)", f)
	}
}

// BytesEncodeFormatFromString converts a string into a BytesEncodeFormat.
func BytesEncodeFormatFromString(val string) (_ BytesEncodeFormat, ok bool) {
	switch strings.ToUpper(val) {
	case "HEX":
		return BytesEncodeHex, true
	case "ESCAPE":
		return BytesEncodeEscape, true
	case "BASE64":
		return BytesEncodeBase64, true
	default:
		return -1, false
	}
}

// DistSQLExecMode controls if and when the Executor uses DistSQL and
// distributes queries.
// In 2.0, these settings controlled whether we use DistSQL or we use the
// local path.
//
// Since 2.1, we normally run everything through the DistSQL infrastructure,
// and these settings control whether to use a distributed plan, or use a plan
// that only involves local DistSQL processors. We still support 2.0-style
// "off" and "auto" settings for now (for benchmarks, or in case of
// regressions).
type DistSQLExecMode int64

const (
	// DistSQLOff means that we never distribute queries.
	DistSQLOff DistSQLExecMode = iota
	// DistSQLAuto means that we automatically decide on a case-by-case basis if
	// we distribute queries.
	DistSQLAuto
	// DistSQLOn means that we distribute queries that are supported.
	DistSQLOn
	// DistSQL2Dot0Off means that we use the "off" setting from 2.0 - never use
	// the DistSQL engine.
	DistSQL2Dot0Off
	// DistSQL2Dot0Auto means that we use the "auto" setting from 2.0 - fall back
	// to local unless distribution is recommended.
	DistSQL2Dot0Auto
	// DistSQLAlways means that we only distribute; unsupported queries fail.
	DistSQLAlways
)

func (m DistSQLExecMode) String() string {
	switch m {
	case DistSQLOff:
		return "off"
	case DistSQLAuto:
		return "auto"
	case DistSQLOn:
		return "on"
	case DistSQL2Dot0Auto:
		return "2.0-auto"
	case DistSQL2Dot0Off:
		return "2.0-off"
	case DistSQLAlways:
		return "always"
	default:
		return fmt.Sprintf("invalid (%d)", m)
	}
}

// DistSQLExecModeFromString converts a string into a DistSQLExecMode
func DistSQLExecModeFromString(val string) (_ DistSQLExecMode, ok bool) {
	switch strings.ToUpper(val) {
	case "OFF":
		return DistSQLOff, true
	case "AUTO":
		return DistSQLAuto, true
	case "ON":
		return DistSQLOn, true
	case "2.0-AUTO":
		return DistSQL2Dot0Auto, true
	case "2.0-OFF":
		return DistSQL2Dot0Off, true
	case "ALWAYS":
		return DistSQLAlways, true
	default:
		return 0, false
	}
}

// OptimizerMode controls if and when the Executor uses the optimizer.
type OptimizerMode int64

const (
	// OptimizerOff means that we don't use the optimizer.
	OptimizerOff = iota
	// OptimizerOn means that we use the optimizer for all supported statements.
	OptimizerOn
	// OptimizerLocal means that we use the optimizer for all supported
	// statements, but we don't try to distribute the resulting plan.
	OptimizerLocal
	// OptimizerAlways means that we attempt to use the optimizer always, even
	// for unsupported statements which result in errors. This mode is useful
	// for testing.
	OptimizerAlways
)

func (m OptimizerMode) String() string {
	switch m {
	case OptimizerOff:
		return "off"
	case OptimizerOn:
		return "on"
	case OptimizerLocal:
		return "local"
	case OptimizerAlways:
		return "always"
	default:
		return fmt.Sprintf("invalid (%d)", m)
	}
}

// OptimizerModeFromString converts a string into a OptimizerMode
func OptimizerModeFromString(val string) (_ OptimizerMode, ok bool) {
	switch strings.ToUpper(val) {
	case "OFF":
		return OptimizerOff, true
	case "ON":
		return OptimizerOn, true
	case "LOCAL":
		return OptimizerLocal, true
	case "ALWAYS":
		return OptimizerAlways, true
	default:
		return 0, false
	}
}

// SerialNormalizationMode controls if and when the Executor uses DistSQL.
type SerialNormalizationMode int64

const (
	// SerialUsesRowID means use INT NOT NULL DEFAULT unique_rowid().
	SerialUsesRowID SerialNormalizationMode = iota
	// SerialUsesVirtualSequences means create a virtual sequence and
	// use INT NOT NULL DEFAULT nextval(...).
	SerialUsesVirtualSequences
	// SerialUsesSQLSequences means create a regular SQL sequence and
	// use INT NOT NULL DEFAULT nextval(...).
	SerialUsesSQLSequences
)

func (m SerialNormalizationMode) String() string {
	switch m {
	case SerialUsesRowID:
		return "rowid"
	case SerialUsesVirtualSequences:
		return "virtual_sequence"
	case SerialUsesSQLSequences:
		return "sql_sequence"
	default:
		return fmt.Sprintf("invalid (%d)", m)
	}
}

// SerialNormalizationModeFromString converts a string into a SerialNormalizationMode
func SerialNormalizationModeFromString(val string) (_ SerialNormalizationMode, ok bool) {
	switch strings.ToUpper(val) {
	case "ROWID":
		return SerialUsesRowID, true
	case "VIRTUAL_SEQUENCE":
		return SerialUsesVirtualSequences, true
	case "SQL_SEQUENCE":
		return SerialUsesSQLSequences, true
	default:
		return 0, false
	}
}<|MERGE_RESOLUTION|>--- conflicted
+++ resolved
@@ -83,19 +83,16 @@
 	DurationAdditionMode duration.AdditionMode
 	// Vectorize enables automatic planning of vectorized operators.
 	Vectorize bool
-<<<<<<< HEAD
 	// DefaultIntSize controls the interpretation of the INT type.
 	// See discussion on the IntSize type.
 	// XXX link to cleanup issue
 	DefaultIntSize intsize.IntSize
-=======
 	// ForceSavepointRestart overrides the default SAVEPOINT behavior
 	// for compatibility with certain ORMs. When this flag is set,
 	// the savepoint name will no longer be compared against the magic
 	// identifier `cockroach_restart` in order use a restartable
 	// transaction.
 	ForceSavepointRestart bool
->>>>>>> eb8345b1
 }
 
 // DataConversionConfig contains the parameters that influence
