// Copyright 2021 The Cockroach Authors.
//
// Use of this software is governed by the Business Source License
// included in the file licenses/BSL.txt.
//
// As of the Change Date specified in that file, in accordance with
// the Business Source License, use of this software will be governed
// by the Apache License, Version 2.0, included in the file
// licenses/APL.txt.

package scbuildstmt

import (
	"fmt"
	"sort"
	"strings"

	"github.com/cockroachdb/cockroach/pkg/sql/catalog"
	"github.com/cockroachdb/cockroach/pkg/sql/catalog/catpb"
	"github.com/cockroachdb/cockroach/pkg/sql/catalog/descpb"
	"github.com/cockroachdb/cockroach/pkg/sql/catalog/schemaexpr"
	"github.com/cockroachdb/cockroach/pkg/sql/catalog/tabledesc"
	"github.com/cockroachdb/cockroach/pkg/sql/catalog/typedesc"
	"github.com/cockroachdb/cockroach/pkg/sql/pgwire/pgcode"
	"github.com/cockroachdb/cockroach/pkg/sql/pgwire/pgerror"
	"github.com/cockroachdb/cockroach/pkg/sql/privilege"
	"github.com/cockroachdb/cockroach/pkg/sql/schemachanger/scerrors"
	"github.com/cockroachdb/cockroach/pkg/sql/schemachanger/scpb"
	"github.com/cockroachdb/cockroach/pkg/sql/sem/tree"
	"github.com/cockroachdb/cockroach/pkg/sql/sqlerrors"
	"github.com/cockroachdb/cockroach/pkg/sql/sqltelemetry"
	"github.com/cockroachdb/cockroach/pkg/sql/types"
	"github.com/cockroachdb/cockroach/pkg/util/protoutil"
	"github.com/cockroachdb/errors"
	"github.com/lib/pq/oid"
)

func alterTableAddColumn(
	b BuildCtx, tn *tree.TableName, tbl *scpb.Table, t *tree.AlterTableAddColumn,
) {
	b.IncrementSchemaChangeAlterCounter("table", "add_column")
	d := t.ColumnDef
	// Check column non-existence.
	{
		elts := b.ResolveColumn(tbl.TableID, d.Name, ResolveParams{
			IsExistenceOptional: true,
			RequiredPrivilege:   privilege.CREATE,
		})
		_, _, col := scpb.FindColumn(elts)
		if col != nil {
			if t.IfNotExists {
				return
			}
			if col.IsSystemColumn {
				panic(pgerror.Newf(pgcode.DuplicateColumn,
					"column name %q conflicts with a system column name",
					d.Name))
			}
			panic(sqlerrors.NewColumnAlreadyExistsError(string(d.Name), tn.Object()))
		}
	}
	if d.IsSerial {
		panic(scerrors.NotImplementedErrorf(d, "contains serial data type"))
	}
	if d.GeneratedIdentity.IsGeneratedAsIdentity {
		panic(scerrors.NotImplementedErrorf(d, "contains generated identity type"))
	}
	// Unique without an index is unsupported.
	if d.Unique.WithoutIndex {
		// TODO(rytaft): add support for this in the future if we want to expose
		// UNIQUE WITHOUT INDEX to users.
		panic(errors.WithHint(
			pgerror.New(
				pgcode.FeatureNotSupported,
				"adding a column marked as UNIQUE WITHOUT INDEX is unsupported",
			),
			"add the column first, then run ALTER TABLE ... ADD CONSTRAINT to add a "+
				"UNIQUE WITHOUT INDEX constraint on the column",
		))
	}
	if d.PrimaryKey.IsPrimaryKey {
		publicTargets := b.QueryByID(tbl.TableID).Filter(
			func(_ scpb.Status, target scpb.TargetStatus, _ scpb.Element) bool {
				return target == scpb.ToPublic
			},
		)
		_, _, primaryIdx := scpb.FindPrimaryIndex(publicTargets)
		// TODO(#82735): support when primary key is implicit
		if primaryIdx != nil {
			panic(pgerror.Newf(pgcode.InvalidColumnDefinition,
				"multiple primary keys for table %q are not allowed", tn.Object()))
		}
	}
	if d.IsComputed() {
		d.Computed.Expr = schemaexpr.MaybeRewriteComputedColumn(d.Computed.Expr, b.SessionData())
	}
	{
		tableElts := b.QueryByID(tbl.TableID)
		if _, _, elem := scpb.FindTableLocalityRegionalByRow(tableElts); elem != nil {
			panic(scerrors.NotImplementedErrorf(d,
				"regional by row partitioning is not supported"))
		}
	}
	cdd, err := tabledesc.MakeColumnDefDescs(b, d, b.SemaCtx(), b.EvalCtx())
	if err != nil {
		panic(err)
	}
	desc := cdd.ColumnDescriptor
	desc.ID = b.NextTableColumnID(tbl)
	spec := addColumnSpec{
		tbl: tbl,
		col: &scpb.Column{
			TableID:                 tbl.TableID,
			ColumnID:                desc.ID,
			IsHidden:                desc.Hidden,
			IsInaccessible:          desc.Inaccessible,
			GeneratedAsIdentityType: desc.GeneratedAsIdentityType,
			PgAttributeNum:          desc.GetPGAttributeNum(),
		},
	}
	if ptr := desc.GeneratedAsIdentitySequenceOption; ptr != nil {
		spec.col.GeneratedAsIdentitySequenceOption = *ptr
	}
	spec.name = &scpb.ColumnName{
		TableID:  tbl.TableID,
		ColumnID: spec.col.ColumnID,
		Name:     string(d.Name),
	}
	spec.colType = &scpb.ColumnType{
		TableID:    tbl.TableID,
		ColumnID:   spec.col.ColumnID,
		IsNullable: desc.Nullable,
		IsVirtual:  desc.Virtual,
	}

	spec.colType.TypeT = b.ResolveTypeRef(d.Type)
	if spec.colType.TypeT.Type.UserDefined() {
		typeID, err := typedesc.UserDefinedTypeOIDToID(spec.colType.TypeT.Type.Oid())
		if err != nil {
			panic(err)
		}
		_, _, tableNamespace := scpb.FindNamespace(b.QueryByID(tbl.TableID))
		_, _, typeNamespace := scpb.FindNamespace(b.QueryByID(typeID))
		if typeNamespace.DatabaseID != tableNamespace.DatabaseID {
			typeName := tree.MakeTypeNameWithPrefix(b.NamePrefix(typeNamespace), typeNamespace.Name)
			panic(pgerror.Newf(
				pgcode.FeatureNotSupported,
				"cross database type references are not supported: %s",
				typeName.String()))
		}
	}
	// Block unsupported types.
	switch spec.colType.Type.Oid() {
	case oid.T_int2vector, oid.T_oidvector:
		panic(pgerror.Newf(
			pgcode.FeatureNotSupported,
			"VECTOR column types are unsupported",
		))
	}
	if desc.IsComputed() {
		expr := b.ComputedColumnExpression(tbl, d)
		spec.colType.ComputeExpr = b.WrapExpression(tbl.TableID, expr)
		if desc.Virtual {
			b.IncrementSchemaChangeAddColumnQualificationCounter("virtual")
		} else {
			b.IncrementSchemaChangeAddColumnQualificationCounter("computed")
		}
	}
	if d.HasColumnFamily() {
		elts := b.QueryByID(tbl.TableID)
		var found bool
		scpb.ForEachColumnFamily(elts, func(_ scpb.Status, target scpb.TargetStatus, cf *scpb.ColumnFamily) {
			if target == scpb.ToPublic && cf.Name == string(d.Family.Name) {
				spec.colType.FamilyID = cf.FamilyID
				found = true
			}
		})
		if !found {
			if !d.Family.Create {
				panic(errors.Errorf("unknown family %q", d.Family.Name))
			}
			spec.fam = &scpb.ColumnFamily{
				TableID:  tbl.TableID,
				FamilyID: b.NextColumnFamilyID(tbl),
				Name:     string(d.Family.Name),
			}
			spec.colType.FamilyID = spec.fam.FamilyID
		} else if d.Family.Create && !d.Family.IfNotExists {
			panic(errors.Errorf("family %q already exists", d.Family.Name))
		}
	}
	if desc.HasDefault() {
		expression := b.WrapExpression(tbl.TableID, cdd.DefaultExpr)
		spec.def = &scpb.ColumnDefaultExpression{
			TableID:    tbl.TableID,
			ColumnID:   spec.col.ColumnID,
			Expression: *expression,
		}
		b.IncrementSchemaChangeAddColumnQualificationCounter("default_expr")
	}
	// We're checking to see if a user is trying add a non-nullable column without a default to a
	// non-empty table by scanning the primary index span with a limit of 1 to see if any key exists.
	if !desc.Nullable && !desc.HasDefault() && !desc.IsComputed() && !b.IsTableEmpty(tbl) {
		panic(sqlerrors.NewNonNullViolationError(d.Name.String()))
	}
	if desc.HasOnUpdate() {
		spec.onUpdate = &scpb.ColumnOnUpdateExpression{
			TableID:    tbl.TableID,
			ColumnID:   spec.col.ColumnID,
			Expression: *b.WrapExpression(tbl.TableID, cdd.OnUpdateExpr),
		}
		b.IncrementSchemaChangeAddColumnQualificationCounter("on_update")
	}
	// Add secondary indexes for this column.
	var primaryIdx *scpb.PrimaryIndex

	if newPrimary := addColumn(b, spec); newPrimary != nil {
		primaryIdx = newPrimary
	} else {
		publicTargets := b.QueryByID(tbl.TableID).Filter(
			func(_ scpb.Status, target scpb.TargetStatus, _ scpb.Element) bool {
				return target == scpb.ToPublic
			},
		)
		_, _, primaryIdx = scpb.FindPrimaryIndex(publicTargets)
	}
	if idx := cdd.PrimaryKeyOrUniqueIndexDescriptor; idx != nil {
		idx.ID = b.NextTableIndexID(tbl)
		{
			namesToIDs := columnNamesToIDs(b, tbl)
			for _, colName := range cdd.PrimaryKeyOrUniqueIndexDescriptor.KeyColumnNames {
				idx.KeyColumnIDs = append(idx.KeyColumnIDs, namesToIDs[colName])
			}
		}
		addSecondaryIndexTargetsForAddColumn(b, tbl, idx, primaryIdx)
	}
	switch spec.colType.Type.Family() {
	case types.EnumFamily:
		b.IncrementEnumCounter(sqltelemetry.EnumInTable)
	default:
		b.IncrementSchemaChangeAddColumnTypeCounter(spec.colType.Type.TelemetryName())
	}
}

func columnNamesToIDs(b BuildCtx, tbl *scpb.Table) map[string]descpb.ColumnID {
	tableElts := b.QueryByID(tbl.TableID)
	namesToIDs := make(map[string]descpb.ColumnID)
	scpb.ForEachColumnName(tableElts, func(current scpb.Status, target scpb.TargetStatus, e *scpb.ColumnName) {
		if target == scpb.ToPublic {
			namesToIDs[e.Name] = e.ColumnID
		}
	})
	return namesToIDs
}

type addColumnSpec struct {
	tbl      *scpb.Table
	col      *scpb.Column
	fam      *scpb.ColumnFamily
	name     *scpb.ColumnName
	colType  *scpb.ColumnType
	def      *scpb.ColumnDefaultExpression
	onUpdate *scpb.ColumnOnUpdateExpression
	comment  *scpb.ColumnComment
}

// addColumn is a helper function which adds column element targets and ensures
// that the new column is backed by a primary index, which it returns.
func addColumn(b BuildCtx, spec addColumnSpec) (backing *scpb.PrimaryIndex) {
	b.Add(spec.col)
	if spec.fam != nil {
		b.Add(spec.fam)
	}
	b.Add(spec.name)
	b.Add(spec.colType)
	if spec.def != nil {
		b.Add(spec.def)
	}
	if spec.onUpdate != nil {
		b.Add(spec.onUpdate)
	}
	if spec.comment != nil {
		b.Add(spec.comment)
	}
	// Add or update primary index for non-virtual columns.
	if spec.colType.IsVirtual {
		return nil
	}
	// Check whether a target to add a new primary index already exists. If so,
	// simply add the new column to its storing columns.
	var existing, freshlyAdded *scpb.PrimaryIndex
	allTargets := b.QueryByID(spec.tbl.TableID)
	publicTargets := allTargets.Filter(
		func(_ scpb.Status, target scpb.TargetStatus, _ scpb.Element) bool {
			return target == scpb.ToPublic
		},
	)
	scpb.ForEachPrimaryIndex(publicTargets, func(status scpb.Status, _ scpb.TargetStatus, idx *scpb.PrimaryIndex) {
		existing = idx
		if status == scpb.Status_ABSENT || status == scpb.Status_BACKFILL_ONLY {
			// TODO(postamar): does it matter that there could be more than one?
			freshlyAdded = idx
		}
	})
	if freshlyAdded != nil {
		var tempIndex *scpb.TemporaryIndex
		scpb.ForEachTemporaryIndex(b.QueryByID(spec.tbl.TableID), func(
			status scpb.Status, ts scpb.TargetStatus, e *scpb.TemporaryIndex,
		) {
			if ts != scpb.Transient {
				return
			}
			if e.IndexID == freshlyAdded.TemporaryIndexID {
				if tempIndex != nil {
					panic(errors.AssertionFailedf(
						"multiple temporary index elements exist with index id %d for table %d",
						freshlyAdded.TemporaryIndexID, e.TableID,
					))
				}
				tempIndex = e
			}
		})
		if tempIndex == nil {
			panic(errors.AssertionFailedf(
				"failed to find temporary index element for new primary index id %d for table %d",
				freshlyAdded.IndexID, freshlyAdded.TableID,
			))
		}
		// Exceptionally, we can edit the element directly here, by virtue of it
		// currently being in the ABSENT state we know that it was introduced as a
		// PUBLIC target by the current statement.

		// We want to just add a new index column to the index and to its temp index.
		ic := &scpb.IndexColumn{
			TableID:       spec.tbl.TableID,
			IndexID:       freshlyAdded.IndexID,
			ColumnID:      spec.col.ColumnID,
			OrdinalInKind: getNextStoredIndexColumnOrdinal(allTargets, freshlyAdded),
			Kind:          scpb.IndexColumn_STORED,
		}
		b.Add(ic)
		tempIC := protoutil.Clone(ic).(*scpb.IndexColumn)
		tempIC.IndexID = tempIndex.IndexID
		b.Add(tempIC)
		return freshlyAdded
	}
	// Otherwise, create a new primary index target and swap it with the existing
	// primary index.
	if existing == nil {
		// TODO(postamar): can this even be possible?
		panic(pgerror.Newf(pgcode.NoPrimaryKey, "missing active primary key"))
	}
	// As a special case, if we have a new column which has no computed
	// expression and no default value, then we can just add it to the
	// current primary index; there's no need to build a new index as
	// it would have exactly the same data as the current index.
	//
	// Note that it's not totally obvious that this is safe. In particular,
	// if we were to fail the schema change, we'd need to roll back. Rolling
	// back the addition of this new column to the primary index is only safe
	// if no value was ever written to the column. Fortunately, we know that
	// the only case that this column ever gets data written to it is if it
	// becomes public and the only way the column becomes public is if the
	// schema change makes it to the non-revertible phase (this is true because
	// making a new column public is not revertible).
	//
	// If ever we were to change how we encoded NULLs, perhaps so that we could
	// intepret a missing value as an arbitrary default expression, we'd need
	// to revisit this optimization.
	//
	// TODO(ajwerner): The above comment is incorrect in that we don't mark
	// the marking of a column public as non-revertible. In cases with more
	// than a single statement or more complex schema changes in a transaction
	// this is buggy. We need to change that but it causes other tests, namely
	// in cdc, to fail because it leads to the new primary index being published
	// to public before the column is published as public. We'll need to figure
	// out how to make sure that that happens atomically. Leaving that for a
	// follow-up change in order to get this in.
	if spec.def == nil && spec.colType.ComputeExpr == nil {
		b.Add(&scpb.IndexColumn{
			TableID:       spec.tbl.TableID,
			IndexID:       existing.IndexID,
			ColumnID:      spec.col.ColumnID,
			OrdinalInKind: getNextStoredIndexColumnOrdinal(allTargets, existing),
			Kind:          scpb.IndexColumn_STORED,
		})
		return existing
	}
	// Drop all existing primary index elements.
	b.Drop(existing)
	var existingName *scpb.IndexName
	var existingPartitioning *scpb.IndexPartitioning
	scpb.ForEachIndexName(publicTargets, func(_ scpb.Status, _ scpb.TargetStatus, name *scpb.IndexName) {
		if name.IndexID == existing.IndexID {
			existingName = name
		}
	})
	scpb.ForEachIndexPartitioning(publicTargets, func(_ scpb.Status, _ scpb.TargetStatus, part *scpb.IndexPartitioning) {
		if part.IndexID == existing.IndexID {
			existingPartitioning = part
		}
	})
	var existingColumns []*scpb.IndexColumn
	scpb.ForEachIndexColumn(publicTargets, func(_ scpb.Status, _ scpb.TargetStatus, e *scpb.IndexColumn) {
		if e.IndexID == existing.IndexID {
			existingColumns = append(existingColumns, e)
			b.Drop(e)
		}
	})
	if existingPartitioning != nil {
		b.Drop(existingPartitioning)
	}
	if existingName != nil {
		b.Drop(existingName)
	}
	// Create the new primary index element and its dependents.
	replacement := protoutil.Clone(existing).(*scpb.PrimaryIndex)
	replacement.IndexID = b.NextTableIndexID(spec.tbl)
	replacement.SourceIndexID = existing.IndexID
	for _, ec := range existingColumns {
		cloned := protoutil.Clone(ec).(*scpb.IndexColumn)
		cloned.IndexID = replacement.IndexID
		b.Add(cloned)
	}
	ic := &scpb.IndexColumn{
		TableID:       spec.tbl.TableID,
		IndexID:       replacement.IndexID,
		ColumnID:      spec.col.ColumnID,
		OrdinalInKind: getNextStoredIndexColumnOrdinal(allTargets, replacement),
		Kind:          scpb.IndexColumn_STORED,
	}
	b.Add(ic)
	replacement.TemporaryIndexID = replacement.IndexID + 1
	b.Add(replacement)
	if existingName != nil {
		updatedName := protoutil.Clone(existingName).(*scpb.IndexName)
		updatedName.IndexID = replacement.IndexID
		b.Add(updatedName)
	}
	if existingPartitioning != nil {
		updatedPartitioning := protoutil.Clone(existingPartitioning).(*scpb.IndexPartitioning)
		updatedPartitioning.IndexID = replacement.IndexID
		b.Add(updatedPartitioning)
	}

	temp := &scpb.TemporaryIndex{
		Index:                    protoutil.Clone(replacement).(*scpb.PrimaryIndex).Index,
		IsUsingSecondaryEncoding: false,
	}
	temp.TemporaryIndexID = 0
	temp.IndexID = b.NextTableIndexID(spec.tbl)
	b.AddTransient(temp)
	if existingPartitioning != nil {
		updatedPartitioning := protoutil.Clone(existingPartitioning).(*scpb.IndexPartitioning)
		updatedPartitioning.IndexID = temp.IndexID
		b.Add(updatedPartitioning)
	}
	for _, ec := range append(existingColumns, ic) {
		cloned := protoutil.Clone(ec).(*scpb.IndexColumn)
		cloned.IndexID = temp.IndexID
		b.Add(cloned)
	}
	return replacement
}

func getNextStoredIndexColumnOrdinal(allTargets ElementResultSet, idx *scpb.PrimaryIndex) uint32 {
	max := -1
	scpb.ForEachIndexColumn(allTargets, func(
		_ scpb.Status, _ scpb.TargetStatus, e *scpb.IndexColumn,
	) {
		if e.IndexID == idx.IndexID && e.Kind == scpb.IndexColumn_STORED &&
			int(e.OrdinalInKind) > max {
			max = int(e.OrdinalInKind)
		}
	})
	return uint32(max + 1)
}

// getImplicitSecondaryIndexName determines the implicit name for a secondary
// index, this logic matches tabledesc.BuildIndexName.
func getImplicitSecondaryIndexName(
	b BuildCtx, tbl *scpb.Table, id descpb.IndexID, numImplicitColumns int,
) string {
	elts := b.QueryByID(tbl.TableID)
	var idx *scpb.Index
	scpb.ForEachSecondaryIndex(elts, func(current scpb.Status, target scpb.TargetStatus, e *scpb.SecondaryIndex) {
		if e.IndexID == id {
			idx = &e.Index
		}
	})
	if idx == nil {
		panic(errors.AssertionFailedf("unable to find secondary index."))
	}
	keyColumns := getIndexColumns(elts, id, scpb.IndexColumn_KEY)
	// An index name has a segment for the table name, each key column, and a
	// final word (either "idx" or "key").
	segments := make([]string, 0, len(keyColumns)+2)
	// Add the table name segment.
	var tblName *scpb.Namespace
	scpb.ForEachNamespace(b, func(current scpb.Status, target scpb.TargetStatus, e *scpb.Namespace) {
		if e.DescriptorID == tbl.TableID {
			tblName = e
		}
	})
	if tblName == nil {
		panic(errors.AssertionFailedf("unable to find table name."))
	}
	segments = append(segments, tblName.Name)
	findColumnNameByID := func(colID descpb.ColumnID) ElementResultSet {
		var columnName *scpb.ColumnName
		scpb.ForEachColumnName(b, func(current scpb.Status, target scpb.TargetStatus, e *scpb.ColumnName) {
			if e.ColumnID == colID {
				columnName = e
			}
		})
		if columnName == nil {
			panic(errors.AssertionFailedf("unable to find column name."))
		}
		return b.ResolveColumn(tbl.TableID, tree.Name(columnName.Name), ResolveParams{})
	}
	// Add the key column segments. For inaccessible columns, use "expr" as the
	// segment. If there are multiple inaccessible columns, add an incrementing
	// integer suffix.
	exprCount := 0
	for i, n := numImplicitColumns, len(keyColumns); i < n; i++ {
		var segmentName string
		colElts := findColumnNameByID(keyColumns[i].ColumnID)
		_, _, col := scpb.FindColumnType(colElts)
		if col.ComputeExpr != nil {
			if exprCount == 0 {
				segmentName = "expr"
			} else {
				segmentName = fmt.Sprintf("expr%d", exprCount)
			}
			exprCount++
		} else {
			_, _, colName := scpb.FindColumnName(colElts)
			segmentName = colName.Name
		}
		segments = append(segments, segmentName)
	}

	// Add the final segment.
	if idx.IsUnique {
		segments = append(segments, "key")
	} else {
		segments = append(segments, "idx")
	}
	// Append digits to the index name to make it unique, if necessary.
	baseName := strings.Join(segments, "_")
	name := baseName
	for i := 1; ; i++ {
		foundIndex := false
		scpb.ForEachIndexName(elts, func(current scpb.Status, target scpb.TargetStatus, e *scpb.IndexName) {
			if e.Name == name {
				foundIndex = true
			}
		})
		if !foundIndex {
			break
		}
		name = fmt.Sprintf("%s%d", baseName, i)
	}
	return name
}

func getIndexColumns(
	elts ElementResultSet, id descpb.IndexID, kind scpb.IndexColumn_Kind,
) []*scpb.IndexColumn {
	var keyColumns []*scpb.IndexColumn
	scpb.ForEachIndexColumn(elts, func(_ scpb.Status, _ scpb.TargetStatus, e *scpb.IndexColumn) {
		if e.IndexID == id && e.Kind == kind {
			keyColumns = append(keyColumns, e)
		}
	})
	sort.Slice(keyColumns, func(i, j int) bool {
		return keyColumns[i].OrdinalInKind < keyColumns[j].OrdinalInKind
	})
	return keyColumns
}

func addSecondaryIndexTargetsForAddColumn(
	b BuildCtx, tbl *scpb.Table, desc *descpb.IndexDescriptor, newPrimaryIdx *scpb.PrimaryIndex,
) {
	var partitioning *catpb.PartitioningDescriptor
	index := scpb.Index{
		TableID:       tbl.TableID,
		IndexID:       desc.ID,
		IsUnique:      desc.Unique,
		IsInverted:    desc.Type == descpb.IndexDescriptor_INVERTED,
		SourceIndexID: newPrimaryIdx.IndexID,
<<<<<<< HEAD
        IsHidden:      false,
=======
		IsHidden:      desc.Hidden,
>>>>>>> c3926705
	}
	tempIndexID := index.IndexID + 1 // this is enforced below
	index.TemporaryIndexID = tempIndexID
	if desc.Sharded.IsSharded {
		index.Sharding = &desc.Sharded
	}
	// If necessary add suffix columns, this would normally be done inside
	// allocateIndexIDs, but we are going to do it explicitly for the declarative
	// schema changer.
	{
		// Apply any implicit partitioning columns first, if they are missing.
		scpb.ForEachIndexPartitioning(b, func(current scpb.Status, target scpb.TargetStatus, e *scpb.IndexPartitioning) {
			if e.IndexID == newPrimaryIdx.IndexID &&
				e.TableID == newPrimaryIdx.TableID {
				partitioning = &e.PartitioningDescriptor
			}
		})
		keyColSet := catalog.TableColSet{}
		extraSuffixColumns := catalog.TableColSet{}
		for _, colID := range desc.KeyColumnIDs {
			keyColSet.Add(colID)
		}
		newPrimaryIdxKeyColumns := getIndexColumns(
			b.QueryByID(tbl.TableID), newPrimaryIdx.IndexID, scpb.IndexColumn_KEY,
		)
		if partitioning != nil && len(desc.Partitioning.Range) == 0 &&
			len(desc.Partitioning.List) == 0 &&
			partitioning.NumImplicitColumns > 0 {

			keyColumnIDs := make(
				[]descpb.ColumnID, 0,
				len(desc.KeyColumnIDs)+int(partitioning.NumImplicitColumns),
			)
			keyColumnDirs := make(
				[]catpb.IndexColumn_Direction, 0,
				len(desc.KeyColumnIDs)+int(partitioning.NumImplicitColumns),
			)
			for _, c := range newPrimaryIdxKeyColumns[0:partitioning.NumImplicitColumns] {
				if !keyColSet.Contains(c.ColumnID) {
					keyColumnIDs = append(keyColumnIDs, c.ColumnID)
					keyColumnDirs = append(keyColumnDirs, c.Direction)
					keyColSet.Add(c.ColumnID)
				}
			}
			desc.KeyColumnIDs = append(keyColumnIDs, desc.KeyColumnIDs...)
			desc.KeyColumnDirections = append(keyColumnDirs, desc.KeyColumnDirections...)
		} else if len(desc.Partitioning.Range) != 0 || len(desc.Partitioning.List) != 0 {
			partitioning = &desc.Partitioning
		}
		for _, c := range newPrimaryIdxKeyColumns {
			if !keyColSet.Contains(c.ColumnID) {
				extraSuffixColumns.Add(c.ColumnID)
			}
		}
		if !extraSuffixColumns.Empty() {
			desc.KeySuffixColumnIDs = append(
				desc.KeySuffixColumnIDs, extraSuffixColumns.Ordered()...,
			)
		}
	}
	sec := &scpb.SecondaryIndex{Index: index}
	for i, dir := range desc.KeyColumnDirections {
		b.Add(&scpb.IndexColumn{
			TableID:       tbl.TableID,
			IndexID:       index.IndexID,
			ColumnID:      desc.KeyColumnIDs[i],
			OrdinalInKind: uint32(i),
			Kind:          scpb.IndexColumn_KEY,
			Direction:     dir,
		})
	}
	for i, colID := range desc.KeySuffixColumnIDs {
		b.Add(&scpb.IndexColumn{
			TableID:       tbl.TableID,
			IndexID:       index.IndexID,
			ColumnID:      colID,
			OrdinalInKind: uint32(i),
			Kind:          scpb.IndexColumn_KEY_SUFFIX,
		})
	}
	for i, colID := range desc.StoreColumnIDs {
		b.Add(&scpb.IndexColumn{
			TableID:       tbl.TableID,
			IndexID:       index.IndexID,
			ColumnID:      colID,
			OrdinalInKind: uint32(i),
			Kind:          scpb.IndexColumn_STORED,
		})
	}
	b.Add(sec)
	indexName := desc.Name
	numImplicitColumns := 0
	if partitioning != nil {
		numImplicitColumns = int(partitioning.NumImplicitColumns)
	}
	if indexName == "" {
		indexName = getImplicitSecondaryIndexName(b, tbl, index.IndexID, numImplicitColumns)
	}
	b.Add(&scpb.IndexName{
		TableID: tbl.TableID,
		IndexID: index.IndexID,
		Name:    indexName,
	})
	temp := &scpb.TemporaryIndex{
		Index:                    protoutil.Clone(sec).(*scpb.SecondaryIndex).Index,
		IsUsingSecondaryEncoding: true,
	}
	temp.TemporaryIndexID = 0
	temp.IndexID = nextRelationIndexID(b, tbl)
	if temp.IndexID != tempIndexID {
		panic(errors.AssertionFailedf(
			"assumed temporary index ID %d != %d", tempIndexID, temp.IndexID,
		))
	}
	var tempIndexColumns []*scpb.IndexColumn
	scpb.ForEachIndexColumn(b.QueryByID(tbl.TableID), func(
		_ scpb.Status, _ scpb.TargetStatus, e *scpb.IndexColumn,
	) {
		if e.IndexID != index.IndexID {
			return
		}
		c := protoutil.Clone(e).(*scpb.IndexColumn)
		c.IndexID = tempIndexID
		tempIndexColumns = append(tempIndexColumns, c)
	})
	for _, c := range tempIndexColumns {
		b.Add(c)
	}
	b.AddTransient(temp)
	// Add in the partitioning descriptor for the final and temporary index.
	if partitioning != nil {
		b.Add(&scpb.IndexPartitioning{
			TableID:                tbl.TableID,
			IndexID:                index.IndexID,
			PartitioningDescriptor: *protoutil.Clone(partitioning).(*catpb.PartitioningDescriptor),
		})
		b.Add(&scpb.IndexPartitioning{
			TableID:                tbl.TableID,
			IndexID:                temp.IndexID,
			PartitioningDescriptor: *protoutil.Clone(partitioning).(*catpb.PartitioningDescriptor),
		})
	}
}<|MERGE_RESOLUTION|>--- conflicted
+++ resolved
@@ -589,11 +589,7 @@
 		IsUnique:      desc.Unique,
 		IsInverted:    desc.Type == descpb.IndexDescriptor_INVERTED,
 		SourceIndexID: newPrimaryIdx.IndexID,
-<<<<<<< HEAD
-        IsHidden:      false,
-=======
 		IsHidden:      desc.Hidden,
->>>>>>> c3926705
 	}
 	tempIndexID := index.IndexID + 1 // this is enforced below
 	index.TemporaryIndexID = tempIndexID
