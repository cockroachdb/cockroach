--- conflicted
+++ resolved
@@ -48,11 +48,7 @@
 	// inverted indicates if an index is inverted.
 	inverted bool
 
-<<<<<<< HEAD
-	// hidden indicates if an index is invisible.
-=======
 	// hidden indicates if an index is hidden.
->>>>>>> c3926705
 	hidden bool
 }
 
