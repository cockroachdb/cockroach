# =============================================================================
# project.opt contains normalization rules for the Project operator.
# =============================================================================

# EliminateJoinUnderProjectLeft replaces an InnerJoin or LeftJoin with its left
# input when:
# 1. The project doesn't use columns from the join's right input.
# 2. The join does not duplicate any left rows.
# 3. The join does not filter any left rows.
#
# Note: EliminateJoinUnderProjectLeft should stay above EliminateProject so that
# it has a chance to fire before the Project can be removed.
#
# It is possible for references to the right input of the join to be replaced by
# equivalent columns from the left input. This is handled by adding projections
# that map the left column to the equivalent right column (leftCol AS rightCol).
#
# It is ok to call MergeProjections without checking CanMergeProjections because
# RemapProjectionCols returns projections that only reference columns from the
# left input, and ProjectRemappedCols only projects columns from the right side
# of the join.
[EliminateJoinUnderProjectLeft, Normalize]
(Project
    $join:(InnerJoin | LeftJoin $left:* $right:*) &
        (JoinDoesNotDuplicateLeftRows $join) &
        (JoinPreservesLeftRows $join)
    $projections:*
    $private:* &
        (CanRemapCols
            $fromCols:(UnionCols
                (Passthrough $private)
                (ProjectionOuterCols $projections)
            )
            $leftCols:(OutputCols $left)
            $fds:(FuncDeps $join)
        ) &
        (CanUseImprovedJoinElimination $fromCols $leftCols)
)
=>
(Project
    $left
    (MergeProjections
        (RemapProjectionCols $projections $leftCols $fds)
        (ProjectRemappedCols
            (Passthrough $private)
            $leftCols
            $fds
        )
        (Passthrough $private)
    )
    (MakePassthrough
        (DifferenceCols
            (Passthrough $private)
            (OutputCols $right)
        )
    )
)

# EliminateJoinUnderProjectRight mirrors EliminateJoinUnderProjectLeft, except
# that it only matches InnerJoins.
[EliminateJoinUnderProjectRight, Normalize]
(Project
    $join:(InnerJoin $left:* $right:*) &
        (JoinDoesNotDuplicateRightRows $join) &
        (JoinPreservesRightRows $join)
    $projections:*
    $private:* &
        (CanRemapCols
            $fromCols:(UnionCols
                (Passthrough $private)
                (ProjectionOuterCols $projections)
            )
            $rightCols:(OutputCols $right)
            $fds:(FuncDeps $join)
        ) &
        (CanUseImprovedJoinElimination $fromCols $rightCols)
)
=>
(Project
    $right
    (MergeProjections
        (RemapProjectionCols $projections $rightCols $fds)
        (ProjectRemappedCols
            (Passthrough $private)
            $rightCols
            $fds
        )
        (Passthrough $private)
    )
    (MakePassthrough
        (DifferenceCols
            (Passthrough $private)
            (OutputCols $left)
        )
    )
)

# EliminateProject discards a Project operator which is not adding or removing
# columns.
[EliminateProject, Normalize]
(Project
    $input:*
    $projections:[]
    $private:* &
        (ColsAreEqual (Passthrough $private) (OutputCols $input))
)
=>
$input

# MergeProjects merges an outer Project operator with an inner Project operator
# if there are no references to the inner synthesized columns. This has the
# side effect of pruning unused synthesized columns of the inner Project.
[MergeProjects, Normalize]
(Project
    $input:(Project $innerInput:* $innerProjections:*)
    $projections:* &
        (CanMergeProjections $projections $innerProjections)
    $private:*
)
=>
(Project
    $innerInput
    (MergeProjections
        $projections
        $innerProjections
        (Passthrough $private)
    )
    (MakePassthrough
        (DifferenceCols
            (Passthrough $private)
            (ProjectionCols $innerProjections)
        )
    )
)

# MergeProjectWithValues merges an outer Project operator with an inner Values
# operator that has a single row, as long as:
#
#   1. The Values operator has a single row (since if not, the projections would
#      need to replicated for each row, which is undesirable).
#
#   2. The projections do not reference Values columns, since combined Values
#      columns cannot reference one another.
#
# This rule has the side effect of pruning unused columns of the Values
# operator.
[MergeProjectWithValues, Normalize]
(Project
    $input:(Values [ * ])
    $projections:* &
        ^(AreProjectionsCorrelated
            $projections
            (OutputCols $input)
        )
    $private:*
)
=>
(MergeProjectWithValues
    $projections
    (Passthrough $private)
    $input
)

# PushColumnRemappingIntoValues folds ProjectionsItems into the passthrough set
# if they simply remap Values output columns that are not already in
# passthrough. The Values output columns are replaced with the corresponding
# columns projected by the folded ProjectionsItems.
#
# Example:
#
# project
#  ├── columns: x:2!null
#  ├── values
#  │    ├── columns: column1:1!null
#  │    ├── cardinality: [2 - 2]
#  │    ├── (1,)
#  │    └── (2,)
#  └── projections
#       └── column1:1 [as=x:2, outer=(1)]
# =>
# project
#  ├── columns: x:2!null
#  └── values
#       ├── columns: x:2!null
#       ├── cardinality: [2 - 2]
#       ├── (1,)
#       └── (2,)
#
# This allows other rules to fire. In the example above, the project would now
# be removed by EliminateProject.
[PushColumnRemappingIntoValues, Normalize]
(Project
    $input:(Values)
    $projections:*
    $private:* &
        (CanPushColumnRemappingIntoValues
            $projections
            (Passthrough $private)
            $input
        )
)
=>
(PushColumnRemappingIntoValues
    $input
    $projections
    (Passthrough $private)
)

# PushAssignmentCastsIntoValues pushes assignment cast projections into Values
# rows.
#
# Example:
#
# project
#  ├── columns: x:2 y:3
#  ├── values
#  │    ├── columns: column1:1
#  │    ├── cardinality: [2 - 2]
#  │    ├── (1,)
#  │    └── (2,)
#  └── projections
#       ├── assignment-cast: STRING [as=x:2]
#       │    └── column1:1
#       └── 'foo' [as=y:3]
# =>
# project
#  ├── columns: x:2 y:3
#  ├── values
#  │    ├── columns: x:2
#  │    ├── cardinality: [2 - 2]
#  │    ├── tuple
#  │    │    └── assignment-cast: STRING
#  │    │        └── 1
#  │    └── tuple
#  │         └── assignment-cast: STRING
#  │             └── 2
#  └── projections
#       └── 'foo' [as=y:3]
#
# This allows other rules to fire, with the ultimate goal of eliminating the
# project so that the insert fast-path optimization is used in more cases and
# uniqueness checks for gen_random_uuid() values are eliminated in more cases.
#
# Assignment casts in projections cannot be pushed into values expressions if
# the casted column is referenced in another projection expression
# (AssignmentCastCols ensures this) or if the casted column also a passthrough
# column (notice the DifferenceCols function).
[PushAssignmentCastsIntoValues, Normalize]
(Project
    $input:(Values)
    $projections:*
    $private:* &
        ^(ColsAreEmpty
            $castCols:(IntersectionCols
                (DifferenceCols
                    (AssignmentCastCols $projections)
                    (Passthrough $private)
                )
                (OutputCols $input)
            )
        )
)
=>
(PushAssignmentCastsIntoValues
    $input
    $projections
    (Passthrough $private)
    $castCols
)

# FoldTupleAccessIntoValues replaces a Values that has a single tuple column and
# at least one row with a new Values that has a column for each tuple index.
# This works as long as the surrounding Project does not reference the original
# tuple column itself, since then it would be invalid to eliminate that
# reference. However, references to fields within the tuple are allowed, and are
# translated to the new unnested Values columns.
#
# This rule simplifies access to the Values operator in hopes of allowing other
# rules to fire.
#
# Example:
#
#   SELECT (tup).@1, (tup).@2 FROM (VALUES ((1,2)), ((3,4))) AS v(tup)
#   =>
#   SELECT tup_1, tup_2 FROM (VALUES (1, 2), (3, 4)) AS v(tup_1, tup_2)
#
[FoldTupleAccessIntoValues, Normalize]
(Project
    $input:(Values [ * ... ]) &
        (ColsAreLenOne (OutputCols $input)) &
        (CanUnnestTuplesFromValues $input)
    $projections:* &
        (HasNoDirectTupleReferences
            $projections
            $col:(SingleColFromSet (OutputCols $input))
        )
    $private:* & (ColsAreEmpty (Passthrough $private))
)
=>
(Project
    (UnnestTuplesFromValues
        $input
        $tupleCols:(MakeColsForUnnestTuples $col)
    )
    (FoldTupleColumnAccess $projections $tupleCols $col)
    $private
)

# FoldJSONAccessIntoValues replaces a Values operator that has a single JSON
# column and at least one row with a new Values operator that has a column for
# each JSON key. This works as long as the surrounding Project does not
# reference the original JSON column itself, since then it would be invalid to
# eliminate that reference. However, references to fields within the JSON are
# allowed, and are translated to the new unnested Values columns. The rule only
# fires if all referenced JSON keys exist the first row, and if all JSON keys
# from the first row also exist in all other rows.
#
# FoldJSONAccessIntoValues has the side affect of pruning any keys that are not
# present in the first Values row (since they are unreferenced).
#
# This rule simplifies access to the Values operator in hopes of allowing other
# rules to fire.
#
# Example:
#
#   SELECT cust->'id' AS id, cust->'name' AS name
#   FROM (VALUES
#      ('{"id": 1, "name": 'Drew'}'::JSON),
#      ('{"id": 2, "name": 'Radu'}'::JSON),
#      ('{"id": 3, "name": 'Rebecca'}'::JSON)
#   ) v(cust)
#   =>
#   SELECT id, name
#   FROM (VALUES
#      (1::JSON, 'Drew'::JSON),
#      (2::JSON, 'Radu'::JSON),
#      (3::JSON, 'Rebecca'::JSON)
#   ) v(id, name)
#
[FoldJSONAccessIntoValues, Normalize]
(Project
    $input:(Values [ * ... ]) &
        (ColsAreLenOne (OutputCols $input))
    $projections:* &
        (CanUnnestJSONFromValues
            $input
            $projections
            $col:(SingleColFromSet (OutputCols $input))
        )
    $private:* & (ColsAreEmpty (Passthrough $private))
)
=>
(Project
    (UnnestJSONFromValues
        $input
        $jsonCols:(MakeColsForUnnestJSON $input $col)
    )
    (FoldJSONFieldAccess $projections $jsonCols $col $input)
    $private
)

# FoldIsNullProject folds "x IS NULL" projections to false if "x" is not null in
# the Project's input. It matches if there is at least one projection that can
# be folded, and it replaces all projections that can be folded.
[FoldIsNullProject, Normalize]
(Project
    $input:*
    $projections:[
            ...
            $item:(ProjectionsItem (Is (Variable $col:*) (Null)))
            ...
        ] &
        (IsColNotNull $col $input)
    $private:*
)
=>
(Project
    $input
    (FoldIsNullProjectionsItems $projections $input)
<<<<<<< HEAD
    $passthrough
)

# PushLeakproofProjectionsIntoPermeableBarrier moves a Project below a Barrier
# when all projection expressions are leakproof and the Barrier is marked as
# permeable. This is safe because leakproof expressions cannot reveal
# information through their evaluation, and a permeable Barrier allows such
# projections to pass through it.
[PushLeakproofProjectionsIntoPermeableBarrier, Normalize]
(Project
    (Barrier
        $input:*
        $leakproofPermeable:* & (If $leakproofPermeable)
    )
    $projections:* & (HasAllLeakProofProjections $projections)
    $passthrough:*
)
=>
(Barrier
    (Project $input $projections $passthrough)
    $leakproofPermeable
=======
    $private
>>>>>>> 8633256b
)<|MERGE_RESOLUTION|>--- conflicted
+++ resolved
@@ -377,8 +377,7 @@
 (Project
     $input
     (FoldIsNullProjectionsItems $projections $input)
-<<<<<<< HEAD
-    $passthrough
+    $private
 )
 
 # PushLeakproofProjectionsIntoPermeableBarrier moves a Project below a Barrier
@@ -399,7 +398,4 @@
 (Barrier
     (Project $input $projections $passthrough)
     $leakproofPermeable
-=======
-    $private
->>>>>>> 8633256b
 )