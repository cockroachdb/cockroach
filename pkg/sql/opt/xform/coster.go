// Copyright 2018 The Cockroach Authors.
//
// Use of this software is governed by the Business Source License
// included in the file licenses/BSL.txt.
//
// As of the Change Date specified in that file, in accordance with
// the Business Source License, use of this software will be governed
// by the Apache License, Version 2.0, included in the file
// licenses/APL.txt.

package xform

import (
	"math"
	"math/rand"

	"github.com/cockroachdb/cockroach/pkg/roachpb"
	"github.com/cockroachdb/cockroach/pkg/sql/opt"
	"github.com/cockroachdb/cockroach/pkg/sql/opt/cat"
	"github.com/cockroachdb/cockroach/pkg/sql/opt/memo"
	"github.com/cockroachdb/cockroach/pkg/sql/opt/ordering"
	"github.com/cockroachdb/cockroach/pkg/sql/opt/props"
	"github.com/cockroachdb/cockroach/pkg/sql/opt/props/physical"
	"github.com/cockroachdb/cockroach/pkg/sql/sem/tree"
	"github.com/cockroachdb/cockroach/pkg/util"
	"github.com/cockroachdb/cockroach/pkg/util/log"
	"github.com/cockroachdb/errors"
	"golang.org/x/tools/container/intsets"
)

// Coster is used by the optimizer to assign a cost to a candidate expression
// that can provide a set of required physical properties. If a candidate
// expression has a lower cost than any other expression in the memo group, then
// it becomes the new best expression for the group.
//
// The set of costing formulas maintained by the coster for the set of all
// operators constitute the "cost model". A given cost model can be designed to
// maximize any optimization goal, such as:
//
//   1. Max aggregate cluster throughput (txns/sec across cluster)
//   2. Min transaction latency (time to commit txns)
//   3. Min latency to first row (time to get first row of txns)
//   4. Min memory usage
//   5. Some weighted combination of #1 - #4
//
// The cost model in this file targets #1 as the optimization goal. However,
// note that #2 is implicitly important to that goal, since overall cluster
// throughput will suffer if there are lots of pending transactions waiting on
// I/O.
//
// Coster is an interface so that different costing algorithms can be used by
// the optimizer. For example, the OptSteps command uses a custom coster that
// assigns infinite costs to some expressions in order to prevent them from
// being part of the lowest cost tree (for debugging purposes).
type Coster interface {
	// ComputeCost returns the estimated cost of executing the candidate
	// expression. The optimizer does not expect the cost to correspond to any
	// real-world metric, but does expect costs to be comparable to one another,
	// as well as summable.
	ComputeCost(candidate memo.RelExpr, required *physical.Required) memo.Cost
}

// coster encapsulates the default cost model for the optimizer. The coster
// assigns an estimated cost to each expression in the memo so that the
// optimizer can choose the lowest cost expression tree. The estimated cost is
// a best-effort approximation of the actual cost of execution, based on table
// and index statistics that are propagated throughout the logical expression
// tree.
type coster struct {
	mem *memo.Memo

	// locality gives the location of the current node as a set of user-defined
	// key/value pairs, ordered from most inclusive to least inclusive. If there
	// are no tiers, then the node's location is not known. Example:
	//
	//   [region=us,dc=east]
	//
	locality roachpb.Locality

	// perturbation indicates how much to randomly perturb the cost. It is used
	// to generate alternative plans for testing. For example, if perturbation is
	// 0.5, and the estimated cost of an expression is c, the cost returned by
	// ComputeCost will be in the range [c - 0.5 * c, c + 0.5 * c).
	perturbation float64
}

var _ Coster = &coster{}

// MakeDefaultCoster creates an instance of the default coster.
func MakeDefaultCoster(mem *memo.Memo) Coster {
	return &coster{mem: mem}
}

const (
	// These costs have been copied from the Postgres optimizer:
	// https://github.com/postgres/postgres/blob/master/src/include/optimizer/cost.h
	// TODO(rytaft): "How Good are Query Optimizers, Really?" says that the
	// PostgreSQL ratio between CPU and I/O is probably unrealistic in modern
	// systems since much of the data can be cached in memory. Consider
	// increasing the cpuCostFactor to account for this.
	cpuCostFactor    = 0.01
	seqIOCostFactor  = 1
	randIOCostFactor = 4

	// TODO(justin): make this more sophisticated.
	// lookupJoinRetrieveRowCost is the cost to retrieve a single row during a
	// lookup join.
	// See https://github.com/cockroachdb/cockroach/pull/35561 for the initial
	// justification for this constant.
	lookupJoinRetrieveRowCost = 2 * seqIOCostFactor

	// virtualScanTableDescriptorFetchCost is the cost to retrieve the table
	// descriptors when performing a virtual table scan.
	virtualScanTableDescriptorFetchCost = 25 * randIOCostFactor

	// Input rows to a join are processed in batches of this size.
	// See joinreader.go.
	joinReaderBatchSize = 100.0

	// latencyCostFactor represents the throughput impact of doing scans on an
	// index that may be remotely located in a different locality. If latencies
	// are higher, then overall cluster throughput will suffer somewhat, as there
	// will be more queries in memory blocking on I/O. The impact on throughput
	// is expected to be relatively low, so latencyCostFactor is set to a small
	// value. However, even a low value will cause the optimizer to prefer
	// indexes that are likely to be geographically closer, if they are otherwise
	// the same cost to access.
	// TODO(andyk): Need to do analysis to figure out right value and/or to come
	// up with better way to incorporate latency into the coster.
	latencyCostFactor = cpuCostFactor

	// hugeCost is used with expressions we want to avoid; these are expressions
	// that "violate" a hint like forcing a specific index or join algorithm.
	// If the final expression has this cost or larger, it means that there was no
	// plan that could satisfy the hints.
	hugeCost memo.Cost = 1e100

	// fullScanRowCountPenalty adds a penalty to full table scans. This is especially
	// useful for empty or very small tables, where we would get plans that are
	// surprising to users (like full scans instead of point lookups).
	fullScanRowCountPenalty = 10

	// unboundedMaxCardinalityScanRowCountPenalty adds a penalty to scans with
	// unbounded maximum cardinality. This helps prevent surprising plans for very
	// small tables or for when stats are stale. For full table scans, this
	// penalty is added on top of the fullScanRowCountPenalty.
	unboundedMaxCardinalityScanRowCountPenalty = fullScanRowCountPenalty

	// largeMaxCardinalityScanRowCountPenalty is the maximum penalty to add to
	// scans with a bounded maximum cardinality exceeding the row count estimate.
	// This helps prevent surprising plans for very small tables or for when stats
	// are stale.
	largeMaxCardinalityScanRowCountPenalty = unboundedMaxCardinalityScanRowCountPenalty / 2

	// preferLookupJoinFactor is a scale factor for the cost of a lookup join when
	// we have a hint for preferring a lookup join.
	preferLookupJoinFactor = 1e-6

	// noSpillRowCount represents the maximum number of rows that should have no
	// buffering cost because we expect they will never need to be spilled to
	// disk. Since 64MB is the default work mem limit, 64 rows will not cause a
	// disk spill unless the rows are at least 1 MB on average.
	noSpillRowCount = 64

	// spillRowCount represents the minimum number of rows that we expect will
	// always need to be spilled to disk. Since 64MB is the default work mem
	// limit, 6400000 rows with an average of at least 10 bytes per row will cause
	// a disk spill.
	spillRowCount = 6400000

	// spillCostFactor is the cost of spilling to disk. We use seqIOCostFactor to
	// model the cost of spilling to disk, because although there will be some
	// random I/O required to insert rows into a sorted structure, the inherent
	// batching in the LSM tree should amortize the cost.
	spillCostFactor = seqIOCostFactor
)

// fnCost maps some functions to an execution cost. Currently this list
// contains only st_* functions, including some we don't have implemented
// yet. Although function costs differ based on the overload (due to
// arguments), here we are using the minimum from similar functions based on
// postgres' pg_proc table. The following query can be used to generate this table:
//   SELECT proname, min(procost) FROM pg_proc WHERE proname LIKE 'st\_%' AND procost > 1 GROUP BY proname ORDER BY proname
// TODO(mjibson): Add costs directly to overloads. When that is done, we should
// also add a test that ensures those costs match postgres.
var fnCost = map[string]memo.Cost{
	"st_3dclosestpoint":           1000 * cpuCostFactor,
	"st_3ddfullywithin":           10000 * cpuCostFactor,
	"st_3ddistance":               1000 * cpuCostFactor,
	"st_3ddwithin":                10000 * cpuCostFactor,
	"st_3dintersects":             10000 * cpuCostFactor,
	"st_3dlength":                 100 * cpuCostFactor,
	"st_3dlongestline":            1000 * cpuCostFactor,
	"st_3dmakebox":                100 * cpuCostFactor,
	"st_3dmaxdistance":            1000 * cpuCostFactor,
	"st_3dperimeter":              100 * cpuCostFactor,
	"st_3dshortestline":           1000 * cpuCostFactor,
	"st_addmeasure":               1000 * cpuCostFactor,
	"st_addpoint":                 100 * cpuCostFactor,
	"st_affine":                   100 * cpuCostFactor,
	"st_angle":                    100 * cpuCostFactor,
	"st_area":                     100 * cpuCostFactor,
	"st_area2d":                   100 * cpuCostFactor,
	"st_asbinary":                 100 * cpuCostFactor,
	"st_asencodedpolyline":        100 * cpuCostFactor,
	"st_asewkb":                   100 * cpuCostFactor,
	"st_asewkt":                   100 * cpuCostFactor,
	"st_asgeojson":                100 * cpuCostFactor,
	"st_asgml":                    100 * cpuCostFactor,
	"st_ashexewkb":                100 * cpuCostFactor,
	"st_askml":                    100 * cpuCostFactor,
	"st_aslatlontext":             100 * cpuCostFactor,
	"st_assvg":                    100 * cpuCostFactor,
	"st_astext":                   100 * cpuCostFactor,
	"st_astwkb":                   1000 * cpuCostFactor,
	"st_asx3d":                    100 * cpuCostFactor,
	"st_azimuth":                  100 * cpuCostFactor,
	"st_bdmpolyfromtext":          100 * cpuCostFactor,
	"st_bdpolyfromtext":           100 * cpuCostFactor,
	"st_boundary":                 1000 * cpuCostFactor,
	"st_boundingdiagonal":         100 * cpuCostFactor,
	"st_box2dfromgeohash":         1000 * cpuCostFactor,
	"st_buffer":                   100 * cpuCostFactor,
	"st_buildarea":                10000 * cpuCostFactor,
	"st_centroid":                 100 * cpuCostFactor,
	"st_chaikinsmoothing":         10000 * cpuCostFactor,
	"st_cleangeometry":            10000 * cpuCostFactor,
	"st_clipbybox2d":              10000 * cpuCostFactor,
	"st_closestpoint":             1000 * cpuCostFactor,
	"st_closestpointofapproach":   10000 * cpuCostFactor,
	"st_clusterdbscan":            10000 * cpuCostFactor,
	"st_clusterintersecting":      10000 * cpuCostFactor,
	"st_clusterkmeans":            10000 * cpuCostFactor,
	"st_clusterwithin":            10000 * cpuCostFactor,
	"st_collectionextract":        100 * cpuCostFactor,
	"st_collectionhomogenize":     100 * cpuCostFactor,
	"st_concavehull":              10000 * cpuCostFactor,
	"st_contains":                 10000 * cpuCostFactor,
	"st_containsproperly":         10000 * cpuCostFactor,
	"st_convexhull":               10000 * cpuCostFactor,
	"st_coorddim":                 100 * cpuCostFactor,
	"st_coveredby":                100 * cpuCostFactor,
	"st_covers":                   100 * cpuCostFactor,
	"st_cpawithin":                10000 * cpuCostFactor,
	"st_createtopogeo":            100 * cpuCostFactor,
	"st_crosses":                  10000 * cpuCostFactor,
	"st_curvetoline":              10000 * cpuCostFactor,
	"st_delaunaytriangles":        10000 * cpuCostFactor,
	"st_dfullywithin":             10000 * cpuCostFactor,
	"st_difference":               10000 * cpuCostFactor,
	"st_dimension":                100 * cpuCostFactor,
	"st_disjoint":                 10000 * cpuCostFactor,
	"st_distance":                 100 * cpuCostFactor,
	"st_distancecpa":              10000 * cpuCostFactor,
	"st_distancesphere":           100 * cpuCostFactor,
	"st_distancespheroid":         1000 * cpuCostFactor,
	"st_dump":                     1000 * cpuCostFactor,
	"st_dumppoints":               100 * cpuCostFactor,
	"st_dumprings":                1000 * cpuCostFactor,
	"st_dwithin":                  100 * cpuCostFactor,
	"st_endpoint":                 100 * cpuCostFactor,
	"st_envelope":                 100 * cpuCostFactor,
	"st_equals":                   10000 * cpuCostFactor,
	"st_expand":                   100 * cpuCostFactor,
	"st_exteriorring":             100 * cpuCostFactor,
	"st_filterbym":                1000 * cpuCostFactor,
	"st_findextent":               100 * cpuCostFactor,
	"st_flipcoordinates":          1000 * cpuCostFactor,
	"st_force2d":                  100 * cpuCostFactor,
	"st_force3d":                  100 * cpuCostFactor,
	"st_force3dm":                 100 * cpuCostFactor,
	"st_force3dz":                 100 * cpuCostFactor,
	"st_force4d":                  100 * cpuCostFactor,
	"st_forcecollection":          100 * cpuCostFactor,
	"st_forcecurve":               1000 * cpuCostFactor,
	"st_forcepolygonccw":          100 * cpuCostFactor,
	"st_forcepolygoncw":           1000 * cpuCostFactor,
	"st_forcerhr":                 1000 * cpuCostFactor,
	"st_forcesfs":                 1000 * cpuCostFactor,
	"st_frechetdistance":          10000 * cpuCostFactor,
	"st_generatepoints":           10000 * cpuCostFactor,
	"st_geogfromtext":             100 * cpuCostFactor,
	"st_geogfromwkb":              100 * cpuCostFactor,
	"st_geographyfromtext":        100 * cpuCostFactor,
	"st_geohash":                  1000 * cpuCostFactor,
	"st_geomcollfromtext":         100 * cpuCostFactor,
	"st_geomcollfromwkb":          100 * cpuCostFactor,
	"st_geometricmedian":          10000 * cpuCostFactor,
	"st_geometryfromtext":         1000 * cpuCostFactor,
	"st_geometryn":                100 * cpuCostFactor,
	"st_geometrytype":             100 * cpuCostFactor,
	"st_geomfromewkb":             100 * cpuCostFactor,
	"st_geomfromewkt":             100 * cpuCostFactor,
	"st_geomfromgeohash":          1000 * cpuCostFactor,
	"st_geomfromgeojson":          1000 * cpuCostFactor,
	"st_geomfromgml":              100 * cpuCostFactor,
	"st_geomfromkml":              1000 * cpuCostFactor,
	"st_geomfromtext":             1000 * cpuCostFactor,
	"st_geomfromtwkb":             100 * cpuCostFactor,
	"st_geomfromwkb":              100 * cpuCostFactor,
	"st_gmltosql":                 100 * cpuCostFactor,
	"st_hasarc":                   100 * cpuCostFactor,
	"st_hausdorffdistance":        10000 * cpuCostFactor,
	"st_inittopogeo":              100 * cpuCostFactor,
	"st_interiorringn":            100 * cpuCostFactor,
	"st_interpolatepoint":         1000 * cpuCostFactor,
	"st_intersection":             100 * cpuCostFactor,
	"st_intersects":               100 * cpuCostFactor,
	"st_isclosed":                 100 * cpuCostFactor,
	"st_iscollection":             1000 * cpuCostFactor,
	"st_isempty":                  100 * cpuCostFactor,
	"st_ispolygonccw":             100 * cpuCostFactor,
	"st_ispolygoncw":              100 * cpuCostFactor,
	"st_isring":                   1000 * cpuCostFactor,
	"st_issimple":                 1000 * cpuCostFactor,
	"st_isvalid":                  100 * cpuCostFactor,
	"st_isvaliddetail":            10000 * cpuCostFactor,
	"st_isvalidreason":            100 * cpuCostFactor,
	"st_isvalidtrajectory":        10000 * cpuCostFactor,
	"st_length":                   100 * cpuCostFactor,
	"st_length2d":                 100 * cpuCostFactor,
	"st_length2dspheroid":         1000 * cpuCostFactor,
	"st_lengthspheroid":           1000 * cpuCostFactor,
	"st_linecrossingdirection":    10000 * cpuCostFactor,
	"st_linefromencodedpolyline":  1000 * cpuCostFactor,
	"st_linefrommultipoint":       100 * cpuCostFactor,
	"st_linefromtext":             100 * cpuCostFactor,
	"st_linefromwkb":              100 * cpuCostFactor,
	"st_lineinterpolatepoint":     1000 * cpuCostFactor,
	"st_lineinterpolatepoints":    1000 * cpuCostFactor,
	"st_linelocatepoint":          1000 * cpuCostFactor,
	"st_linemerge":                10000 * cpuCostFactor,
	"st_linestringfromwkb":        100 * cpuCostFactor,
	"st_linesubstring":            1000 * cpuCostFactor,
	"st_linetocurve":              10000 * cpuCostFactor,
	"st_locatealong":              1000 * cpuCostFactor,
	"st_locatebetween":            1000 * cpuCostFactor,
	"st_locatebetweenelevations":  1000 * cpuCostFactor,
	"st_longestline":              100 * cpuCostFactor,
	"st_makeenvelope":             100 * cpuCostFactor,
	"st_makeline":                 100 * cpuCostFactor,
	"st_makepoint":                100 * cpuCostFactor,
	"st_makepointm":               100 * cpuCostFactor,
	"st_makepolygon":              100 * cpuCostFactor,
	"st_makevalid":                10000 * cpuCostFactor,
	"st_maxdistance":              100 * cpuCostFactor,
	"st_memsize":                  100 * cpuCostFactor,
	"st_minimumboundingcircle":    10000 * cpuCostFactor,
	"st_minimumboundingradius":    10000 * cpuCostFactor,
	"st_minimumclearance":         10000 * cpuCostFactor,
	"st_minimumclearanceline":     10000 * cpuCostFactor,
	"st_mlinefromtext":            100 * cpuCostFactor,
	"st_mlinefromwkb":             100 * cpuCostFactor,
	"st_mpointfromtext":           100 * cpuCostFactor,
	"st_mpointfromwkb":            100 * cpuCostFactor,
	"st_mpolyfromtext":            100 * cpuCostFactor,
	"st_mpolyfromwkb":             100 * cpuCostFactor,
	"st_multi":                    100 * cpuCostFactor,
	"st_multilinefromwkb":         100 * cpuCostFactor,
	"st_multilinestringfromtext":  100 * cpuCostFactor,
	"st_multipointfromtext":       100 * cpuCostFactor,
	"st_multipointfromwkb":        100 * cpuCostFactor,
	"st_multipolyfromwkb":         100 * cpuCostFactor,
	"st_multipolygonfromtext":     100 * cpuCostFactor,
	"st_node":                     10000 * cpuCostFactor,
	"st_normalize":                100 * cpuCostFactor,
	"st_npoints":                  100 * cpuCostFactor,
	"st_nrings":                   100 * cpuCostFactor,
	"st_numgeometries":            100 * cpuCostFactor,
	"st_numinteriorring":          100 * cpuCostFactor,
	"st_numinteriorrings":         100 * cpuCostFactor,
	"st_numpatches":               100 * cpuCostFactor,
	"st_numpoints":                100 * cpuCostFactor,
	"st_offsetcurve":              10000 * cpuCostFactor,
	"st_orderingequals":           10000 * cpuCostFactor,
	"st_orientedenvelope":         10000 * cpuCostFactor,
	"st_overlaps":                 10000 * cpuCostFactor,
	"st_patchn":                   100 * cpuCostFactor,
	"st_perimeter":                100 * cpuCostFactor,
	"st_perimeter2d":              100 * cpuCostFactor,
	"st_point":                    100 * cpuCostFactor,
	"st_pointfromgeohash":         1000 * cpuCostFactor,
	"st_pointfromtext":            100 * cpuCostFactor,
	"st_pointfromwkb":             100 * cpuCostFactor,
	"st_pointinsidecircle":        1000 * cpuCostFactor,
	"st_pointn":                   100 * cpuCostFactor,
	"st_pointonsurface":           1000 * cpuCostFactor,
	"st_points":                   1000 * cpuCostFactor,
	"st_polyfromtext":             100 * cpuCostFactor,
	"st_polyfromwkb":              100 * cpuCostFactor,
	"st_polygon":                  100 * cpuCostFactor,
	"st_polygonfromtext":          100 * cpuCostFactor,
	"st_polygonfromwkb":           100 * cpuCostFactor,
	"st_polygonize":               10000 * cpuCostFactor,
	"st_project":                  1000 * cpuCostFactor,
	"st_quantizecoordinates":      1000 * cpuCostFactor,
	"st_relate":                   10000 * cpuCostFactor,
	"st_relatematch":              1000 * cpuCostFactor,
	"st_removepoint":              100 * cpuCostFactor,
	"st_removerepeatedpoints":     1000 * cpuCostFactor,
	"st_reverse":                  1000 * cpuCostFactor,
	"st_rotate":                   100 * cpuCostFactor,
	"st_rotatex":                  100 * cpuCostFactor,
	"st_rotatey":                  100 * cpuCostFactor,
	"st_rotatez":                  100 * cpuCostFactor,
	"st_scale":                    100 * cpuCostFactor,
	"st_segmentize":               1000 * cpuCostFactor,
	"st_seteffectivearea":         1000 * cpuCostFactor,
	"st_setpoint":                 100 * cpuCostFactor,
	"st_setsrid":                  100 * cpuCostFactor,
	"st_sharedpaths":              10000 * cpuCostFactor,
	"st_shortestline":             1000 * cpuCostFactor,
	"st_simplify":                 100 * cpuCostFactor,
	"st_simplifypreservetopology": 10000 * cpuCostFactor,
	"st_simplifyvw":               10000 * cpuCostFactor,
	"st_snap":                     10000 * cpuCostFactor,
	"st_snaptogrid":               100 * cpuCostFactor,
	"st_split":                    10000 * cpuCostFactor,
	"st_srid":                     100 * cpuCostFactor,
	"st_startpoint":               100 * cpuCostFactor,
	"st_subdivide":                10000 * cpuCostFactor,
	"st_summary":                  100 * cpuCostFactor,
	"st_swapordinates":            100 * cpuCostFactor,
	"st_symdifference":            10000 * cpuCostFactor,
	"st_symmetricdifference":      10000 * cpuCostFactor,
	"st_tileenvelope":             100 * cpuCostFactor,
	"st_touches":                  10000 * cpuCostFactor,
	"st_transform":                100 * cpuCostFactor,
	"st_translate":                100 * cpuCostFactor,
	"st_transscale":               100 * cpuCostFactor,
	"st_unaryunion":               10000 * cpuCostFactor,
	"st_union":                    10000 * cpuCostFactor,
	"st_voronoilines":             100 * cpuCostFactor,
	"st_voronoipolygons":          100 * cpuCostFactor,
	"st_within":                   10000 * cpuCostFactor,
	"st_wkbtosql":                 100 * cpuCostFactor,
	"st_wkttosql":                 1000 * cpuCostFactor,
}

// Init initializes a new coster structure with the given memo.
func (c *coster) Init(evalCtx *tree.EvalContext, mem *memo.Memo, perturbation float64) {
	// This initialization pattern ensures that fields are not unwittingly
	// reused. Field reuse must be explicit.
	*c = coster{
		mem:          mem,
		locality:     evalCtx.Locality,
		perturbation: perturbation,
	}
}

// ComputeCost calculates the estimated cost of the top-level operator in a
// candidate best expression, based on its logical properties and those of its
// children.
//
// Note: each custom function to compute the cost of an operator calculates
// the cost based on Big-O estimated complexity. Most constant factors are
// ignored for now.
func (c *coster) ComputeCost(candidate memo.RelExpr, required *physical.Required) memo.Cost {
	var cost memo.Cost
	switch candidate.Op() {
	case opt.TopKOp:
		cost = c.computeTopKCost(candidate.(*memo.TopKExpr), required)

	case opt.SortOp:
		cost = c.computeSortCost(candidate.(*memo.SortExpr), required)

	case opt.ScanOp:
		cost = c.computeScanCost(candidate.(*memo.ScanExpr), required)

	case opt.SelectOp:
		cost = c.computeSelectCost(candidate.(*memo.SelectExpr), required)

	case opt.ProjectOp:
		cost = c.computeProjectCost(candidate.(*memo.ProjectExpr))

	case opt.InvertedFilterOp:
		cost = c.computeInvertedFilterCost(candidate.(*memo.InvertedFilterExpr))

	case opt.ValuesOp:
		cost = c.computeValuesCost(candidate.(*memo.ValuesExpr))

	case opt.InnerJoinOp, opt.LeftJoinOp, opt.RightJoinOp, opt.FullJoinOp,
		opt.SemiJoinOp, opt.AntiJoinOp, opt.InnerJoinApplyOp, opt.LeftJoinApplyOp,
		opt.SemiJoinApplyOp, opt.AntiJoinApplyOp:
		// All join ops use hash join by default.
		cost = c.computeHashJoinCost(candidate)

	case opt.MergeJoinOp:
		cost = c.computeMergeJoinCost(candidate.(*memo.MergeJoinExpr))

	case opt.IndexJoinOp:
		cost = c.computeIndexJoinCost(candidate.(*memo.IndexJoinExpr), required)

	case opt.LookupJoinOp:
		cost = c.computeLookupJoinCost(candidate.(*memo.LookupJoinExpr), required)

	case opt.InvertedJoinOp:
		cost = c.computeInvertedJoinCost(candidate.(*memo.InvertedJoinExpr), required)

	case opt.ZigzagJoinOp:
		cost = c.computeZigzagJoinCost(candidate.(*memo.ZigzagJoinExpr))

	case opt.UnionOp, opt.IntersectOp, opt.ExceptOp,
		opt.UnionAllOp, opt.IntersectAllOp, opt.ExceptAllOp, opt.LocalityOptimizedSearchOp:
		cost = c.computeSetCost(candidate)

	case opt.GroupByOp, opt.ScalarGroupByOp, opt.DistinctOnOp, opt.EnsureDistinctOnOp,
		opt.UpsertDistinctOnOp, opt.EnsureUpsertDistinctOnOp:
		cost = c.computeGroupingCost(candidate, required)

	case opt.LimitOp:
		cost = c.computeLimitCost(candidate.(*memo.LimitExpr))

	case opt.OffsetOp:
		cost = c.computeOffsetCost(candidate.(*memo.OffsetExpr))

	case opt.OrdinalityOp:
		cost = c.computeOrdinalityCost(candidate.(*memo.OrdinalityExpr))

	case opt.ProjectSetOp:
		cost = c.computeProjectSetCost(candidate.(*memo.ProjectSetExpr))

	case opt.ExplainOp:
		// Technically, the cost of an Explain operation is independent of the cost
		// of the underlying plan. However, we want to explain the plan we would get
		// without EXPLAIN, i.e. the lowest cost plan. So do nothing special to get
		// default behavior.
	}

	// Add a one-time cost for any operator, meant to reflect the cost of setting
	// up execution for the operator. This makes plans with fewer operators
	// preferable, all else being equal.
	cost += cpuCostFactor

	if !cost.Less(memo.MaxCost) {
		// Optsteps uses MaxCost to suppress nodes in the memo. When a node with
		// MaxCost is added to the memo, it can lead to an obscure crash with an
		// unknown node. We'd rather detect this early.
		panic(errors.AssertionFailedf("node %s with MaxCost added to the memo", log.Safe(candidate.Op())))
	}

	if c.perturbation != 0 {
		// Don't perturb the cost if we are forcing an index.
		if cost < hugeCost {
			// Get a random value in the range [-1.0, 1.0)
			multiplier := 2*rand.Float64() - 1

			// If perturbation is p, and the estimated cost of an expression is c,
			// the new cost is in the range [max(0, c - pc), c + pc). For example,
			// if p=1.5, the new cost is in the range [0, c + 1.5 * c).
			cost += cost * memo.Cost(c.perturbation*multiplier)
			// The cost must always be >= 0.
			if cost < 0 {
				cost = 0
			}
		}
	}

	return cost
}

func (c *coster) computeTopKCost(topk *memo.TopKExpr, required *physical.Required) memo.Cost {
<<<<<<< HEAD
	rel := topk.Relational()
	inputRowCount := topk.Input.Relational().Stats.RowCount
	outputRowCount := rel.Stats.RowCount

	// Add the cost of sorting.
	// Start with a cost of storing each row; TopK sort only stores K rows in a
	// max heap.
	cost := memo.Cost(cpuCostFactor * float64(rel.OutputCols.Len()) * outputRowCount)

	// Add buffering cost for the output rows.
	cost += c.rowBufferCost(outputRowCount)
=======

	rel := topk.Relational()
	inputRowCount := topk.Child(0).(memo.RelExpr).Relational().Stats.RowCount
	outputRowCount := rel.Stats.RowCount

	// Add the cost of sorting.
	// Start with a cost of storing each row; TopK sort only stores K rows in a max heap.
	cost := memo.Cost(cpuCostFactor * float64(rel.OutputCols.Len()) * outputRowCount)

	// TODO(harding) Do we need to account for buffering rows and spilling to disk
	// if K is larger than what can fit in memory?
>>>>>>> dc25e06d

	// In the worst case, there are O(N*log(K)) comparisons to compare each row in
	// the input to the top of the max heap and sift the max heap if each row
	// compared is in the top K found so far.
	cost += c.rowCmpCost(len(required.Ordering.Columns)) * memo.Cost((1+math.Log2(outputRowCount))*inputRowCount)

	// Add the CPU cost of emitting the K rows.
	cost += memo.Cost(outputRowCount) * cpuCostFactor
	return cost
}

func (c *coster) computeSortCost(sort *memo.SortExpr, required *physical.Required) memo.Cost {
	// We calculate the cost of a (potentially) segmented sort.
	//
	// In a non-segmented sort, we have a single segment to sort according to
	// required.Ordering.Columns.
	//
	// In a segmented sort, rows are split into segments according to
	// InputOrdering.Columns; each segment is sorted according to the remaining
	// columns from required.Ordering.Columns.
	numKeyCols := len(required.Ordering.Columns)
	numPreorderedCols := len(sort.InputOrdering.Columns)

	rel := sort.Relational()
	stats := rel.Stats
	numSegments := c.countSegments(sort)

	// Start with a cost of storing each row; this takes the total number of
	// columns into account so that a sort on fewer columns is preferred (e.g.
	// sort before projecting a new column).
	cost := memo.Cost(cpuCostFactor * float64(rel.OutputCols.Len()) * stats.RowCount)

	if !sort.InputOrdering.Any() {
		// Add the cost for finding the segments: each row is compared to the
		// previous row on the preordered columns. Most of these comparisons will
		// yield equality, so we don't use rowCmpCost(): we expect to have to
		// compare all preordered columns.
		cost += cpuCostFactor * memo.Cost(numPreorderedCols) * memo.Cost(stats.RowCount)
	}

	// Add the cost to sort the segments. On average, each row is involved in
	// O(log(segmentSize)) comparisons.
	numCmpOpsPerRow := float64(1)
	if segmentSize := stats.RowCount / numSegments; segmentSize > 1 {
		numCmpOpsPerRow += math.Log2(segmentSize)

		// Add a cost for buffering rows that takes into account increased memory
		// pressure and the possibility of spilling to disk.
		cost += memo.Cost(numSegments) * c.rowBufferCost(segmentSize)
	}
	cost += c.rowCmpCost(numKeyCols-numPreorderedCols) * memo.Cost(numCmpOpsPerRow*stats.RowCount)
	return cost
}

func (c *coster) computeScanCost(scan *memo.ScanExpr, required *physical.Required) memo.Cost {
	// Scanning an index with a few columns is faster than scanning an index with
	// many columns. Ideally, we would want to use statistics about the size of
	// each column. In lieu of that, use the number of columns.
	if scan.Flags.ForceIndex && scan.Flags.Index != scan.Index {
		// If we are forcing an index, any other index has a very high cost. In
		// practice, this will only happen when this is a primary index scan.
		return hugeCost
	}
	rowCount := scan.Relational().Stats.RowCount
	perRowCost := c.rowScanCost(scan.Table, scan.Index, scan.Cols.Len())

	numSpans := 1
	if scan.Constraint != nil {
		numSpans = scan.Constraint.Spans.Count()
	} else if scan.InvertedConstraint != nil {
		numSpans = len(scan.InvertedConstraint)
	}
	baseCost := memo.Cost(numSpans * randIOCostFactor)

	// If this is a virtual scan, add the cost of fetching table descriptors.
	if c.mem.Metadata().Table(scan.Table).IsVirtualTable() {
		baseCost += virtualScanTableDescriptorFetchCost
	}

	// Performing a reverse scan is more expensive than a forward scan, but it's
	// still preferable to sorting the output of a forward scan. To ensure we
	// choose a reverse scan over a sort, add the reverse scan cost before we
	// alter the row count for unbounded scan penalties below. This cost must also
	// be added before adjusting the row count for the limit hint.
	if ordering.ScanIsReverse(scan, &required.Ordering) {
		if rowCount > 1 {
			// Need to do binary search to seek to the previous row.
			perRowCost += memo.Cost(math.Log2(rowCount)) * cpuCostFactor
		}
	}

	// Add a penalty to full table scans. All else being equal, we prefer a
	// constrained scan. Adding a few rows worth of cost helps prevent surprising
	// plans for very small tables.
	if scan.IsUnfiltered(c.mem.Metadata()) {
		rowCount += fullScanRowCountPenalty

		// For tables with multiple partitions, add the cost of visiting each
		// partition.
		// TODO(rytaft): In the future we should take latency into account here.
		index := c.mem.Metadata().Table(scan.Table).Index(scan.Index)
		if partitionCount := index.PartitionCount(); partitionCount > 1 {
			// Subtract 1 since we already accounted for the first partition when
			// counting spans.
			baseCost += memo.Cost(partitionCount-1) * randIOCostFactor
		}
	}

	// Add a penalty if the cardinality exceeds the row count estimate. Adding a
	// few rows worth of cost helps prevent surprising plans for very small tables
	// or for when stats are stale.
	rowCount += c.largeCardinalityRowCountPenalty(scan.Relational().Cardinality, rowCount)

	if required.LimitHint != 0 {
		rowCount = math.Min(rowCount, required.LimitHint)
	}

	cost := baseCost + memo.Cost(rowCount)*(seqIOCostFactor+perRowCost)

	// If this scan is locality optimized, divide the cost by 3 in order to make
	// the total cost of the two scans in the locality optimized plan less than
	// the cost of the single scan in the non-locality optimized plan.
	// TODO(rytaft): This is hacky. We should really be making this determination
	// based on the latency between regions.
	if scan.LocalityOptimized {
		cost /= 3
	}
	return cost
}

func (c *coster) computeSelectCost(sel *memo.SelectExpr, required *physical.Required) memo.Cost {
	// Typically the filter has to be evaluated on each input row.
	inputRowCount := sel.Input.Relational().Stats.RowCount

	// If there is a LimitHint, n, it is expected that the filter will only be
	// evaluated on the number of rows required to produce n rows.
	if required.LimitHint != 0 {
		selectivity := sel.Relational().Stats.Selectivity.AsFloat()
		inputRowCount = math.Min(inputRowCount, required.LimitHint/selectivity)
	}

	filterSetup, filterPerRow := c.computeFiltersCost(sel.Filters, util.FastIntMap{})
	cost := memo.Cost(inputRowCount) * filterPerRow
	cost += filterSetup
	return cost
}

func (c *coster) computeProjectCost(prj *memo.ProjectExpr) memo.Cost {
	// Each synthesized column causes an expression to be evaluated on each row.
	rowCount := prj.Relational().Stats.RowCount
	synthesizedColCount := len(prj.Projections)
	cost := memo.Cost(rowCount) * memo.Cost(synthesizedColCount) * cpuCostFactor

	// Add the CPU cost of emitting the rows.
	cost += memo.Cost(rowCount) * cpuCostFactor
	return cost
}

func (c *coster) computeInvertedFilterCost(invFilter *memo.InvertedFilterExpr) memo.Cost {
	// The filter has to be evaluated on each input row.
	inputRowCount := invFilter.Input.Relational().Stats.RowCount
	cost := memo.Cost(inputRowCount) * cpuCostFactor
	return cost
}

func (c *coster) computeValuesCost(values *memo.ValuesExpr) memo.Cost {
	return memo.Cost(values.Relational().Stats.RowCount) * cpuCostFactor
}

func (c *coster) computeHashJoinCost(join memo.RelExpr) memo.Cost {
	if join.Private().(*memo.JoinPrivate).Flags.Has(memo.DisallowHashJoinStoreRight) {
		return hugeCost
	}
	leftRowCount := join.Child(0).(memo.RelExpr).Relational().Stats.RowCount
	rightRowCount := join.Child(1).(memo.RelExpr).Relational().Stats.RowCount
	if (join.Op() == opt.SemiJoinOp || join.Op() == opt.AntiJoinOp) && leftRowCount < rightRowCount {
		// If we have a semi or an anti join, during the execbuilding we choose
		// the relation with smaller cardinality to be on the right side, so we
		// need to swap row counts accordingly.
		// TODO(raduberinde): we might also need to look at memo.JoinFlags when
		// choosing a side.
		leftRowCount, rightRowCount = rightRowCount, leftRowCount
	}

	// A hash join must process every row from both tables once.
	//
	// We add some factors to account for the hashtable build and lookups. The
	// right side is the one stored in the hashtable, so we use a larger factor
	// for that side. This ensures that a join with the smaller right side is
	// preferred to the symmetric join.
	cost := memo.Cost(1.25*leftRowCount+1.75*rightRowCount) * cpuCostFactor

	// Add a cost for buffering rows that takes into account increased memory
	// pressure and the possibility of spilling to disk.
	cost += c.rowBufferCost(rightRowCount)

	// Compute filter cost. Fetch the equality columns so they can be
	// ignored later.
	on := join.Child(2).(*memo.FiltersExpr)
	leftEq, rightEq := memo.ExtractJoinEqualityColumns(
		join.Child(0).(memo.RelExpr).Relational().OutputCols,
		join.Child(1).(memo.RelExpr).Relational().OutputCols,
		*on,
	)
	// Generate a quick way to lookup if two columns are join equality
	// columns. We add in both directions because we don't know which way
	// the equality filters will be defined.
	eqMap := util.FastIntMap{}
	for i := range leftEq {
		left := int(leftEq[i])
		right := int(rightEq[i])
		eqMap.Set(left, right)
		eqMap.Set(right, left)
	}
	filterSetup, filterPerRow := c.computeFiltersCost(*on, eqMap)
	cost += filterSetup

	// Add the CPU cost of emitting the rows.
	rowsProcessed, ok := c.mem.RowsProcessed(join)
	if !ok {
		// This can happen as part of testing. In this case just return the number
		// of rows.
		rowsProcessed = join.Relational().Stats.RowCount
	}
	cost += memo.Cost(rowsProcessed) * filterPerRow

	return cost
}

func (c *coster) computeMergeJoinCost(join *memo.MergeJoinExpr) memo.Cost {
	if join.MergeJoinPrivate.Flags.Has(memo.DisallowMergeJoin) {
		return hugeCost
	}
	leftRowCount := join.Left.Relational().Stats.RowCount
	rightRowCount := join.Right.Relational().Stats.RowCount

	cost := memo.Cost(leftRowCount+rightRowCount) * cpuCostFactor

	filterSetup, filterPerRow := c.computeFiltersCost(join.On, util.FastIntMap{})
	cost += filterSetup

	// Add the CPU cost of emitting the rows.
	rowsProcessed, ok := c.mem.RowsProcessed(join)
	if !ok {
		// We shouldn't ever get here. Since we don't allow the memo
		// to be optimized twice, the coster should never be used after
		// logPropsBuilder.clear() is called.
		panic(errors.AssertionFailedf("could not get rows processed for merge join"))
	}
	cost += memo.Cost(rowsProcessed) * filterPerRow
	return cost
}

func (c *coster) computeIndexJoinCost(
	join *memo.IndexJoinExpr, required *physical.Required,
) memo.Cost {
	return c.computeIndexLookupJoinCost(
		join,
		required,
		true, /* lookupColsAreTableKey */
		memo.TrueFilter,
		join.Cols,
		join.Table,
		cat.PrimaryIndex,
		memo.JoinFlags(0),
		false, /* localityOptimized */
	)
}

func (c *coster) computeLookupJoinCost(
	join *memo.LookupJoinExpr, required *physical.Required,
) memo.Cost {
	if join.LookupJoinPrivate.Flags.Has(memo.DisallowLookupJoinIntoRight) {
		return hugeCost
	}
	return c.computeIndexLookupJoinCost(
		join,
		required,
		join.LookupColsAreTableKey,
		join.On,
		join.Cols,
		join.Table,
		join.Index,
		join.Flags,
		join.LocalityOptimized,
	)
}

func (c *coster) computeIndexLookupJoinCost(
	join memo.RelExpr,
	required *physical.Required,
	lookupColsAreTableKey bool,
	on memo.FiltersExpr,
	cols opt.ColSet,
	table opt.TableID,
	index cat.IndexOrdinal,
	flags memo.JoinFlags,
	localityOptimized bool,
) memo.Cost {
	input := join.Child(0).(memo.RelExpr)
	lookupCount := input.Relational().Stats.RowCount

	// Take into account that the "internal" row count is higher, according to
	// the selectivities of the conditions. In particular, we need to ignore
	// left-over conditions that are not selective.
	// For example:
	//   ab JOIN xy ON a=x AND x=10
	// becomes (during normalization):
	//   ab JOIN xy ON a=x AND a=10 AND x=10
	// which can become a lookup join with left-over condition x=10 which doesn't
	// actually filter anything.
	rowsProcessed, ok := c.mem.RowsProcessed(join)
	if !ok {
		// We shouldn't ever get here. Since we don't allow the memo
		// to be optimized twice, the coster should never be used after
		// logPropsBuilder.clear() is called.
		panic(errors.AssertionFailedf("could not get rows processed for lookup join"))
	}

	// Lookup joins can return early if enough rows have been found. An otherwise
	// expensive lookup join might have a lower cost if its limit hint estimates
	// that most rows will not be needed.
	if required.LimitHint != 0 && lookupCount > 0 {
		outputRows := join.Relational().Stats.RowCount
		unlimitedLookupCount := lookupCount
		lookupCount = lookupJoinInputLimitHint(unlimitedLookupCount, outputRows, required.LimitHint)
		// We scale the number of rows processed by the same factor (we are
		// calculating the average number of rows processed per lookup and
		// multiplying by the new lookup count).
		rowsProcessed = (rowsProcessed / unlimitedLookupCount) * lookupCount
	}

	// The rows in the (left) input are used to probe into the (right) table.
	// Since the matching rows in the table may not all be in the same range, this
	// counts as random I/O.
	perLookupCost := memo.Cost(randIOCostFactor)
	if !lookupColsAreTableKey {
		// If the lookup columns don't form a key, execution will have to limit
		// KV batches which prevents running requests to multiple nodes in parallel.
		// An experiment on a 4 node cluster with a table with 100k rows split into
		// 100 ranges showed that a "non-parallel" lookup join is about 5 times
		// slower.
		perLookupCost *= 5
	}
	if c.mem.Metadata().Table(table).IsVirtualTable() {
		// It's expensive to perform a lookup join into a virtual table because
		// we need to fetch the table descriptors on each lookup.
		perLookupCost += virtualScanTableDescriptorFetchCost
	}
	perLookupCost += lookupExprCost(join)
	cost := memo.Cost(lookupCount) * perLookupCost

	filterSetup, filterPerRow := c.computeFiltersCost(on, util.FastIntMap{})
	cost += filterSetup

	// Each lookup might retrieve many rows; add the IO cost of retrieving the
	// rows (relevant when we expect many resulting rows per lookup) and the CPU
	// cost of emitting the rows.
	numLookupCols := cols.Difference(input.Relational().OutputCols).Len()
	perRowCost := lookupJoinRetrieveRowCost + filterPerRow +
		c.rowScanCost(table, index, numLookupCols)

	cost += memo.Cost(rowsProcessed) * perRowCost

	if flags.Has(memo.PreferLookupJoinIntoRight) {
		// If we prefer a lookup join, make the cost much smaller.
		cost *= preferLookupJoinFactor
	}

	// If this lookup join is locality optimized, divide the cost by 2.5 in order to make
	// the total cost of the two lookup joins in the locality optimized plan less than
	// the cost of the single lookup join in the non-locality optimized plan.
	// TODO(rytaft): This is hacky. We should really be making this determination
	// based on the latency between regions.
	if localityOptimized {
		cost /= 2.5
	}
	return cost
}

func (c *coster) computeInvertedJoinCost(
	join *memo.InvertedJoinExpr, required *physical.Required,
) memo.Cost {
	if join.InvertedJoinPrivate.Flags.Has(memo.DisallowInvertedJoinIntoRight) {
		return hugeCost
	}
	lookupCount := join.Input.Relational().Stats.RowCount

	// Take into account that the "internal" row count is higher, according to
	// the selectivities of the conditions. In particular, we need to ignore
	// the conditions that don't affect the number of rows processed.
	// A contrived example, where gid is a SERIAL PK:
	//   nyc_census_blocks c JOIN nyc_neighborhoods n ON
	//   ST_Intersects(c.geom, n.geom) AND c.gid < n.gid
	// which can become a lookup join with left-over condition c.gid <
	// n.gid.
	rowsProcessed, ok := c.mem.RowsProcessed(join)
	if !ok {
		// We shouldn't ever get here. Since we don't allow the memo
		// to be optimized twice, the coster should never be used after
		// logPropsBuilder.clear() is called.
		panic(errors.AssertionFailedf("could not get rows processed for inverted join"))
	}

	// Lookup joins can return early if enough rows have been found. An otherwise
	// expensive lookup join might have a lower cost if its limit hint estimates
	// that most rows will not be needed.
	if required.LimitHint != 0 && lookupCount > 0 {
		outputRows := join.Relational().Stats.RowCount
		unlimitedLookupCount := lookupCount
		lookupCount = lookupJoinInputLimitHint(unlimitedLookupCount, outputRows, required.LimitHint)
		// We scale the number of rows processed by the same factor (we are
		// calculating the average number of rows processed per lookup and
		// multiplying by the new lookup count).
		rowsProcessed = (rowsProcessed / unlimitedLookupCount) * lookupCount
	}

	// The rows in the (left) input are used to probe into the (right) table.
	// Since the matching rows in the table may not all be in the same range, this
	// counts as random I/O.
	perLookupCost := memo.Cost(randIOCostFactor)
	// Since inverted indexes can't form a key, execution will have to
	// limit KV batches which prevents running requests to multiple nodes
	// in parallel.  An experiment on a 4 node cluster with a table with
	// 100k rows split into 100 ranges showed that a "non-parallel" lookup
	// join is about 5 times slower.
	perLookupCost *= 5
	cost := memo.Cost(lookupCount) * perLookupCost

	filterSetup, filterPerRow := c.computeFiltersCost(join.On, util.FastIntMap{})
	cost += filterSetup

	// Each lookup might retrieve many rows; add the IO cost of retrieving the
	// rows (relevant when we expect many resulting rows per lookup) and the CPU
	// cost of emitting the rows.
	numLookupCols := join.Cols.Difference(join.Input.Relational().OutputCols).Len()
	perRowCost := lookupJoinRetrieveRowCost + filterPerRow +
		c.rowScanCost(join.Table, join.Index, numLookupCols)

	cost += memo.Cost(rowsProcessed) * perRowCost
	return cost
}

// computeFiltersCost returns the setup and per-row cost of executing
// a filter. Callers of this function should add setupCost and multiply
// perRowCost by the number of rows expected to be filtered.
func (c *coster) computeFiltersCost(
	filters memo.FiltersExpr, eqMap util.FastIntMap,
) (setupCost, perRowCost memo.Cost) {
	// Add a base perRowCost so that callers do not need to have their own
	// base per-row cost.
	perRowCost += cpuCostFactor
	for i := range filters {
		f := &filters[i]
		switch f.Condition.Op() {
		case opt.EqOp:
			eq := f.Condition.(*memo.EqExpr)
			leftVar, ok := eq.Left.(*memo.VariableExpr)
			if !ok {
				break
			}
			rightVar, ok := eq.Right.(*memo.VariableExpr)
			if !ok {
				break
			}
			if val, ok := eqMap.Get(int(leftVar.Col)); ok && val == int(rightVar.Col) {
				// Equality filters on some joins are still in
				// filters, while others have already removed
				// them. They do not cost anything.
				continue
			}
		case opt.FunctionOp:
			function := f.Condition.(*memo.FunctionExpr)
			// We are ok with the zero value here for functions not in the map.
			perRowCost += fnCost[function.Name]
		}

		// Add a constant "setup" cost per ON condition to account for the fact that
		// the rowsProcessed estimate alone cannot effectively discriminate between
		// plans when RowCount is too small.
		setupCost += cpuCostFactor
	}
	return setupCost, perRowCost
}

func (c *coster) computeZigzagJoinCost(join *memo.ZigzagJoinExpr) memo.Cost {
	rowCount := join.Relational().Stats.RowCount

	// Assume the upper bound on scan cost to be the sum of the cost of
	// scanning the two constituent indexes. To determine how many columns
	// are returned from each scan, intersect the output column set join.Cols
	// with each side's IndexColumns. Columns present in both indexes are
	// projected from the left side only.
	md := c.mem.Metadata()
	leftCols := md.TableMeta(join.LeftTable).IndexColumns(join.LeftIndex)
	leftCols.IntersectionWith(join.Cols)
	rightCols := md.TableMeta(join.RightTable).IndexColumns(join.RightIndex)
	rightCols.IntersectionWith(join.Cols)
	rightCols.DifferenceWith(leftCols)
	scanCost := c.rowScanCost(join.LeftTable, join.LeftIndex, leftCols.Len())
	scanCost += c.rowScanCost(join.RightTable, join.RightIndex, rightCols.Len())

	filterSetup, filterPerRow := c.computeFiltersCost(join.On, util.FastIntMap{})

	// Add a penalty if the cardinality exceeds the row count estimate. Adding a
	// few rows worth of cost helps prevent surprising plans for very small tables
	// or for when stats are stale. This is also needed to ensure parity with the
	// cost of scans.
	rowCount += c.largeCardinalityRowCountPenalty(join.Relational().Cardinality, rowCount)

	// Double the cost of emitting rows as well as the cost of seeking rows,
	// given two indexes will be accessed.
	cost := memo.Cost(rowCount) * (2*(cpuCostFactor+seqIOCostFactor) + scanCost + filterPerRow)
	cost += filterSetup
	return cost
}

func (c *coster) computeSetCost(set memo.RelExpr) memo.Cost {
	// Add the CPU cost of emitting the rows.
	outputRowCount := set.Relational().Stats.RowCount
	cost := memo.Cost(outputRowCount) * cpuCostFactor

	// A set operation must process every row from both tables once. UnionAll and
	// LocalityOptimizedSearch can avoid any extra computation, but all other set
	// operations must perform a hash table lookup or update for each input row.
	//
	// The exception is if this is a streaming set operation, in which case there
	// is no need to build a hash table. We can detect that this is a streaming
	// operation by checking whether the ordering is defined in the set private.
	if set.Op() != opt.UnionAllOp && set.Op() != opt.LocalityOptimizedSearchOp &&
		set.Private().(*memo.SetPrivate).Ordering.Any() {
		leftRowCount := set.Child(0).(memo.RelExpr).Relational().Stats.RowCount
		rightRowCount := set.Child(1).(memo.RelExpr).Relational().Stats.RowCount
		cost += memo.Cost(leftRowCount+rightRowCount) * cpuCostFactor

		// Add a cost for buffering rows that takes into account increased memory
		// pressure and the possibility of spilling to disk.
		switch set.Op() {
		case opt.UnionOp:
			// Hash Union is implemented as UnionAll followed by Hash Distinct.
			cost += c.rowBufferCost(outputRowCount)

		case opt.IntersectOp, opt.ExceptOp:
			// Hash Intersect and Except are implemented as Hash Distinct on each
			// input followed by a Hash Join that builds the hash table from the right
			// input.
			cost += c.rowBufferCost(leftRowCount) + 2*c.rowBufferCost(rightRowCount)

		case opt.IntersectAllOp, opt.ExceptAllOp:
			// Hash IntersectAll and ExceptAll are implemented as a Hash Join that
			// builds the hash table from the right input.
			cost += c.rowBufferCost(rightRowCount)

		default:
			panic(errors.AssertionFailedf("unhandled operator %s", set.Op()))
		}
	}

	return cost
}

func (c *coster) computeGroupingCost(grouping memo.RelExpr, required *physical.Required) memo.Cost {
	// Start with some extra fixed overhead, since the grouping operators have
	// setup overhead that is greater than other operators like Project. This
	// can matter for rules like ReplaceMaxWithLimit.
	cost := memo.Cost(cpuCostFactor)

	// Add the CPU cost of emitting the rows.
	outputRowCount := grouping.Relational().Stats.RowCount
	cost += memo.Cost(outputRowCount) * cpuCostFactor

	// GroupBy must process each input row once. Cost per row depends on the
	// number of grouping columns and the number of aggregates.
	inputRowCount := grouping.Child(0).(memo.RelExpr).Relational().Stats.RowCount
	aggsCount := grouping.Child(1).ChildCount()
	private := grouping.Private().(*memo.GroupingPrivate)
	groupingColCount := private.GroupingCols.Len()
	cost += memo.Cost(inputRowCount) * memo.Cost(aggsCount+groupingColCount) * cpuCostFactor

	if groupingColCount > 0 {
		// Add a cost that reflects the use of a hash table - unless we are doing a
		// streaming aggregation where all the grouping columns are ordered.
		//
		// The cost is chosen so that it's always less than the cost to sort the
		// input.
		n := len(ordering.StreamingGroupingColOrdering(private, &required.Ordering))
		if groupingColCount > n {
			// Add the cost to build the hash table.
			cost += memo.Cost(inputRowCount) * cpuCostFactor

			// Add a cost for buffering rows that takes into account increased memory
			// pressure and the possibility of spilling to disk.
			cost += c.rowBufferCost(outputRowCount)
		}
	}

	return cost
}

func (c *coster) computeLimitCost(limit *memo.LimitExpr) memo.Cost {
	// Add the CPU cost of emitting the rows.
	cost := memo.Cost(limit.Relational().Stats.RowCount) * cpuCostFactor
	return cost
}

func (c *coster) computeOffsetCost(offset *memo.OffsetExpr) memo.Cost {
	// Add the CPU cost of emitting the rows.
	cost := memo.Cost(offset.Relational().Stats.RowCount) * cpuCostFactor
	return cost
}

func (c *coster) computeOrdinalityCost(ord *memo.OrdinalityExpr) memo.Cost {
	// Add the CPU cost of emitting the rows.
	cost := memo.Cost(ord.Relational().Stats.RowCount) * cpuCostFactor
	return cost
}

func (c *coster) computeProjectSetCost(projectSet *memo.ProjectSetExpr) memo.Cost {
	// Add the CPU cost of emitting the rows.
	cost := memo.Cost(projectSet.Relational().Stats.RowCount) * cpuCostFactor
	return cost
}

// countSegments calculates the number of segments that will be used to execute
// the sort. If no input ordering is provided, there's only one segment.
func (c *coster) countSegmentsHelper(expr memo.RelExpr, rel *props.Relational, order props.OrderingChoice) float64 {
	if order.Any() {
		return 1
	}
	stats := rel.Stats
	orderedCols := order.ColSet()
	orderedStats, ok := stats.ColStats.Lookup(orderedCols)
	if !ok {
		orderedStats, ok = c.mem.RequestColStat(expr, orderedCols)
		if !ok {
			// I don't think we can ever get here. Since we don't allow the memo
			// to be optimized twice, the coster should never be used after
			// logPropsBuilder.clear() is called.
			panic(errors.AssertionFailedf("could not request the stats for ColSet %v", orderedCols))
		}
	}

	return orderedStats.DistinctCount
}

// countSegments calculates the number of segments that will be used to execute
// the sort. If no input ordering is provided, there's only one segment.
func (c *coster) countSegments(sort *memo.SortExpr) float64 {
	if sort.InputOrdering.Any() {
		return 1
	}
	stats := sort.Relational().Stats
	orderedCols := sort.InputOrdering.ColSet()
	orderedStats, ok := stats.ColStats.Lookup(orderedCols)
	if !ok {
		orderedStats, ok = c.mem.RequestColStat(sort, orderedCols)
		if !ok {
			// I don't think we can ever get here. Since we don't allow the memo
			// to be optimized twice, the coster should never be used after
			// logPropsBuilder.clear() is called.
			panic(errors.AssertionFailedf("could not request the stats for ColSet %v", orderedCols))
		}
	}

	return orderedStats.DistinctCount
}

// rowCmpCost is the CPU cost to compare a pair of rows, which depends on the
// number of columns in the sort key.
func (c *coster) rowCmpCost(numKeyCols int) memo.Cost {
	// Sorting involves comparisons on the key columns, but the cost isn't
	// directly proportional: we only compare the second column if the rows are
	// equal on the first column; and so on. We also account for a fixed
	// "non-comparison" cost related to processing the
	// row. The formula is:
	//
	//   cpuCostFactor * [ 1 + Sum eqProb^(i-1) with i=1 to numKeyCols ]
	//
	const eqProb = 0.1
	cost := cpuCostFactor
	for i, c := 0, cpuCostFactor; i < numKeyCols; i, c = i+1, c*eqProb {
		// c is cpuCostFactor * eqProb^i.
		cost += c
	}

	// There is a fixed "non-comparison" cost and a comparison cost proportional
	// to the key columns. Note that the cost has to be high enough so that a
	// sort is almost always more expensive than a reverse scan or an index scan.
	return memo.Cost(cost)
}

// rowScanCost is the CPU cost to scan one row, which depends on the number of
// columns in the index and (to a lesser extent) on the number of columns we are
// scanning.
func (c *coster) rowScanCost(tabID opt.TableID, idxOrd int, numScannedCols int) memo.Cost {
	md := c.mem.Metadata()
	tab := md.Table(tabID)
	idx := tab.Index(idxOrd)
	numCols := idx.ColumnCount()
	// Remove any system columns from numCols.
	for i := 0; i < idx.ColumnCount(); i++ {
		if idx.Column(i).Kind() == cat.System {
			numCols--
		}
	}

	// Adjust cost based on how well the current locality matches the index's
	// zone constraints.
	var costFactor memo.Cost = cpuCostFactor
	if !tab.IsVirtualTable() && len(c.locality.Tiers) != 0 {
		// If 0% of locality tiers have matching constraints, then add additional
		// cost. If 100% of locality tiers have matching constraints, then add no
		// additional cost. Anything in between is proportional to the number of
		// matches.
		adjustment := 1.0 - localityMatchScore(idx.Zone(), c.locality)
		costFactor += latencyCostFactor * memo.Cost(adjustment)
	}

	// The number of the columns in the index matter because more columns means
	// more data to scan. The number of columns we actually return also matters
	// because that is the amount of data that we could potentially transfer over
	// the network.
	return memo.Cost(numCols+numScannedCols) * costFactor
}

// rowBufferCost adds a cost for buffering rows according to a ramp function:
//
//                  cost
//                 factor
//
//                    |               spillRowCount
//   spillCostFactor _|                  ___________ _ _ _
//                    |                 /
//                    |                /
//                    |               /
//                0  _| _ _ _________/______________________    row
//                    |                                        count
//                         noSpillRowCount
//
// This function models the fact that operators that buffer rows become more
// expensive the more rows they need to buffer, since eventually they will need
// to spill to disk. The exact number of rows that cause spilling to disk varies
// depending on a number of factors that we don't model here. Therefore, we use
// a ramp function rather than a step function to account for the uncertainty
// and avoid sudden surprising plan changes due to a small change in stats.
func (c *coster) rowBufferCost(rowCount float64) memo.Cost {
	if rowCount <= noSpillRowCount {
		return 0
	}
	var fraction memo.Cost
	if rowCount >= spillRowCount {
		fraction = 1
	} else {
		fraction = memo.Cost(rowCount-noSpillRowCount) / (spillRowCount - noSpillRowCount)
	}

	return memo.Cost(rowCount) * spillCostFactor * fraction
}

// largeCardinalityRowCountPenalty returns a penalty that should be added to the
// row count of scans. It is non-zero for expressions with unbounded maximum
// cardinality or with maximum cardinality exceeding the row count estimate.
// Adding a few rows worth of cost helps prevent surprising plans for very small
// tables or for when stats are stale.
func (c *coster) largeCardinalityRowCountPenalty(
	cardinality props.Cardinality, rowCount float64,
) float64 {
	if cardinality.IsUnbounded() {
		return unboundedMaxCardinalityScanRowCountPenalty
	}
	if maxCard := float64(cardinality.Max); maxCard > rowCount {
		penalty := maxCard - rowCount
		if penalty > largeMaxCardinalityScanRowCountPenalty {
			penalty = largeMaxCardinalityScanRowCountPenalty
		}
		return penalty
	}
	return 0
}

// localityMatchScore returns a number from 0.0 to 1.0 that describes how well
// the current node's locality matches the given zone constraints and
// leaseholder preferences, with 0.0 indicating 0% and 1.0 indicating 100%. This
// is the basic algorithm:
//
//   t = total # of locality tiers
//
//   Match each locality tier against the constraint set, and compute a value
//   for each tier:
//
//      0 = key not present in constraint set or key matches prohibited
//          constraint, but value doesn't match
//     +1 = key matches required constraint, and value does match
//     -1 = otherwise
//
//   m = length of longest locality prefix that ends in a +1 value and doesn't
//       contain a -1 value.
//
//   Compute "m" for both the ReplicaConstraints constraints set, as well as for
//   the LeasePreferences constraints set:
//
//     constraint-score = m / t
//     lease-pref-score = m / t
//
//   if there are no lease preferences, then final-score = lease-pref-score
//   else final-score = (constraint-score * 2 + lease-pref-score) / 3
//
// Here are some scoring examples:
//
//   Locality = region=us,dc=east
//   0.0 = []                     // No constraints to match
//   0.0 = [+region=eu,+dc=uk]    // None of the tiers match
//   0.0 = [+region=eu,+dc=east]  // 2nd tier matches, but 1st tier doesn't
//   0.0 = [-region=us,+dc=east]  // 1st tier matches PROHIBITED constraint
//   0.0 = [-region=eu]           // 1st tier PROHIBITED and non-matching
//   0.5 = [+region=us]           // 1st tier matches
//   0.5 = [+region=us,-dc=east]  // 1st tier matches, 2nd tier PROHIBITED
//   0.5 = [+region=us,+dc=west]  // 1st tier matches, but 2nd tier doesn't
//   1.0 = [+region=us,+dc=east]  // Both tiers match
//   1.0 = [+dc=east]             // 2nd tier matches, no constraints for 1st
//   1.0 = [+region=us,+dc=east,+rack=1,-ssd]  // Extra constraints ignored
//
// Note that constraints need not be specified in any particular order, so all
// constraints are scanned when matching each locality tier. In cases where
// there are multiple replica constraint groups (i.e. where a subset of replicas
// can have different constraints than another subset), the minimum constraint
// score among the groups is used.
//
// While matching leaseholder preferences are considered in the final score,
// leaseholder preferences are not guaranteed, so its score is weighted at half
// of the replica constraint score, in order to reflect the possibility that the
// leaseholder has moved from the preferred location.
func localityMatchScore(zone cat.Zone, locality roachpb.Locality) float64 {
	// Fast path: if there are no constraints or leaseholder preferences, then
	// locality can't match.
	if zone.ReplicaConstraintsCount() == 0 && zone.LeasePreferenceCount() == 0 {
		return 0.0
	}

	// matchTier matches a tier to a set of constraints and returns:
	//
	//    0 = key not present in constraint set or key only matches prohibited
	//        constraints where value doesn't match
	//   +1 = key matches any required constraint key + value
	//   -1 = otherwise
	//
	matchTier := func(tier roachpb.Tier, set cat.ConstraintSet) int {
		foundNoMatch := false
		for j, n := 0, set.ConstraintCount(); j < n; j++ {
			con := set.Constraint(j)
			if con.GetKey() != tier.Key {
				// Ignore constraints that don't have matching key.
				continue
			}

			if con.GetValue() == tier.Value {
				if !con.IsRequired() {
					// Matching prohibited constraint, so result is -1.
					return -1
				}

				// Matching required constraint, so result is +1.
				return +1
			}

			if con.IsRequired() {
				// Remember that non-matching required constraint was found.
				foundNoMatch = true
			}
		}

		if foundNoMatch {
			// At least one non-matching required constraint was found, and no
			// matching constraints.
			return -1
		}

		// Key not present in constraint set, or key only matches prohibited
		// constraints where value doesn't match.
		return 0
	}

	// matchConstraints returns the number of tiers that match the given
	// constraint set ("m" in algorithm described above).
	matchConstraints := func(set cat.ConstraintSet) int {
		matchCount := 0
		for i, tier := range locality.Tiers {
			switch matchTier(tier, set) {
			case +1:
				matchCount = i + 1
			case -1:
				return matchCount
			}
		}
		return matchCount
	}

	// Score any replica constraints.
	var constraintScore float64
	if zone.ReplicaConstraintsCount() != 0 {
		// Iterate over the replica constraints and determine the minimum value
		// returned by matchConstraints for any replica. For example:
		//
		//   3: [+region=us,+dc=east]
		//   2: [+region=us]
		//
		// For the [region=us,dc=east] locality, the result is min(2, 1).
		minCount := intsets.MaxInt
		for i := 0; i < zone.ReplicaConstraintsCount(); i++ {
			matchCount := matchConstraints(zone.ReplicaConstraints(i))
			if matchCount < minCount {
				minCount = matchCount
			}
		}

		constraintScore = float64(minCount) / float64(len(locality.Tiers))
	}

	// If there are no lease preferences, then use replica constraint score.
	if zone.LeasePreferenceCount() == 0 {
		return constraintScore
	}

	// Score the first lease preference, if one is available. Ignore subsequent
	// lease preferences, since they only apply in edge cases.
	matchCount := matchConstraints(zone.LeasePreference(0))
	leaseScore := float64(matchCount) / float64(len(locality.Tiers))

	// Weight the constraintScore twice as much as the lease score.
	return (constraintScore*2 + leaseScore) / 3
}

// lookupJoinInputLimitHint calculates an appropriate limit hint for the input
// to a lookup join.
func lookupJoinInputLimitHint(inputRowCount, outputRowCount, outputLimitHint float64) float64 {
	if outputRowCount == 0 {
		return 0
	}

	// Estimate the number of lookups needed to output LimitHint rows.
	expectedLookupCount := outputLimitHint * inputRowCount / outputRowCount

	// Round up to the nearest multiple of a batch.
	expectedLookupCount = math.Ceil(expectedLookupCount/joinReaderBatchSize) * joinReaderBatchSize
	return math.Min(inputRowCount, expectedLookupCount)
}

// lookupExprCost accounts for the extra CPU cost of the lookupExpr.
func lookupExprCost(join memo.RelExpr) memo.Cost {
	lookupExpr, ok := join.(*memo.LookupJoinExpr)
	if ok {
		return cpuCostFactor * memo.Cost(len(lookupExpr.LookupExpr))
	}
	return 0
}<|MERGE_RESOLUTION|>--- conflicted
+++ resolved
@@ -560,7 +560,6 @@
 }
 
 func (c *coster) computeTopKCost(topk *memo.TopKExpr, required *physical.Required) memo.Cost {
-<<<<<<< HEAD
 	rel := topk.Relational()
 	inputRowCount := topk.Input.Relational().Stats.RowCount
 	outputRowCount := rel.Stats.RowCount
@@ -572,19 +571,6 @@
 
 	// Add buffering cost for the output rows.
 	cost += c.rowBufferCost(outputRowCount)
-=======
-
-	rel := topk.Relational()
-	inputRowCount := topk.Child(0).(memo.RelExpr).Relational().Stats.RowCount
-	outputRowCount := rel.Stats.RowCount
-
-	// Add the cost of sorting.
-	// Start with a cost of storing each row; TopK sort only stores K rows in a max heap.
-	cost := memo.Cost(cpuCostFactor * float64(rel.OutputCols.Len()) * outputRowCount)
-
-	// TODO(harding) Do we need to account for buffering rows and spilling to disk
-	// if K is larger than what can fit in memory?
->>>>>>> dc25e06d
 
 	// In the worst case, there are O(N*log(K)) comparisons to compare each row in
 	// the input to the top of the max heap and sift the max heap if each row
