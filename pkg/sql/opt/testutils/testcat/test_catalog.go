--- conflicted
+++ resolved
@@ -917,11 +917,7 @@
 	// Inverted is true when this index is an inverted index.
 	Inverted bool
 
-<<<<<<< HEAD
-	// Hidden is true iff this index is invisible.
-=======
 	// Hidden is true iff this index is hidden.
->>>>>>> c3926705
 	Hidden bool
 
 	Columns []cat.IndexColumn
