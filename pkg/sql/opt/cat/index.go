--- conflicted
+++ resolved
@@ -56,11 +56,7 @@
 	// IsInverted returns true if this is an inverted index.
 	IsInverted() bool
 
-<<<<<<< HEAD
-	// IsHidden returns true if this index is invisible.
-=======
 	// IsHidden returns true if this index is hidden.
->>>>>>> c3926705
 	IsHidden() bool
 
 	// ColumnCount returns the number of columns in the index. This includes
