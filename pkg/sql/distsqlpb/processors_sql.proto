--- conflicted
+++ resolved
@@ -139,19 +139,7 @@
   // Normally, will be set to public. Will be set to publicAndNotPublic if the
   // consumer of this TableReader expects to be able to see in-progress schema
   // changes.
-<<<<<<< HEAD
-  optional ScanVisibility visibility = 5 [(gogoproto.nullable) = false];
-
-  // TODO(rohany): include support for these fields
-
-  // // If non-zero, this is a guarantee for the upper bound of rows a TableReader
-  // // will read. If 0, the number of results is unbounded.
-  // optional uint64 max_results = 8 [(gogoproto.nullable) = false];
-
-  optional uint64 max_timestamp_age_nanos = 6 [(gogoproto.nullable) = false];
-=======
   optional ScanVisibility visibility = 4 [(gogoproto.nullable) = false];
->>>>>>> 4422aa9d
 }
 
 // JoinReaderSpec is the specification for a "join reader". A join reader
