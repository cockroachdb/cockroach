--- conflicted
+++ resolved
@@ -2781,24 +2781,17 @@
 FROM pg_catalog.pg_proc WHERE proname IN ('f_93314', 'f_93314_alias', 'f_93314_comp', 'f_93314_comp_t')
 ORDER BY oid;
 ----
-<<<<<<< HEAD
-100251  f_93314        105  1546506610  14  false  false  false  v  0  100250  ·  {}  NULL  SELECT i, e FROM test.public.t_93314 ORDER BY i LIMIT 1;
-100253  f_93314_alias  105  1546506610  14  false  false  false  v  0  100252  ·  {}  NULL  SELECT i, e FROM test.public.t_93314_alias ORDER BY i LIMIT 1;
-100257  f_93314_comp    105  1546506610  14  false  false  false  v  0  100254  ·  {}  NULL  SELECT (1, 2);
-100258  f_93314_comp_t  105  1546506610  14  false  false  false  v  0  100256  ·  {}  NULL  SELECT a, c FROM test.public.t_93314_comp LIMIT 1;
-
-# Regression test for #94146
-statement ok
-CREATE FUNCTION f_94146(i INT2) RETURNS INT STRICT LANGUAGE SQL AS 'SELECT 2';
-CREATE FUNCTION f_94146(i INT4) RETURNS INT STRICT LANGUAGE SQL AS 'SELECT 4';
-
-query I
-SELECT f_94146(3276700)
-----
-4
-=======
 100257  f_93314         105  1546506610  14  false  false  false  v  0  100256  ·  {}  NULL  SELECT i, e FROM test.public.t_93314 ORDER BY i LIMIT 1;
 100259  f_93314_alias   105  1546506610  14  false  false  false  v  0  100258  ·  {}  NULL  SELECT i, e FROM test.public.t_93314_alias ORDER BY i LIMIT 1;
 100263  f_93314_comp    105  1546506610  14  false  false  false  v  0  100260  ·  {}  NULL  SELECT (1, 2);
 100264  f_93314_comp_t  105  1546506610  14  false  false  false  v  0  100262  ·  {}  NULL  SELECT a, c FROM test.public.t_93314_comp LIMIT 1;
->>>>>>> 8866ecad
+
+# Regression test for #94146
+statement ok
+CREATE FUNCTION f_94146(i INT2) RETURNS INT STRICT LANGUAGE SQL AS 'SELECT 2';
+CREATE FUNCTION f_94146(i INT4) RETURNS INT STRICT LANGUAGE SQL AS 'SELECT 4';
+
+query I
+SELECT f_94146(3276700)
+----
+4