--- conflicted
+++ resolved
@@ -3042,28 +3042,7 @@
 ----
 0
 
-<<<<<<< HEAD
-# Regression test for #94146
-statement ok
-CREATE FUNCTION f_94146(i INT2) RETURNS INT STRICT LANGUAGE SQL AS 'SELECT 2';
-CREATE FUNCTION f_94146(i INT4) RETURNS INT STRICT LANGUAGE SQL AS 'SELECT 4';
-CREATE FUNCTION f_94146(i INT8) RETURNS INT STRICT LANGUAGE SQL AS 'SELECT 8';
-
-query I
-SELECT f_94146(1::INT8)
-----
-8
-
-query I
-SELECT f_94146(1::INT4)
-----
-4
-
-query I
-SELECT f_94146(1::INT2)
-----
-2
-=======
+
 subtest udt_alter
 
 statement ok
@@ -3110,4 +3089,24 @@
 SELECT f_rtbl();
 ----
 (1,2)
->>>>>>> 5455e9e7
+
+# Regression test for #94146
+statement ok
+CREATE FUNCTION f_94146(i INT2) RETURNS INT STRICT LANGUAGE SQL AS 'SELECT 2';
+CREATE FUNCTION f_94146(i INT4) RETURNS INT STRICT LANGUAGE SQL AS 'SELECT 4';
+CREATE FUNCTION f_94146(i INT8) RETURNS INT STRICT LANGUAGE SQL AS 'SELECT 8';
+
+query I
+SELECT f_94146(1::INT8)
+----
+8
+
+query I
+SELECT f_94146(1::INT4)
+----
+4
+
+query I
+SELECT f_94146(1::INT2)
+----
+2