--- conflicted
+++ resolved
@@ -3551,7 +3551,6 @@
 
 subtest end
 
-<<<<<<< HEAD
 subtest regression_test_alter_table_add_constraint_unique
 
 statement ok
@@ -3560,7 +3559,7 @@
 # Regression Test for https://github.com/cockroachdb/cockroach/issues/124546
 statement error pgcode 42601 variable sub-expressions are not allowed in EXPRESSION INDEX ELEMENT
 ALTER TABLE t_124546 ADD CONSTRAINT ident UNIQUE ( ( EXISTS ( TABLE error FOR READ ONLY ) ) DESC ) STORING ( ident , ident );
-=======
+
 subtest add_default_empty_array
 
 statement ok
@@ -3577,6 +3576,5 @@
   a INT8[] NULL DEFAULT ARRAY[]:::OID[],
   CONSTRAINT t_114316_pkey PRIMARY KEY (i ASC)
 )
->>>>>>> 831fbc3f
 
 subtest end