# LogicTest: 5node-default-configs

statement ok
CREATE TABLE data (a INT, b INT, c FLOAT, d DECIMAL, PRIMARY KEY (a, b, c, d))

# Split into ten parts.
statement ok
ALTER TABLE data SPLIT AT SELECT i FROM generate_series(1, 9) AS g(i)

# Relocate the ten parts to the five nodes.
statement ok
ALTER TABLE data EXPERIMENTAL_RELOCATE
  SELECT ARRAY[i%5+1], i FROM generate_series(0, 9) AS g(i)

# Generate all combinations of values 1 to 10.
statement ok
INSERT INTO data SELECT a, b, c::FLOAT, d::DECIMAL FROM
   generate_series(1, 10) AS a(a),
   generate_series(1, 10) AS b(b),
   generate_series(1, 10) AS c(c),
   generate_series(1, 10) AS d(d)

# Verify data placement.
query TTTI colnames,rowsort
SELECT start_key, end_key, replicas, lease_holder FROM [SHOW RANGES FROM TABLE data]
----
start_key  end_key  replicas  lease_holder
NULL       /1       {1}       1
/1         /2       {2}       2
/2         /3       {3}       3
/3         /4       {4}       4
/4         /5       {5}       5
/5         /6       {1}       1
/6         /7       {2}       2
/7         /8       {3}       3
/8         /9       {4}       4
/9         NULL     {5}       5

query RI
SELECT sum(a), sum_int(a) FROM data
----
55000 55000

query R
SELECT sum((a-1)*1000 + (b-1)*100 + (c::INT-1)*10 + (d-1)) FROM data
----
49995000

query I
SELECT sum_int((a-1)*1000 + (b-1)*100 + (c::INT-1)*10 + (d::INT-1)) FROM data
----
49995000

query RIII
SELECT sum(a), sum_int(a), count(a), max(a) FROM data
----
55000 55000 10000 10

query RIII
SELECT sum(a+b), sum_int(a+b), count(a+b), max(a+b) FROM data
----
110000 110000 10000 20

query R
SELECT sum((a-1)*1000) + sum((b-1)*100) + sum((c::INT-1)*10) + sum(d-1) FROM data
----
49995000

query I
SELECT sum_int((a-1)*1000) + sum_int((b-1)*100) + sum_int((c::INT-1)*10) + sum_int(d::INT-1) FROM data
----
49995000

query RIRI
SELECT sum(a), min(b), max(c), count(d) FROM data
----
55000 1 10 10000

query R
SELECT avg(a+b+c::INT+d) FROM data
----
22

query RR
SELECT sum(a), round(stddev(b), 1) FROM data
----
55000 2.9

query RR
SELECT sum(a), round(variance(b), 1) FROM data
----
55000 8.3

query R
SELECT stddev(a+b+c::INT+d) FROM data
----
5.7448498962142608187

query R
SELECT variance(a+b+c::INT+d) FROM data
----
33.0033003300330033

query RIRRRRRR
SELECT sum(a), sum_int(a), avg(b), sum(c), avg(d), stddev(a), variance(b), sum(a+b+c::INT+d) FROM data
----
55000 55000 5.5 55000 5.5 2.8724249481071304094 8.2508250825082508251 220000

query RIRIRRR
SELECT sum(a), min(b), max(c), count(d), avg(a+b+c::INT+d), stddev(a+b), variance(c::INT+d) FROM data
----
55000 1 10 10000 22 4.0622223185119375800 16.50165016501650165

query RRRIRRRR
SELECT sum(a), stddev(a), avg(a) FILTER (WHERE a > 5), count(b), avg(b), variance(b) FILTER (WHERE b < 8), sum(b) FILTER (WHERE b < 8), stddev(b) FILTER (WHERE b > 2) FROM data
----
55000 2.8724249481071304094 8 10000 5.5 4.0005715102157451064 28000 2.2914310663953007487

query RRR
SELECT sum(a), avg(DISTINCT a), variance(a) FILTER (WHERE a > 0) FROM data
----
55000 5.5 8.2508250825082508251

query RRIRR
SELECT sum(a), avg(a), count(a), stddev(a), variance(a) FROM data
----
55000 5.5 10000 2.8724249481071304094 8.2508250825082508251

query RRRRR
SELECT sum(a), avg(b), sum(a), sum(a), avg(b) FROM data
----
55000 5.5 55000 55000 5.5

query RRIRR
SELECT avg(c), sum(c), sum_int(c::INT), avg(d), sum(d) FROM data
----
5.5 55000 55000 5.5 55000

query II
SELECT max(a), min(b) FROM data HAVING min(b) > 2
----


query I rowsort
SELECT DISTINCT (a) FROM data
----
1
2
3
4
5
6
7
8
9
10

query RI
SELECT sum(DISTINCT a), sum_int(DISTINCT a) FROM data
----
55 55

query RIRI
SELECT sum(DISTINCT a), sum_int(DISTINCT a), sum(DISTINCT b), sum_int(DISTINCT b) from data
----
55 55 55 55

query II
SELECT DISTINCT a, b FROM data WHERE (a + b + c::INT) = 27 ORDER BY a,b
----
7   10
8   9
8   10
9   8
9   9
9   10
10  7
10  8
10  9
10  10

query II
SELECT DISTINCT a, b FROM data WHERE (a + b + c::INT) = 27 ORDER BY b,a
----
10  7
9   8
10  8
8   9
9   9
10  9
7  10
8  10
9  10
10 10

query RRRI
SELECT c, d, sum(a+c::INT) + avg(b+d), sum_int(a+c::INT) + avg(b+d)::INT FROM data GROUP BY c, d ORDER BY c, d
----
1   1   656.5   657
1   2   657.5   658
1   3   658.5   659
1   4   659.5   660
1   5   660.5   661
1   6   661.5   662
1   7   662.5   663
1   8   663.5   664
1   9   664.5   665
1   10  665.5   666
2   1   756.5   757
2   2   757.5   758
2   3   758.5   759
2   4   759.5   760
2   5   760.5   761
2   6   761.5   762
2   7   762.5   763
2   8   763.5   764
2   9   764.5   765
2   10  765.5   766
3   1   856.5   857
3   2   857.5   858
3   3   858.5   859
3   4   859.5   860
3   5   860.5   861
3   6   861.5   862
3   7   862.5   863
3   8   863.5   864
3   9   864.5   865
3   10  865.5   866
4   1   956.5   957
4   2   957.5   958
4   3   958.5   959
4   4   959.5   960
4   5   960.5   961
4   6   961.5   962
4   7   962.5   963
4   8   963.5   964
4   9   964.5   965
4   10  965.5   966
5   1   1056.5  1057
5   2   1057.5  1058
5   3   1058.5  1059
5   4   1059.5  1060
5   5   1060.5  1061
5   6   1061.5  1062
5   7   1062.5  1063
5   8   1063.5  1064
5   9   1064.5  1065
5   10  1065.5  1066
6   1   1156.5  1157
6   2   1157.5  1158
6   3   1158.5  1159
6   4   1159.5  1160
6   5   1160.5  1161
6   6   1161.5  1162
6   7   1162.5  1163
6   8   1163.5  1164
6   9   1164.5  1165
6   10  1165.5  1166
7   1   1256.5  1257
7   2   1257.5  1258
7   3   1258.5  1259
7   4   1259.5  1260
7   5   1260.5  1261
7   6   1261.5  1262
7   7   1262.5  1263
7   8   1263.5  1264
7   9   1264.5  1265
7   10  1265.5  1266
8   1   1356.5  1357
8   2   1357.5  1358
8   3   1358.5  1359
8   4   1359.5  1360
8   5   1360.5  1361
8   6   1361.5  1362
8   7   1362.5  1363
8   8   1363.5  1364
8   9   1364.5  1365
8   10  1365.5  1366
9   1   1456.5  1457
9   2   1457.5  1458
9   3   1458.5  1459
9   4   1459.5  1460
9   5   1460.5  1461
9   6   1461.5  1462
9   7   1462.5  1463
9   8   1463.5  1464
9   9   1464.5  1465
9   10  1465.5  1466
10  1   1556.5  1557
10  2   1557.5  1558
10  3   1558.5  1559
10  4   1559.5  1560
10  5   1560.5  1561
10  6   1561.5  1562
10  7   1562.5  1563
10  8   1563.5  1564
10  9   1564.5  1565
10  10  1565.5  1566

# Test plans with empty streams.
statement ok
CREATE TABLE one (k INT PRIMARY KEY, v INT)

statement ok
ALTER TABLE one SPLIT AT VALUES (0), (99)

statement ok
ALTER TABLE one EXPERIMENTAL_RELOCATE VALUES (ARRAY[1], 0)

statement ok
INSERT INTO one VALUES (1,1), (2,2), (3,3), (4,4), (5,5), (6,6), (7,7), (8,8), (9,9), (10,10)

statement ok
CREATE TABLE two (k INT PRIMARY KEY, v INT);

statement ok
ALTER TABLE two SPLIT AT VALUES (0), (99)

statement ok
ALTER TABLE two EXPERIMENTAL_RELOCATE VALUES (ARRAY[2], 0)

statement ok
INSERT INTO two VALUES (1,1), (2,2), (3,3), (4,4), (5,5), (6,6), (7,7), (8,8), (9,9), (10,10)

query TTTI colnames,rowsort
SELECT start_key, end_key, replicas, lease_holder FROM [SHOW RANGES FROM TABLE one]
----
start_key  end_key  replicas  lease_holder
NULL       /0       {5}       5
/0         /99      {1}       1
/99        NULL     {5}       5

query TTTI colnames,rowsort
SELECT start_key, end_key, replicas, lease_holder FROM [SHOW RANGES FROM TABLE two]
----
start_key  end_key  replicas  lease_holder
NULL       /0       {5}       5
/0         /99      {2}       2
/99        NULL     {5}       5

query I
SELECT count(*) FROM one AS a, one AS b, two AS c
----
1000

query RRR
SELECT sum(a), sum(b), sum(c) FROM data GROUP BY d HAVING sum(a+b) > 10
----
5500  5500  5500
5500  5500  5500
5500  5500  5500
5500  5500  5500
5500  5500  5500
5500  5500  5500
5500  5500  5500
5500  5500  5500
5500  5500  5500
5500  5500  5500


query RR rowsort
SELECT avg(a+b), c FROM data GROUP BY c, d HAVING c = d
----
11  1
11  2
11  3
11  4
11  5
11  6
11  7
11  8
11  9
11  10

query RRIR rowsort
SELECT sum(a+b), sum(a+b) FILTER (WHERE a < d), sum_int(a+b) FILTER (WHERE a < d), sum(a+b) FILTER (WHERE a = c) FROM data GROUP BY d
----
11000  NULL  NULL 1100
11000  650   650  1100
11000  1400  1400 1100
11000  3200  3200 1100
11000  2250  2250 1100
11000  4250  4250 1100
11000  5400  5400 1100
11000  6650  6650 1100
11000  8000  8000 1100
11000  9450  9450 1100

# Same query but restricted to a single range; no local aggregation stage.
query RRIR rowsort
SELECT sum(a+b), sum(a+b) FILTER (WHERE a < d), sum_int(a+b) FILTER (WHERE a < d), sum(a+b) FILTER (WHERE a = c) FROM data WHERE a = 1 GROUP BY d
----
650  NULL  NULL 65
650  650   650  65
650  650   650  65
650  650   650  65
650  650   650  65
650  650   650  65
650  650   650  65
650  650   650  65
650  650   650  65
650  650   650  65

query IIRT
VALUES (1, 2, 1.0, 'string1'), (4, 3, 2.3, 'string2')
----
1 2 1.0 string1
4 3 2.3 string2

query IIR
SELECT max(t.a), min(t.b), avg(t.c) FROM (VALUES (1, 2, 3), (4, 5, 6), (7, 8, 0)) AS t(a, b, c) WHERE b > 3
----
7 5 3

query ITIR
SELECT * FROM (VALUES (1, '222'), (2, '444')) t1(a,b) JOIN (VALUES (1, 100.0), (3, 32.0)) t2(a,b) ON t1.a = t2.a
----
1 222 1 100.0

statement ok
CREATE TABLE nullables (a INT, b INT, c INT, PRIMARY KEY (a))

statement ok
INSERT INTO nullables VALUES (1,1,1)

statement ok
INSERT INTO nullables VALUES (2,NULL,1)

query II
SELECT c, count(*) FROM nullables GROUP BY c;
----
1 2

query T
SELECT array_agg(a) FROM (SELECT a FROM data WHERE b = 1 AND c = 1.0 AND d = 1.0 ORDER BY a)
----
{1,2,3,4,5,6,7,8,9,10}

query T
SELECT array_agg(ab) FROM (SELECT a*b AS ab FROM data WHERE c = 1.0 AND d = 1.0 ORDER BY a*b)
----
{1,2,2,3,3,4,4,4,5,5,6,6,6,6,7,7,8,8,8,8,9,9,9,10,10,10,10,12,12,12,12,14,14,15,15,16,16,16,18,18,18,18,20,20,20,20,21,21,24,24,24,24,25,27,27,28,28,30,30,30,30,32,32,35,35,36,36,36,40,40,40,40,42,42,45,45,48,48,49,50,50,54,54,56,56,60,60,63,63,64,70,70,72,72,80,80,81,90,90,100}

query T
SELECT json_agg(a) FROM (SELECT a FROM data WHERE b = 1 AND c = 1.0 AND d = 1.0 ORDER BY a)
----
[1, 2, 3, 4, 5, 6, 7, 8, 9, 10]

query T
SELECT jsonb_agg(a) FROM (SELECT a FROM data WHERE b = 1 AND c = 1.0 AND d = 1.0 ORDER BY a)
----
[1, 2, 3, 4, 5, 6, 7, 8, 9, 10]

# Test that orderings on GROUP BY columns are propagated through aggregations.
statement ok
CREATE TABLE sorted_data (a INT PRIMARY KEY, b INT, c FLOAT, INDEX foo(b))

statement ok
INSERT INTO sorted_data VALUES
(1, 4, 5.0),
(2, 3, 3.4),
(3, 9, 2.2),
(4, 13, 1.99),
(5, 2, 5.7),
(6, 7, 6.2),
(7, 9, 8.9),
(8, 1, 1.22),
(9, -2, 23.0),
(10, 100, -3.1)

# Split into ten parts.
statement ok
ALTER TABLE sorted_data SPLIT AT SELECT i FROM generate_series(1, 9) AS g(i)

# Relocate the ten parts to the five nodes.
statement ok
ALTER TABLE sorted_data EXPERIMENTAL_RELOCATE
  SELECT ARRAY[i%5+1], i FROM generate_series(0, 9) AS g(i)

# The ordering is on all the GROUP BY columns, and isn't preserved after the
# aggregation.
query II rowsort
SELECT a, max(b) FROM sorted_data GROUP BY a
----
6   7
7   9
10  100
1   4
2   3
3   9
4   13
5   2
8   1
9   -2

# The ordering is on all the GROUP BY columns, and is preserved after the
# aggregation.
query II
SELECT a, max(b) FROM sorted_data GROUP BY a ORDER BY a
----
1   4
2   3
3   9
4   13
5   2
6   7
7   9
8   1
9   -2
10  100

# The ordering is on some of the GROUP BY columns, and isn't preserved after
# the aggregation.
query RII rowsort
SELECT c, min(b), a FROM sorted_data GROUP BY a, c
----
8.9   9    7
1.99  13   4
1.22  1    8
3.4   3    2
2.2   9    3
-3.1  100  10
23    -2   9
5     4    1
5.7   2    5
6.2   7    6

# The ordering is on some of the GROUP BY columns, and is preserved after
# the aggregation.
query RII
SELECT c, min(b), a FROM sorted_data GROUP BY a, c ORDER BY a
----
5     4    1
3.4   3    2
2.2   9    3
1.99  13   4
5.7   2    5
6.2   7    6
8.9   9    7
1.22  1    8
23    -2   9
-3.1  100  10

# If the underlying ordering isn't from the primary index, it needs to be hinted
# for now.
query IR rowsort
SELECT b, max(c) FROM sorted_data@foo GROUP BY b
----
-2   23
1    1.22
2    5.7
3    3.4
4    5
7    6.2
9    8.9
13   1.99
100  -3.1

# Test that a merge join is used on two aggregate subqueries with orderings on
# the GROUP BY columns. Note that an ORDER BY is not necessary on the
# subqueries.
query IRIR rowsort
SELECT * FROM (SELECT a, max(c) FROM sorted_data GROUP BY a) JOIN (SELECT b, min(c) FROM sorted_data@foo GROUP BY b) ON a = b
----
1  5     1  1.22
2  3.4   2  5.7
3  2.2   3  3.4
4  1.99  4  5
9  23    9  2.2
7  8.9   7  6.2

# Test that zeroNode is being handled correctly.
query R
SELECT sum(a) FROM data WHERE FALSE
----
NULL

# Test that statistics aggregate functions.
statement ok
CREATE TABLE statistics_agg_test (y INT, x INT)

statement ok
INSERT INTO statistics_agg_test SELECT y, y%10 FROM generate_series(1, 100) AS y

query FFF
SELECT corr(y, x)::decimal, covar_pop(y, x)::decimal, covar_samp(y, x)::decimal FROM statistics_agg_test
----
0.045228963191363145 3.75 3.787878787878788

query FFF
SELECT regr_intercept(y, x), regr_r2(y, x), regr_slope(y, x) FROM statistics_agg_test
----
48.4545454545455 0.00204565911136568 0.454545454545455

query FFF
SELECT regr_sxx(y, x), regr_sxy(y, x), regr_syy(y, x) FROM statistics_agg_test
----
825 375 83325

query I
SELECT regr_count(y, x) FROM statistics_agg_test
----
100

query FF
SELECT regr_avgx(y, x), regr_avgy(y, x) FROM statistics_agg_test
----
4.5 50.5

# Regression test for #37211 (incorrect ordering between aggregator stages).
statement ok
CREATE TABLE uv (u INT PRIMARY KEY, v INT);
INSERT INTO uv SELECT x, x*10 FROM generate_series(2, 8) AS g(x);

query R
SELECT sum(v) FROM data INNER LOOKUP JOIN uv ON (a=u) GROUP BY u ORDER BY u
----
20000
30000
40000
50000
60000
70000
80000

statement ok
CREATE TABLE t55837 (
  i  int primary key,
  y  float,
  x  float
);
INSERT INTO t55837 (i, y, x) VALUES
  (1, 1.0,   1),
  (2, 1.0,   1),
  (3, 2.0,   3),
  (4, 3.0,   3);
ALTER TABLE t55837 SPLIT AT VALUES (3);
ALTER TABLE t55837 EXPERIMENTAL_RELOCATE VALUES (ARRAY[3], 2);
SELECT * FROM t55837 -- make sure that the range cache is populated

# Regression test for incorrectly planning a local distinct stage (#55837).
query FI
SELECT corr(DISTINCT y, x), count(y) FROM t55837
----
0.866025403784439 4

# Regression test for incorrectly populating the type schema produced by the
# final stage of aggregators (#58683).
statement ok
CREATE TABLE table58683_1 (col1 INT8 PRIMARY KEY);
INSERT INTO table58683_1 SELECT i FROM generate_series(1, 5) AS g(i);
ALTER TABLE table58683_1 SPLIT AT SELECT i FROM generate_series(1, 5) AS g(i);
ALTER TABLE table58683_1 EXPERIMENTAL_RELOCATE SELECT ARRAY[i], i FROM generate_series(1, 5) AS g(i);
CREATE TABLE table58683_2 (col2 BOOL);
ALTER TABLE table58683_2 EXPERIMENTAL_RELOCATE SELECT ARRAY[2], 2;
<<<<<<< HEAD
SELECT every(col2) FROM table58683_1 JOIN table58683_2 ON col1 = (table58683_2.tableoid)::INT8 GROUP BY col2 HAVING bool_and(col2);

# Test muti-stage aggregate functions for #58347 (add support for multi-stage execution of aggregate functions).
statement ok
CREATE TABLE t (a INT, b INT, c FLOAT, d DECIMAL, PRIMARY KEY (a, b, c, d))

# Generate all combinations of values 1 to 10.
statement ok
INSERT INTO t SELECT a, b, c::FLOAT, d::DECIMAL FROM
  generate_series(1, 10) AS a(a),
  generate_series(1, 10) AS b(b),
  generate_series(1, 10) AS c(c),
  generate_series(1, 10) AS d(d)

# Test aggregrate functions without muti-stage.
query FFF
select sqrdiff(d), stddev_pop(d), var_pop(d) from t
----
82499.99999999999999999976 2.8722813232690143299 8.25

query IFFFF
select regr_count(c,d), regr_sxx(c,d), regr_syy(c,d), regr_avgx(c,d), regr_avgy(c,d) from t
----
10000 82499.99999999996 82500.00000000012 5.5 5.5

# Split into ten parts.
statement ok
ALTER TABLE t SPLIT AT SELECT i FROM generate_series(1, 9) AS g(i)

# Relocate the ten parts to the five nodes.
statement ok
ALTER TABLE t EXPERIMENTAL_RELOCATE
  SELECT ARRAY[i%5+1], i FROM generate_series(0, 9) AS g(i)

# Test aggregrate functions in muti-stage.
query FFF
select sqrdiff(d), stddev_pop(d), var_pop(d) from t
----
82499.99999999999999999952 2.8724249481071304094 8.25

query IFFFF
select regr_count(c,d), regr_sxx(c,d), regr_syy(c,d), regr_avgx(c,d), regr_avgy(c,d) from t
----
10000 82499.99999999996 82500.00000000012 5.5 5.5
=======
SELECT every(col2) FROM table58683_1 JOIN table58683_2 ON col1 = (table58683_2.tableoid)::INT8 GROUP BY col2 HAVING bool_and(col2);
>>>>>>> d86781c0
<|MERGE_RESOLUTION|>--- conflicted
+++ resolved
@@ -653,7 +653,6 @@
 ALTER TABLE table58683_1 EXPERIMENTAL_RELOCATE SELECT ARRAY[i], i FROM generate_series(1, 5) AS g(i);
 CREATE TABLE table58683_2 (col2 BOOL);
 ALTER TABLE table58683_2 EXPERIMENTAL_RELOCATE SELECT ARRAY[2], 2;
-<<<<<<< HEAD
 SELECT every(col2) FROM table58683_1 JOIN table58683_2 ON col1 = (table58683_2.tableoid)::INT8 GROUP BY col2 HAVING bool_and(col2);
 
 # Test muti-stage aggregate functions for #58347 (add support for multi-stage execution of aggregate functions).
@@ -697,7 +696,4 @@
 query IFFFF
 select regr_count(c,d), regr_sxx(c,d), regr_syy(c,d), regr_avgx(c,d), regr_avgy(c,d) from t
 ----
-10000 82499.99999999996 82500.00000000012 5.5 5.5
-=======
-SELECT every(col2) FROM table58683_1 JOIN table58683_2 ON col1 = (table58683_2.tableoid)::INT8 GROUP BY col2 HAVING bool_and(col2);
->>>>>>> d86781c0
+10000 82499.99999999996 82500.00000000012 5.5 5.5