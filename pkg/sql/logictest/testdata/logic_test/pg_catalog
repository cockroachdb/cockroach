# LogicTest: local

# Set the distsql_workmem to the default production value because of a problem
# with losing 'name' attribute when spilling to disk (#78547).
statement ok
SET distsql_workmem = '64MiB'

# Verify pg_catalog database handles mutation statements correctly.

query error database "pg_catalog" does not exist
ALTER DATABASE pg_catalog RENAME TO not_pg_catalog

statement error schema cannot be modified: "pg_catalog"
CREATE TABLE pg_catalog.t (x INT)

query error database "pg_catalog" does not exist
DROP DATABASE pg_catalog

query TTTTIT
SHOW TABLES FROM pg_catalog
----
pg_catalog  pg_aggregate                     table  admin  NULL  NULL
pg_catalog  pg_am                            table  admin  NULL  NULL
pg_catalog  pg_amop                          table  admin  NULL  NULL
pg_catalog  pg_amproc                        table  admin  NULL  NULL
pg_catalog  pg_attrdef                       table  admin  NULL  NULL
pg_catalog  pg_attribute                     table  admin  NULL  NULL
pg_catalog  pg_auth_members                  table  admin  NULL  NULL
pg_catalog  pg_authid                        table  admin  NULL  NULL
pg_catalog  pg_available_extension_versions  table  admin  NULL  NULL
pg_catalog  pg_available_extensions          table  admin  NULL  NULL
pg_catalog  pg_cast                          table  admin  NULL  NULL
pg_catalog  pg_class                         table  admin  NULL  NULL
pg_catalog  pg_collation                     table  admin  NULL  NULL
pg_catalog  pg_config                        table  admin  NULL  NULL
pg_catalog  pg_constraint                    table  admin  NULL  NULL
pg_catalog  pg_conversion                    table  admin  NULL  NULL
pg_catalog  pg_cursors                       table  admin  NULL  NULL
pg_catalog  pg_database                      table  admin  NULL  NULL
pg_catalog  pg_db_role_setting               table  admin  NULL  NULL
pg_catalog  pg_default_acl                   table  admin  NULL  NULL
pg_catalog  pg_depend                        table  admin  NULL  NULL
pg_catalog  pg_description                   table  admin  NULL  NULL
pg_catalog  pg_enum                          table  admin  NULL  NULL
pg_catalog  pg_event_trigger                 table  admin  NULL  NULL
pg_catalog  pg_extension                     table  admin  NULL  NULL
pg_catalog  pg_file_settings                 table  admin  NULL  NULL
pg_catalog  pg_foreign_data_wrapper          table  admin  NULL  NULL
pg_catalog  pg_foreign_server                table  admin  NULL  NULL
pg_catalog  pg_foreign_table                 table  admin  NULL  NULL
pg_catalog  pg_group                         table  admin  NULL  NULL
pg_catalog  pg_hba_file_rules                table  admin  NULL  NULL
pg_catalog  pg_index                         table  admin  NULL  NULL
pg_catalog  pg_indexes                       table  admin  NULL  NULL
pg_catalog  pg_inherits                      table  admin  NULL  NULL
pg_catalog  pg_init_privs                    table  admin  NULL  NULL
pg_catalog  pg_language                      table  admin  NULL  NULL
pg_catalog  pg_largeobject                   table  admin  NULL  NULL
pg_catalog  pg_largeobject_metadata          table  admin  NULL  NULL
pg_catalog  pg_locks                         table  admin  NULL  NULL
pg_catalog  pg_matviews                      table  admin  NULL  NULL
pg_catalog  pg_namespace                     table  admin  NULL  NULL
pg_catalog  pg_opclass                       table  admin  NULL  NULL
pg_catalog  pg_operator                      table  admin  NULL  NULL
pg_catalog  pg_opfamily                      table  admin  NULL  NULL
pg_catalog  pg_partitioned_table             table  admin  NULL  NULL
pg_catalog  pg_policies                      table  admin  NULL  NULL
pg_catalog  pg_policy                        table  admin  NULL  NULL
pg_catalog  pg_prepared_statements           table  admin  NULL  NULL
pg_catalog  pg_prepared_xacts                table  admin  NULL  NULL
pg_catalog  pg_proc                          table  admin  NULL  NULL
pg_catalog  pg_publication                   table  admin  NULL  NULL
pg_catalog  pg_publication_rel               table  admin  NULL  NULL
pg_catalog  pg_publication_tables            table  admin  NULL  NULL
pg_catalog  pg_range                         table  admin  NULL  NULL
pg_catalog  pg_replication_origin            table  admin  NULL  NULL
pg_catalog  pg_replication_origin_status     table  admin  NULL  NULL
pg_catalog  pg_replication_slots             table  admin  NULL  NULL
pg_catalog  pg_rewrite                       table  admin  NULL  NULL
pg_catalog  pg_roles                         table  admin  NULL  NULL
pg_catalog  pg_rules                         table  admin  NULL  NULL
pg_catalog  pg_seclabel                      table  admin  NULL  NULL
pg_catalog  pg_seclabels                     table  admin  NULL  NULL
pg_catalog  pg_sequence                      table  admin  NULL  NULL
pg_catalog  pg_sequences                     table  admin  NULL  NULL
pg_catalog  pg_settings                      table  admin  NULL  NULL
pg_catalog  pg_shadow                        table  admin  NULL  NULL
pg_catalog  pg_shdepend                      table  admin  NULL  NULL
pg_catalog  pg_shdescription                 table  admin  NULL  NULL
pg_catalog  pg_shmem_allocations             table  admin  NULL  NULL
pg_catalog  pg_shseclabel                    table  admin  NULL  NULL
pg_catalog  pg_stat_activity                 table  admin  NULL  NULL
pg_catalog  pg_stat_all_indexes              table  admin  NULL  NULL
pg_catalog  pg_stat_all_tables               table  admin  NULL  NULL
pg_catalog  pg_stat_archiver                 table  admin  NULL  NULL
pg_catalog  pg_stat_bgwriter                 table  admin  NULL  NULL
pg_catalog  pg_stat_database                 table  admin  NULL  NULL
pg_catalog  pg_stat_database_conflicts       table  admin  NULL  NULL
pg_catalog  pg_stat_gssapi                   table  admin  NULL  NULL
pg_catalog  pg_stat_progress_analyze         table  admin  NULL  NULL
pg_catalog  pg_stat_progress_basebackup      table  admin  NULL  NULL
pg_catalog  pg_stat_progress_cluster         table  admin  NULL  NULL
pg_catalog  pg_stat_progress_create_index    table  admin  NULL  NULL
pg_catalog  pg_stat_progress_vacuum          table  admin  NULL  NULL
pg_catalog  pg_stat_replication              table  admin  NULL  NULL
pg_catalog  pg_stat_slru                     table  admin  NULL  NULL
pg_catalog  pg_stat_ssl                      table  admin  NULL  NULL
pg_catalog  pg_stat_subscription             table  admin  NULL  NULL
pg_catalog  pg_stat_sys_indexes              table  admin  NULL  NULL
pg_catalog  pg_stat_sys_tables               table  admin  NULL  NULL
pg_catalog  pg_stat_user_functions           table  admin  NULL  NULL
pg_catalog  pg_stat_user_indexes             table  admin  NULL  NULL
pg_catalog  pg_stat_user_tables              table  admin  NULL  NULL
pg_catalog  pg_stat_wal_receiver             table  admin  NULL  NULL
pg_catalog  pg_stat_xact_all_tables          table  admin  NULL  NULL
pg_catalog  pg_stat_xact_sys_tables          table  admin  NULL  NULL
pg_catalog  pg_stat_xact_user_functions      table  admin  NULL  NULL
pg_catalog  pg_stat_xact_user_tables         table  admin  NULL  NULL
pg_catalog  pg_statio_all_indexes            table  admin  NULL  NULL
pg_catalog  pg_statio_all_sequences          table  admin  NULL  NULL
pg_catalog  pg_statio_all_tables             table  admin  NULL  NULL
pg_catalog  pg_statio_sys_indexes            table  admin  NULL  NULL
pg_catalog  pg_statio_sys_sequences          table  admin  NULL  NULL
pg_catalog  pg_statio_sys_tables             table  admin  NULL  NULL
pg_catalog  pg_statio_user_indexes           table  admin  NULL  NULL
pg_catalog  pg_statio_user_sequences         table  admin  NULL  NULL
pg_catalog  pg_statio_user_tables            table  admin  NULL  NULL
pg_catalog  pg_statistic                     table  admin  NULL  NULL
pg_catalog  pg_statistic_ext                 table  admin  NULL  NULL
pg_catalog  pg_statistic_ext_data            table  admin  NULL  NULL
pg_catalog  pg_stats                         table  admin  NULL  NULL
pg_catalog  pg_stats_ext                     table  admin  NULL  NULL
pg_catalog  pg_subscription                  table  admin  NULL  NULL
pg_catalog  pg_subscription_rel              table  admin  NULL  NULL
pg_catalog  pg_tables                        table  admin  NULL  NULL
pg_catalog  pg_tablespace                    table  admin  NULL  NULL
pg_catalog  pg_timezone_abbrevs              table  admin  NULL  NULL
pg_catalog  pg_timezone_names                table  admin  NULL  NULL
pg_catalog  pg_transform                     table  admin  NULL  NULL
pg_catalog  pg_trigger                       table  admin  NULL  NULL
pg_catalog  pg_ts_config                     table  admin  NULL  NULL
pg_catalog  pg_ts_config_map                 table  admin  NULL  NULL
pg_catalog  pg_ts_dict                       table  admin  NULL  NULL
pg_catalog  pg_ts_parser                     table  admin  NULL  NULL
pg_catalog  pg_ts_template                   table  admin  NULL  NULL
pg_catalog  pg_type                          table  admin  NULL  NULL
pg_catalog  pg_user                          table  admin  NULL  NULL
pg_catalog  pg_user_mapping                  table  admin  NULL  NULL
pg_catalog  pg_user_mappings                 table  admin  NULL  NULL
pg_catalog  pg_views                         table  admin  NULL  NULL

# Verify "pg_catalog" is a regular db name

statement ok
CREATE DATABASE other_db

statement ok
ALTER DATABASE other_db RENAME TO pg_catalog

statement error database "pg_catalog" already exists
CREATE DATABASE pg_catalog

statement ok
DROP DATABASE pg_catalog

# the following query checks that the planDataSource instantiated from
# a virtual table in the FROM clause is properly deallocated even when
# query preparation causes an error. #9853
query error unknown function
SELECT * FROM pg_catalog.pg_class c WHERE nonexistent_function()

# Verify pg_catalog handles reflection correctly.

query TTTTIT
SHOW TABLES FROM test.pg_catalog
----
pg_catalog  pg_aggregate                     table  admin  NULL  NULL
pg_catalog  pg_am                            table  admin  NULL  NULL
pg_catalog  pg_amop                          table  admin  NULL  NULL
pg_catalog  pg_amproc                        table  admin  NULL  NULL
pg_catalog  pg_attrdef                       table  admin  NULL  NULL
pg_catalog  pg_attribute                     table  admin  NULL  NULL
pg_catalog  pg_auth_members                  table  admin  NULL  NULL
pg_catalog  pg_authid                        table  admin  NULL  NULL
pg_catalog  pg_available_extension_versions  table  admin  NULL  NULL
pg_catalog  pg_available_extensions          table  admin  NULL  NULL
pg_catalog  pg_cast                          table  admin  NULL  NULL
pg_catalog  pg_class                         table  admin  NULL  NULL
pg_catalog  pg_collation                     table  admin  NULL  NULL
pg_catalog  pg_config                        table  admin  NULL  NULL
pg_catalog  pg_constraint                    table  admin  NULL  NULL
pg_catalog  pg_conversion                    table  admin  NULL  NULL
pg_catalog  pg_cursors                       table  admin  NULL  NULL
pg_catalog  pg_database                      table  admin  NULL  NULL
pg_catalog  pg_db_role_setting               table  admin  NULL  NULL
pg_catalog  pg_default_acl                   table  admin  NULL  NULL
pg_catalog  pg_depend                        table  admin  NULL  NULL
pg_catalog  pg_description                   table  admin  NULL  NULL
pg_catalog  pg_enum                          table  admin  NULL  NULL
pg_catalog  pg_event_trigger                 table  admin  NULL  NULL
pg_catalog  pg_extension                     table  admin  NULL  NULL
pg_catalog  pg_file_settings                 table  admin  NULL  NULL
pg_catalog  pg_foreign_data_wrapper          table  admin  NULL  NULL
pg_catalog  pg_foreign_server                table  admin  NULL  NULL
pg_catalog  pg_foreign_table                 table  admin  NULL  NULL
pg_catalog  pg_group                         table  admin  NULL  NULL
pg_catalog  pg_hba_file_rules                table  admin  NULL  NULL
pg_catalog  pg_index                         table  admin  NULL  NULL
pg_catalog  pg_indexes                       table  admin  NULL  NULL
pg_catalog  pg_inherits                      table  admin  NULL  NULL
pg_catalog  pg_init_privs                    table  admin  NULL  NULL
pg_catalog  pg_language                      table  admin  NULL  NULL
pg_catalog  pg_largeobject                   table  admin  NULL  NULL
pg_catalog  pg_largeobject_metadata          table  admin  NULL  NULL
pg_catalog  pg_locks                         table  admin  NULL  NULL
pg_catalog  pg_matviews                      table  admin  NULL  NULL
pg_catalog  pg_namespace                     table  admin  NULL  NULL
pg_catalog  pg_opclass                       table  admin  NULL  NULL
pg_catalog  pg_operator                      table  admin  NULL  NULL
pg_catalog  pg_opfamily                      table  admin  NULL  NULL
pg_catalog  pg_partitioned_table             table  admin  NULL  NULL
pg_catalog  pg_policies                      table  admin  NULL  NULL
pg_catalog  pg_policy                        table  admin  NULL  NULL
pg_catalog  pg_prepared_statements           table  admin  NULL  NULL
pg_catalog  pg_prepared_xacts                table  admin  NULL  NULL
pg_catalog  pg_proc                          table  admin  NULL  NULL
pg_catalog  pg_publication                   table  admin  NULL  NULL
pg_catalog  pg_publication_rel               table  admin  NULL  NULL
pg_catalog  pg_publication_tables            table  admin  NULL  NULL
pg_catalog  pg_range                         table  admin  NULL  NULL
pg_catalog  pg_replication_origin            table  admin  NULL  NULL
pg_catalog  pg_replication_origin_status     table  admin  NULL  NULL
pg_catalog  pg_replication_slots             table  admin  NULL  NULL
pg_catalog  pg_rewrite                       table  admin  NULL  NULL
pg_catalog  pg_roles                         table  admin  NULL  NULL
pg_catalog  pg_rules                         table  admin  NULL  NULL
pg_catalog  pg_seclabel                      table  admin  NULL  NULL
pg_catalog  pg_seclabels                     table  admin  NULL  NULL
pg_catalog  pg_sequence                      table  admin  NULL  NULL
pg_catalog  pg_sequences                     table  admin  NULL  NULL
pg_catalog  pg_settings                      table  admin  NULL  NULL
pg_catalog  pg_shadow                        table  admin  NULL  NULL
pg_catalog  pg_shdepend                      table  admin  NULL  NULL
pg_catalog  pg_shdescription                 table  admin  NULL  NULL
pg_catalog  pg_shmem_allocations             table  admin  NULL  NULL
pg_catalog  pg_shseclabel                    table  admin  NULL  NULL
pg_catalog  pg_stat_activity                 table  admin  NULL  NULL
pg_catalog  pg_stat_all_indexes              table  admin  NULL  NULL
pg_catalog  pg_stat_all_tables               table  admin  NULL  NULL
pg_catalog  pg_stat_archiver                 table  admin  NULL  NULL
pg_catalog  pg_stat_bgwriter                 table  admin  NULL  NULL
pg_catalog  pg_stat_database                 table  admin  NULL  NULL
pg_catalog  pg_stat_database_conflicts       table  admin  NULL  NULL
pg_catalog  pg_stat_gssapi                   table  admin  NULL  NULL
pg_catalog  pg_stat_progress_analyze         table  admin  NULL  NULL
pg_catalog  pg_stat_progress_basebackup      table  admin  NULL  NULL
pg_catalog  pg_stat_progress_cluster         table  admin  NULL  NULL
pg_catalog  pg_stat_progress_create_index    table  admin  NULL  NULL
pg_catalog  pg_stat_progress_vacuum          table  admin  NULL  NULL
pg_catalog  pg_stat_replication              table  admin  NULL  NULL
pg_catalog  pg_stat_slru                     table  admin  NULL  NULL
pg_catalog  pg_stat_ssl                      table  admin  NULL  NULL
pg_catalog  pg_stat_subscription             table  admin  NULL  NULL
pg_catalog  pg_stat_sys_indexes              table  admin  NULL  NULL
pg_catalog  pg_stat_sys_tables               table  admin  NULL  NULL
pg_catalog  pg_stat_user_functions           table  admin  NULL  NULL
pg_catalog  pg_stat_user_indexes             table  admin  NULL  NULL
pg_catalog  pg_stat_user_tables              table  admin  NULL  NULL
pg_catalog  pg_stat_wal_receiver             table  admin  NULL  NULL
pg_catalog  pg_stat_xact_all_tables          table  admin  NULL  NULL
pg_catalog  pg_stat_xact_sys_tables          table  admin  NULL  NULL
pg_catalog  pg_stat_xact_user_functions      table  admin  NULL  NULL
pg_catalog  pg_stat_xact_user_tables         table  admin  NULL  NULL
pg_catalog  pg_statio_all_indexes            table  admin  NULL  NULL
pg_catalog  pg_statio_all_sequences          table  admin  NULL  NULL
pg_catalog  pg_statio_all_tables             table  admin  NULL  NULL
pg_catalog  pg_statio_sys_indexes            table  admin  NULL  NULL
pg_catalog  pg_statio_sys_sequences          table  admin  NULL  NULL
pg_catalog  pg_statio_sys_tables             table  admin  NULL  NULL
pg_catalog  pg_statio_user_indexes           table  admin  NULL  NULL
pg_catalog  pg_statio_user_sequences         table  admin  NULL  NULL
pg_catalog  pg_statio_user_tables            table  admin  NULL  NULL
pg_catalog  pg_statistic                     table  admin  NULL  NULL
pg_catalog  pg_statistic_ext                 table  admin  NULL  NULL
pg_catalog  pg_statistic_ext_data            table  admin  NULL  NULL
pg_catalog  pg_stats                         table  admin  NULL  NULL
pg_catalog  pg_stats_ext                     table  admin  NULL  NULL
pg_catalog  pg_subscription                  table  admin  NULL  NULL
pg_catalog  pg_subscription_rel              table  admin  NULL  NULL
pg_catalog  pg_tables                        table  admin  NULL  NULL
pg_catalog  pg_tablespace                    table  admin  NULL  NULL
pg_catalog  pg_timezone_abbrevs              table  admin  NULL  NULL
pg_catalog  pg_timezone_names                table  admin  NULL  NULL
pg_catalog  pg_transform                     table  admin  NULL  NULL
pg_catalog  pg_trigger                       table  admin  NULL  NULL
pg_catalog  pg_ts_config                     table  admin  NULL  NULL
pg_catalog  pg_ts_config_map                 table  admin  NULL  NULL
pg_catalog  pg_ts_dict                       table  admin  NULL  NULL
pg_catalog  pg_ts_parser                     table  admin  NULL  NULL
pg_catalog  pg_ts_template                   table  admin  NULL  NULL
pg_catalog  pg_type                          table  admin  NULL  NULL
pg_catalog  pg_user                          table  admin  NULL  NULL
pg_catalog  pg_user_mapping                  table  admin  NULL  NULL
pg_catalog  pg_user_mappings                 table  admin  NULL  NULL
pg_catalog  pg_views                         table  admin  NULL  NULL

query TT colnames
SHOW CREATE TABLE pg_catalog.pg_namespace
----
table_name               create_statement
pg_catalog.pg_namespace  CREATE TABLE pg_catalog.pg_namespace (
                         oid OID NULL,
                         nspname NAME NOT NULL,
                         nspowner OID NULL,
                         nspacl STRING[] NULL
)

query TTBTTTB colnames
SHOW COLUMNS FROM pg_catalog.pg_namespace
----
column_name  data_type  is_nullable  column_default  generation_expression  indices  is_hidden
oid          OID        true         NULL            ·                      {}       false
nspname      NAME       false        NULL            ·                      {}       false
nspowner     OID        true         NULL            ·                      {}       false
nspacl       STRING[]   true         NULL            ·                      {}       false

query TTBITTBBB colnames
SHOW INDEXES FROM pg_catalog.pg_namespace
----
table_name  index_name  non_unique  seq_in_index  column_name  direction  storing  implicit  visible

query TTTTB colnames
SHOW CONSTRAINTS FROM pg_catalog.pg_namespace
----
table_name  constraint_name  constraint_type  details  validated

query TTTTTB colnames
SHOW GRANTS ON pg_catalog.pg_namespace
----
database_name  schema_name  table_name    grantee  privilege_type  is_grantable
test           pg_catalog   pg_namespace  public   SELECT          false


# Verify selecting from pg_catalog.

statement ok
CREATE DATABASE constraint_db

statement ok
CREATE TABLE constraint_db.t1 (
  p FLOAT PRIMARY KEY,
  a INT UNIQUE,
  b INT,
  c INT DEFAULT 12,
  d VARCHAR(5),
  e BIT(5),
  f DECIMAL(10,7),
  g INT AS (a * b) STORED,
  h CHAR(12)[],
  i VARCHAR(20)[],
  j "char",
  k VARCHAR(10) COLLATE sv,
  l INT AS (a * b) VIRTUAL,
  m INT GENERATED ALWAYS AS IDENTITY,
  n INT GENERATED BY DEFAULT AS IDENTITY,
  UNIQUE INDEX index_key(b, c)
)

statement ok
CREATE TABLE constraint_db.t2 (
    t1_ID INT,
    CONSTRAINT fk FOREIGN KEY (t1_ID) REFERENCES constraint_db.t1(a),
    INDEX (t1_ID)
)

statement ok
CREATE TABLE constraint_db.t3 (
    a INT,
    b INT CHECK (b > 11),
    c STRING DEFAULT 'FOO' CHECK (c != ''),
    CONSTRAINT fk FOREIGN KEY (a, b) REFERENCES constraint_db.t1(b, c),
    INDEX (a, b DESC) STORING (c)
)

statement ok
CREATE VIEW constraint_db.v1 AS SELECT p,a,b,c FROM constraint_db.t1

statement ok
SET experimental_enable_unique_without_index_constraints = true

statement ok
CREATE TABLE constraint_db.t4 (
    a INT UNIQUE WITHOUT INDEX,
    b FLOAT,
    c STRING,
    CONSTRAINT uwi_b_c UNIQUE WITHOUT INDEX (b, c),
    CONSTRAINT uwi_b_partial UNIQUE WITHOUT INDEX (b) WHERE c = 'foo'
)

statement ok
CREATE TABLE constraint_db.t5 (
    a INT REFERENCES constraint_db.t4(a) ON DELETE CASCADE,
    b FLOAT,
    c STRING,
    CONSTRAINT fk_b_c FOREIGN KEY (b, c) REFERENCES constraint_db.t4(b, c) MATCH FULL ON UPDATE RESTRICT
)

statement ok
CREATE TYPE constraint_db.mytype AS ENUM ('foo', 'bar', 'baz')

statement ok
CREATE TABLE constraint_db.t6 (
  a INT,
  b INT,
  c STRING,
  m constraint_db.mytype,
  INDEX ((a + b))
);
CREATE INDEX ON constraint_db.t6 (lower(c), (a + b));
CREATE UNIQUE INDEX ON constraint_db.t6 (lower(c));
CREATE INDEX ON constraint_db.t6 ((m = 'foo')) WHERE m = 'foo'

## pg_catalog.pg_namespace

query OTOT colnames
SELECT * FROM pg_catalog.pg_namespace
----
oid         nspname             nspowner    nspacl
1445254017  crdb_internal       NULL        NULL
155990598   information_schema  NULL        NULL
2154378761  pg_catalog          NULL        NULL
1098122499  pg_extension        NULL        NULL
4101115737  public              2310524507  NULL

# Verify that we can still see the schemas even if we don't have any privilege
# on the current database.

statement ok
REVOKE ALL ON DATABASE test FROM public;
REVOKE ALL ON DATABASE test FROM testuser

user testuser

query OTOT colnames
SELECT * FROM pg_catalog.pg_namespace
----
oid         nspname             nspowner    nspacl
1445254017  crdb_internal       NULL        NULL
155990598   information_schema  NULL        NULL
2154378761  pg_catalog          NULL        NULL
1098122499  pg_extension        NULL        NULL
4101115737  public              2310524507  NULL

user root

statement ok
GRANT CONNECT ON DATABASE test TO public

## pg_catalog.pg_database

query OTOITTBB colnames
SELECT oid, datname, datdba, encoding, datcollate, datctype, datistemplate, datallowconn
FROM pg_catalog.pg_database
ORDER BY oid
----
oid  datname        datdba      encoding  datcollate  datctype    datistemplate  datallowconn
1    system         3233629770  6         en_US.utf8  en_US.utf8  false          true
100  defaultdb      1546506610  6         en_US.utf8  en_US.utf8  false          true
102  postgres       1546506610  6         en_US.utf8  en_US.utf8  false          true
104  test           1546506610  6         en_US.utf8  en_US.utf8  false          true
108  constraint_db  1546506610  6         en_US.utf8  en_US.utf8  false          true

query OTIOIIOT colnames
SELECT oid, datname, datconnlimit, datlastsysoid, datfrozenxid, datminmxid, dattablespace, datacl
FROM pg_catalog.pg_database
ORDER BY oid
----
oid  datname        datconnlimit  datlastsysoid  datfrozenxid  datminmxid  dattablespace  datacl
1    system         -1            0              NULL          NULL        0              NULL
100  defaultdb      -1            0              NULL          NULL        0              NULL
102  postgres       -1            0              NULL          NULL        0              NULL
104  test           -1            0              NULL          NULL        0              NULL
108  constraint_db  -1            0              NULL          NULL        0              NULL

user testuser

# Should be globally visible
query OTIOIIOT colnames
SELECT oid, datname, datconnlimit, datlastsysoid, datfrozenxid, datminmxid, dattablespace, datacl
FROM pg_catalog.pg_database
ORDER BY oid LIMIT 1
----
oid  datname        datconnlimit  datlastsysoid  datfrozenxid  datminmxid  dattablespace  datacl
1    system         -1            0              NULL          NULL        0              NULL

user root

## pg_catalog.pg_tables

statement ok
SET DATABASE = constraint_db

query TTTTBBBB colnames
SELECT * FROM constraint_db.pg_catalog.pg_tables WHERE schemaname = 'public'
----
schemaname  tablename  tableowner  tablespace  hasindexes  hasrules  hastriggers  rowsecurity
public      t1         root        NULL        true        false     false        false
public      t2         root        NULL        true        false     false        false
public      t3         root        NULL        true        false     false        false
public      t4         root        NULL        true        false     false        false
public      t5         root        NULL        true        false     false        false
public      t6         root        NULL        true        false     false        false

query TB colnames
SELECT tablename, hasindexes FROM pg_catalog.pg_tables WHERE schemaname = 'information_schema' AND tablename LIKE '%table%'
----
tablename                     hasindexes
constraint_table_usage        false
foreign_table_options         false
foreign_tables                false
role_table_grants             false
table_constraints             false
table_constraints_extensions  false
table_privileges              false
tables                        false
tables_extensions             false
tablespaces                   false
tablespaces_extensions        false
view_table_usage              false

## pg_catalog.pg_tablespace

query OTOTT colnames
SELECT oid, spcname, spcowner, spcacl, spcoptions FROM pg_tablespace
----
oid  spcname     spcowner  spcacl  spcoptions
0    pg_default  NULL      NULL    NULL

## pg_catalog.pg_views

query TTTT colnames
SELECT * FROM pg_catalog.pg_views
----
schemaname  viewname  viewowner  definition
public      v1        root       SELECT p, a, b, c FROM constraint_db.public.t1

## pg_catalog.pg_matviews

statement ok
CREATE MATERIALIZED VIEW mv1 AS SELECT 1

query TTTTBBT colnames
SELECT * FROM pg_catalog.pg_matviews
----
schemaname  matviewname  matviewowner  tablespace  hasindexes  ispopulated  definition
public      mv1          root          NULL        false       true         SELECT 1

## pg_catalog.pg_class

query OTOOOOOOO colnames
SELECT c.oid, relname, relnamespace, reltype, reloftype, relowner, relam, relfilenode, reltablespace
FROM pg_catalog.pg_class c
JOIN pg_catalog.pg_namespace n ON c.relnamespace = n.oid
WHERE n.nspname = 'public'
----
oid         relname            relnamespace  reltype  reloftype  relowner    relam       relfilenode  reltablespace
110         t1                 3082627813    100110   0          1546506610  2631952481  0            0
3687884466  t1_pkey            3082627813    0        0          1546506610  2631952481  0            0
3687884465  t1_a_key           3082627813    0        0          1546506610  2631952481  0            0
3687884464  index_key          3082627813    0        0          1546506610  2631952481  0            0
111         t1_m_seq           3082627813    100111   0          1546506610  0           0            0
112         t1_n_seq           3082627813    100112   0          1546506610  0           0            0
113         t2                 3082627813    100113   0          1546506610  2631952481  0            0
2955071325  t2_pkey            3082627813    0        0          1546506610  2631952481  0            0
2955071326  t2_t1_id_idx       3082627813    0        0          1546506610  2631952481  0            0
114         t3                 3082627813    100114   0          1546506610  2631952481  0            0
2695335054  t3_pkey            3082627813    0        0          1546506610  2631952481  0            0
2695335053  t3_a_b_idx         3082627813    0        0          1546506610  2631952481  0            0
115         v1                 3082627813    100115   0          1546506610  0           0            0
116         t4                 3082627813    100116   0          1546506610  2631952481  0            0
3214807592  t4_pkey            3082627813    0        0          1546506610  2631952481  0            0
117         t5                 3082627813    100117   0          1546506610  2631952481  0            0
1869730585  t5_pkey            3082627813    0        0          1546506610  2631952481  0            0
120         t6                 3082627813    100120   0          1546506610  2631952481  0            0
2129466852  t6_pkey            3082627813    0        0          1546506610  2631952481  0            0
2129466855  t6_expr_idx        3082627813    0        0          1546506610  2631952481  0            0
2129466854  t6_expr_expr1_idx  3082627813    0        0          1546506610  2631952481  0            0
2129466848  t6_expr_key        3082627813    0        0          1546506610  2631952481  0            0
2129466850  t6_expr_idx1       3082627813    0        0          1546506610  2631952481  0            0
121         mv1                3082627813    100121   0          1546506610  0           0            0
784389845   mv1_pkey           3082627813    0        0          1546506610  2631952481  0            0

query TIRIOBBT colnames
SELECT relname, relpages, reltuples, relallvisible, reltoastrelid, relhasindex, relisshared, relpersistence
FROM pg_catalog.pg_class c
JOIN pg_catalog.pg_namespace n ON c.relnamespace = n.oid
WHERE n.nspname = 'public'
----
relname            relpages  reltuples  relallvisible  reltoastrelid  relhasindex  relisshared  relpersistence
t1                 NULL      NULL       0              0              true         false        p
t1_pkey            NULL      NULL       0              0              false        false        p
t1_a_key           NULL      NULL       0              0              false        false        p
index_key          NULL      NULL       0              0              false        false        p
t1_m_seq           NULL      NULL       0              0              true         false        p
t1_n_seq           NULL      NULL       0              0              true         false        p
t2                 NULL      NULL       0              0              true         false        p
t2_pkey            NULL      NULL       0              0              false        false        p
t2_t1_id_idx       NULL      NULL       0              0              false        false        p
t3                 NULL      NULL       0              0              true         false        p
t3_pkey            NULL      NULL       0              0              false        false        p
t3_a_b_idx         NULL      NULL       0              0              false        false        p
v1                 NULL      NULL       0              0              false        false        p
t4                 NULL      NULL       0              0              true         false        p
t4_pkey            NULL      NULL       0              0              false        false        p
t5                 NULL      NULL       0              0              true         false        p
t5_pkey            NULL      NULL       0              0              false        false        p
t6                 NULL      NULL       0              0              true         false        p
t6_pkey            NULL      NULL       0              0              false        false        p
t6_expr_idx        NULL      NULL       0              0              false        false        p
t6_expr_expr1_idx  NULL      NULL       0              0              false        false        p
t6_expr_key        NULL      NULL       0              0              false        false        p
t6_expr_idx1       NULL      NULL       0              0              false        false        p
mv1                NULL      NULL       0              0              true         false        p
mv1_pkey           NULL      NULL       0              0              false        false        p

query TBTIIBB colnames
SELECT relname, relistemp, relkind, relnatts, relchecks, relhasoids, relhaspkey
FROM pg_catalog.pg_class c
JOIN pg_catalog.pg_namespace n ON c.relnamespace = n.oid
WHERE n.nspname = 'public'
----
relname            relistemp  relkind  relnatts  relchecks  relhasoids  relhaspkey
t1                 false      r        15        0          false       true
t1_pkey            false      i        1         0          false       false
t1_a_key           false      i        1         0          false       false
index_key          false      i        2         0          false       false
t1_m_seq           false      S        1         0          false       true
t1_n_seq           false      S        1         0          false       true
t2                 false      r        2         0          false       true
t2_pkey            false      i        1         0          false       false
t2_t1_id_idx       false      i        1         0          false       false
t3                 false      r        4         2          false       true
t3_pkey            false      i        1         0          false       false
t3_a_b_idx         false      i        2         0          false       false
v1                 false      v        4         0          false       false
t4                 false      r        4         0          false       true
t4_pkey            false      i        1         0          false       false
t5                 false      r        4         0          false       true
t5_pkey            false      i        1         0          false       false
t6                 false      r        5         0          false       true
t6_pkey            false      i        1         0          false       false
t6_expr_idx        false      i        1         0          false       false
t6_expr_expr1_idx  false      i        2         0          false       false
t6_expr_key        false      i        1         0          false       false
t6_expr_idx1       false      i        1         0          false       false
mv1                false      m        2         0          false       true
mv1_pkey           false      i        1         0          false       false

query TBBBITT colnames
SELECT relname, relhasrules, relhastriggers, relhassubclass, relfrozenxid, relacl, reloptions
FROM pg_catalog.pg_class c
JOIN pg_catalog.pg_namespace n ON c.relnamespace = n.oid
WHERE n.nspname = 'public'
----
relname            relhasrules  relhastriggers  relhassubclass  relfrozenxid  relacl  reloptions
t1                 false        false           false           0             NULL    NULL
t1_pkey            false        false           false           0             NULL    NULL
t1_a_key           false        false           false           0             NULL    NULL
index_key          false        false           false           0             NULL    NULL
t1_m_seq           false        false           false           0             NULL    NULL
t1_n_seq           false        false           false           0             NULL    NULL
t2                 false        false           false           0             NULL    NULL
t2_pkey            false        false           false           0             NULL    NULL
t2_t1_id_idx       false        false           false           0             NULL    NULL
t3                 false        false           false           0             NULL    NULL
t3_pkey            false        false           false           0             NULL    NULL
t3_a_b_idx         false        false           false           0             NULL    NULL
v1                 false        false           false           0             NULL    NULL
t4                 false        false           false           0             NULL    NULL
t4_pkey            false        false           false           0             NULL    NULL
t5                 false        false           false           0             NULL    NULL
t5_pkey            false        false           false           0             NULL    NULL
t6                 false        false           false           0             NULL    NULL
t6_pkey            false        false           false           0             NULL    NULL
t6_expr_idx        false        false           false           0             NULL    NULL
t6_expr_expr1_idx  false        false           false           0             NULL    NULL
t6_expr_key        false        false           false           0             NULL    NULL
t6_expr_idx1       false        false           false           0             NULL    NULL
mv1                false        false           false           0             NULL    NULL
mv1_pkey           false        false           false           0             NULL    NULL

## pg_catalog.pg_attribute

query OTTOIIIII colnames,rowsort
SELECT attrelid, c.relname, attname, atttypid, attstattarget, attlen, attnum, attndims, attcacheoff
FROM pg_catalog.pg_attribute a
JOIN pg_catalog.pg_class c ON a.attrelid = c.oid
JOIN pg_catalog.pg_namespace n ON c.relnamespace = n.oid
WHERE n.nspname = 'public'
----
attrelid    relname            attname                   atttypid  attstattarget  attlen  attnum  attndims  attcacheoff
110         t1                 p                         701       0              8       1       0         -1
110         t1                 a                         20        0              8       2       0         -1
110         t1                 b                         20        0              8       3       0         -1
110         t1                 c                         20        0              8       4       0         -1
110         t1                 d                         1043      0              -1      5       0         -1
110         t1                 e                         1560      0              -1      6       0         -1
110         t1                 f                         1700      0              -1      7       0         -1
110         t1                 g                         20        0              8       8       0         -1
110         t1                 h                         1014      0              -1      9       0         -1
110         t1                 i                         1015      0              -1      10      0         -1
110         t1                 j                         18        0              1       11      0         -1
110         t1                 k                         1043      0              -1      12      0         -1
110         t1                 l                         20        0              8       13      0         -1
110         t1                 m                         20        0              8       14      0         -1
110         t1                 n                         20        0              8       15      0         -1
3687884466  t1_pkey            p                         701       0              8       1       0         -1
3687884465  t1_a_key           a                         20        0              8       2       0         -1
3687884464  index_key          b                         20        0              8       3       0         -1
3687884464  index_key          c                         20        0              8       4       0         -1
111         t1_m_seq           value                     20        0              8       1       0         -1
112         t1_n_seq           value                     20        0              8       1       0         -1
113         t2                 t1_id                     20        0              8       1       0         -1
113         t2                 rowid                     20        0              8       2       0         -1
2955071325  t2_pkey            rowid                     20        0              8       2       0         -1
2955071326  t2_t1_id_idx       t1_id                     20        0              8       1       0         -1
114         t3                 a                         20        0              8       1       0         -1
114         t3                 b                         20        0              8       2       0         -1
114         t3                 c                         25        0              -1      3       0         -1
114         t3                 rowid                     20        0              8       4       0         -1
2695335054  t3_pkey            rowid                     20        0              8       4       0         -1
2695335053  t3_a_b_idx         a                         20        0              8       1       0         -1
2695335053  t3_a_b_idx         b                         20        0              8       2       0         -1
115         v1                 p                         701       0              8       1       0         -1
115         v1                 a                         20        0              8       2       0         -1
115         v1                 b                         20        0              8       3       0         -1
115         v1                 c                         20        0              8       4       0         -1
116         t4                 a                         20        0              8       1       0         -1
116         t4                 b                         701       0              8       2       0         -1
116         t4                 c                         25        0              -1      3       0         -1
116         t4                 rowid                     20        0              8       4       0         -1
3214807592  t4_pkey            rowid                     20        0              8       4       0         -1
117         t5                 a                         20        0              8       1       0         -1
117         t5                 b                         701       0              8       2       0         -1
117         t5                 c                         25        0              -1      3       0         -1
117         t5                 rowid                     20        0              8       4       0         -1
1869730585  t5_pkey            rowid                     20        0              8       4       0         -1
120         t6                 a                         20        0              8       1       0         -1
120         t6                 b                         20        0              8       2       0         -1
120         t6                 c                         25        0              -1      3       0         -1
120         t6                 m                         100118    0              -1      4       0         -1
120         t6                 rowid                     20        0              8       6       0         -1
2129466852  t6_pkey            rowid                     20        0              8       6       0         -1
2129466855  t6_expr_idx        crdb_internal_idx_expr    20        0              8       5       0         -1
2129466854  t6_expr_expr1_idx  crdb_internal_idx_expr_1  25        0              -1      7       0         -1
2129466854  t6_expr_expr1_idx  crdb_internal_idx_expr    20        0              8       5       0         -1
2129466848  t6_expr_key        crdb_internal_idx_expr_1  25        0              -1      7       0         -1
2129466850  t6_expr_idx1       crdb_internal_idx_expr_2  16        0              1       8       0         -1
121         mv1                ?column?                  20        0              8       1       0         -1
121         mv1                rowid                     20        0              8       2       0         -1
784389845   mv1_pkey           rowid                     20        0              8       2       0         -1

query TTIBTTBBTT colnames,rowsort
SELECT c.relname, attname, atttypmod, attbyval, attstorage, attalign, attnotnull, atthasdef, attidentity, attgenerated
FROM pg_catalog.pg_attribute a
JOIN pg_catalog.pg_class c ON a.attrelid = c.oid
JOIN pg_catalog.pg_namespace n ON c.relnamespace = n.oid
WHERE n.nspname = 'public'
----
relname            attname                   atttypmod  attbyval  attstorage  attalign  attnotnull  atthasdef  attidentity  attgenerated
t1                 p                         -1         NULL      NULL        NULL      true        false      ·            ·
t1                 a                         -1         NULL      NULL        NULL      false       false      ·            ·
t1                 b                         -1         NULL      NULL        NULL      false       false      ·            ·
t1                 c                         -1         NULL      NULL        NULL      false       true       ·            ·
t1                 d                         9          NULL      NULL        NULL      false       false      ·            ·
t1                 e                         5          NULL      NULL        NULL      false       false      ·            ·
t1                 f                         655371     NULL      NULL        NULL      false       false      ·            ·
t1                 g                         -1         NULL      NULL        NULL      false       false      ·            s
t1                 h                         16         NULL      NULL        NULL      false       false      ·            ·
t1                 i                         24         NULL      NULL        NULL      false       false      ·            ·
t1                 j                         -1         NULL      NULL        NULL      false       false      ·            ·
t1                 k                         14         NULL      NULL        NULL      false       false      ·            ·
t1                 l                         -1         NULL      NULL        NULL      false       false      ·            v
t1                 m                         -1         NULL      NULL        NULL      true        true       a            ·
t1                 n                         -1         NULL      NULL        NULL      true        true       b            ·
t1_pkey            p                         -1         NULL      NULL        NULL      true        false      ·            ·
t1_a_key           a                         -1         NULL      NULL        NULL      false       false      ·            ·
index_key          b                         -1         NULL      NULL        NULL      false       false      ·            ·
index_key          c                         -1         NULL      NULL        NULL      false       true       ·            ·
t1_m_seq           value                     -1         NULL      NULL        NULL      true        false      ·            ·
t1_n_seq           value                     -1         NULL      NULL        NULL      true        false      ·            ·
t2                 t1_id                     -1         NULL      NULL        NULL      false       false      ·            ·
t2                 rowid                     -1         NULL      NULL        NULL      true        true       ·            ·
t2_pkey            rowid                     -1         NULL      NULL        NULL      true        true       ·            ·
t2_t1_id_idx       t1_id                     -1         NULL      NULL        NULL      false       false      ·            ·
t3                 a                         -1         NULL      NULL        NULL      false       false      ·            ·
t3                 b                         -1         NULL      NULL        NULL      false       false      ·            ·
t3                 c                         -1         NULL      NULL        NULL      false       true       ·            ·
t3                 rowid                     -1         NULL      NULL        NULL      true        true       ·            ·
t3_pkey            rowid                     -1         NULL      NULL        NULL      true        true       ·            ·
t3_a_b_idx         a                         -1         NULL      NULL        NULL      false       false      ·            ·
t3_a_b_idx         b                         -1         NULL      NULL        NULL      false       false      ·            ·
v1                 p                         -1         NULL      NULL        NULL      false       false      ·            ·
v1                 a                         -1         NULL      NULL        NULL      false       false      ·            ·
v1                 b                         -1         NULL      NULL        NULL      false       false      ·            ·
v1                 c                         -1         NULL      NULL        NULL      false       false      ·            ·
t4                 a                         -1         NULL      NULL        NULL      false       false      ·            ·
t4                 b                         -1         NULL      NULL        NULL      false       false      ·            ·
t4                 c                         -1         NULL      NULL        NULL      false       false      ·            ·
t4                 rowid                     -1         NULL      NULL        NULL      true        true       ·            ·
t4_pkey            rowid                     -1         NULL      NULL        NULL      true        true       ·            ·
t5                 a                         -1         NULL      NULL        NULL      false       false      ·            ·
t5                 b                         -1         NULL      NULL        NULL      false       false      ·            ·
t5                 c                         -1         NULL      NULL        NULL      false       false      ·            ·
t5                 rowid                     -1         NULL      NULL        NULL      true        true       ·            ·
t5_pkey            rowid                     -1         NULL      NULL        NULL      true        true       ·            ·
t6                 a                         -1         NULL      NULL        NULL      false       false      ·            ·
t6                 b                         -1         NULL      NULL        NULL      false       false      ·            ·
t6                 c                         -1         NULL      NULL        NULL      false       false      ·            ·
t6                 m                         -1         NULL      NULL        NULL      false       false      ·            ·
t6                 rowid                     -1         NULL      NULL        NULL      true        true       ·            ·
t6_pkey            rowid                     -1         NULL      NULL        NULL      true        true       ·            ·
t6_expr_idx        crdb_internal_idx_expr    -1         NULL      NULL        NULL      false       false      ·            v
t6_expr_expr1_idx  crdb_internal_idx_expr_1  -1         NULL      NULL        NULL      false       false      ·            v
t6_expr_expr1_idx  crdb_internal_idx_expr    -1         NULL      NULL        NULL      false       false      ·            v
t6_expr_key        crdb_internal_idx_expr_1  -1         NULL      NULL        NULL      false       false      ·            v
t6_expr_idx1       crdb_internal_idx_expr_2  -1         NULL      NULL        NULL      false       false      ·            v
mv1                ?column?                  -1         NULL      NULL        NULL      false       false      ·            ·
mv1                rowid                     -1         NULL      NULL        NULL      true        true       ·            ·
mv1_pkey           rowid                     -1         NULL      NULL        NULL      true        true       ·            ·

query TTBBITTT colnames,rowsort
SELECT c.relname, attname, attisdropped, attislocal, attinhcount, attacl, attoptions, attfdwoptions
FROM pg_catalog.pg_attribute a
JOIN pg_catalog.pg_class c ON a.attrelid = c.oid
JOIN pg_catalog.pg_namespace n ON c.relnamespace = n.oid
WHERE n.nspname = 'public'
----
relname            attname                   attisdropped  attislocal  attinhcount  attacl  attoptions  attfdwoptions
t1                 p                         false         true        0            NULL    NULL        NULL
t1                 a                         false         true        0            NULL    NULL        NULL
t1                 b                         false         true        0            NULL    NULL        NULL
t1                 c                         false         true        0            NULL    NULL        NULL
t1                 d                         false         true        0            NULL    NULL        NULL
t1                 e                         false         true        0            NULL    NULL        NULL
t1                 f                         false         true        0            NULL    NULL        NULL
t1                 g                         false         true        0            NULL    NULL        NULL
t1                 h                         false         true        0            NULL    NULL        NULL
t1                 i                         false         true        0            NULL    NULL        NULL
t1                 j                         false         true        0            NULL    NULL        NULL
t1                 k                         false         true        0            NULL    NULL        NULL
t1                 l                         false         true        0            NULL    NULL        NULL
t1                 m                         false         true        0            NULL    NULL        NULL
t1                 n                         false         true        0            NULL    NULL        NULL
t1_pkey            p                         false         true        0            NULL    NULL        NULL
t1_a_key           a                         false         true        0            NULL    NULL        NULL
index_key          b                         false         true        0            NULL    NULL        NULL
index_key          c                         false         true        0            NULL    NULL        NULL
t1_m_seq           value                     false         true        0            NULL    NULL        NULL
t1_n_seq           value                     false         true        0            NULL    NULL        NULL
t2                 t1_id                     false         true        0            NULL    NULL        NULL
t2                 rowid                     false         true        0            NULL    NULL        NULL
t2_pkey            rowid                     false         true        0            NULL    NULL        NULL
t2_t1_id_idx       t1_id                     false         true        0            NULL    NULL        NULL
t3                 a                         false         true        0            NULL    NULL        NULL
t3                 b                         false         true        0            NULL    NULL        NULL
t3                 c                         false         true        0            NULL    NULL        NULL
t3                 rowid                     false         true        0            NULL    NULL        NULL
t3_pkey            rowid                     false         true        0            NULL    NULL        NULL
t3_a_b_idx         a                         false         true        0            NULL    NULL        NULL
t3_a_b_idx         b                         false         true        0            NULL    NULL        NULL
v1                 p                         false         true        0            NULL    NULL        NULL
v1                 a                         false         true        0            NULL    NULL        NULL
v1                 b                         false         true        0            NULL    NULL        NULL
v1                 c                         false         true        0            NULL    NULL        NULL
t4                 a                         false         true        0            NULL    NULL        NULL
t4                 b                         false         true        0            NULL    NULL        NULL
t4                 c                         false         true        0            NULL    NULL        NULL
t4                 rowid                     false         true        0            NULL    NULL        NULL
t4_pkey            rowid                     false         true        0            NULL    NULL        NULL
t5                 a                         false         true        0            NULL    NULL        NULL
t5                 b                         false         true        0            NULL    NULL        NULL
t5                 c                         false         true        0            NULL    NULL        NULL
t5                 rowid                     false         true        0            NULL    NULL        NULL
t5_pkey            rowid                     false         true        0            NULL    NULL        NULL
t6                 a                         false         true        0            NULL    NULL        NULL
t6                 b                         false         true        0            NULL    NULL        NULL
t6                 c                         false         true        0            NULL    NULL        NULL
t6                 m                         false         true        0            NULL    NULL        NULL
t6                 rowid                     false         true        0            NULL    NULL        NULL
t6_pkey            rowid                     false         true        0            NULL    NULL        NULL
t6_expr_idx        crdb_internal_idx_expr    false         true        0            NULL    NULL        NULL
t6_expr_expr1_idx  crdb_internal_idx_expr_1  false         true        0            NULL    NULL        NULL
t6_expr_expr1_idx  crdb_internal_idx_expr    false         true        0            NULL    NULL        NULL
t6_expr_key        crdb_internal_idx_expr_1  false         true        0            NULL    NULL        NULL
t6_expr_idx1       crdb_internal_idx_expr_2  false         true        0            NULL    NULL        NULL
mv1                ?column?                  false         true        0            NULL    NULL        NULL
mv1                rowid                     false         true        0            NULL    NULL        NULL
mv1_pkey           rowid                     false         true        0            NULL    NULL        NULL

# Check relkind codes.
statement ok
CREATE DATABASE relkinds

statement ok
SET DATABASE = relkinds

statement ok
CREATE TABLE tbl_test (k int primary key, v int)

statement ok
CREATE INDEX tbl_test_v_idx ON tbl_test (v)

statement ok
CREATE VIEW view_test AS SELECT k, v FROM tbl_test ORDER BY v

statement ok
CREATE MATERIALIZED VIEW mv_test AS SELECT 1

statement ok
CREATE SEQUENCE seq_test

query TT
SELECT relname, relkind
FROM pg_catalog.pg_class c
JOIN pg_catalog.pg_namespace n ON c.relnamespace = n.oid
WHERE n.nspname = 'public'
ORDER BY relname
----
mv_test         m
mv_test_pkey    i
seq_test        S
tbl_test        r
tbl_test_pkey   i
tbl_test_v_idx  i
view_test       v

statement ok
DROP DATABASE relkinds

statement ok
SET DATABASE = constraint_db

# Select all columns with collations.
query TTTOT colnames,rowsort
SELECT c.relname, attname, t.typname, attcollation, k.collname
FROM pg_catalog.pg_attribute a
JOIN pg_catalog.pg_class c ON a.attrelid = c.oid
JOIN pg_catalog.pg_type t ON a.atttypid = t.oid
JOIN pg_catalog.pg_collation k ON a.attcollation = k.oid
JOIN pg_catalog.pg_namespace n ON c.relnamespace = n.oid
WHERE n.nspname = 'public'
----
relname            attname                   typname   attcollation  collname
t1                 d                         varchar   3403232968    default
t6_expr_key        crdb_internal_idx_expr_1  text      3403232968    default
t6_expr_expr1_idx  crdb_internal_idx_expr_1  text      3403232968    default
t6                 c                         text      3403232968    default
t5                 c                         text      3403232968    default
t4                 c                         text      3403232968    default
t3                 c                         text      3403232968    default
t1                 j                         char      3403232968    default
t1                 i                         _varchar  3403232968    default
t1                 h                         _bpchar   3403232968    default
t1                 k                         varchar   999873346     sv


## pg_catalog.pg_am

query OTIIBBBBBBBBBBBOOOOOOOOOOOOOOOOOT colnames
SELECT *
FROM pg_catalog.pg_am
----
oid         amname    amstrategies  amsupport  amcanorder  amcanorderbyop  amcanbackward  amcanunique  amcanmulticol  amoptionalkey  amsearcharray  amsearchnulls  amstorage  amclusterable  ampredlocks  amkeytype  aminsert  ambeginscan  amgettuple  amgetbitmap  amrescan  amendscan  ammarkpos  amrestrpos  ambuild  ambuildempty  ambulkdelete  amvacuumcleanup  amcanreturn  amcostestimate  amoptions  amhandler  amtype
2631952481  prefix    0             0          true        false           true           true         true           true           true           true           false      false          false        0          NULL      NULL         0           0            NULL      NULL       NULL       NULL        NULL     NULL          NULL          NULL             NULL         NULL            NULL       NULL       i
4004609370  inverted  0             0          false       false           false          false        false          false          false          true           false      false          false        0          NULL      NULL         0           0            NULL      NULL       NULL       NULL        NULL     NULL          NULL          NULL             NULL         NULL            NULL       NULL       i

## pg_catalog.pg_attrdef

query OTOITTT colnames,rowsort
SELECT ad.oid, c.relname, adrelid, adnum, adbin, adsrc, pg_get_expr(ad.adbin, ad.adrelid)
FROM pg_catalog.pg_attrdef ad
JOIN pg_catalog.pg_class c ON ad.adrelid = c.oid
JOIN pg_catalog.pg_namespace n ON c.relnamespace = n.oid
WHERE n.nspname = 'public'
----
oid         relname  adrelid  adnum  adbin                                 adsrc                                 pg_get_expr
2306804694  t1       110      4      12                                    12                                    12
2306804700  t1       110      14     nextval('public.t1_m_seq'::REGCLASS)  nextval('public.t1_m_seq'::REGCLASS)  nextval('public.t1_m_seq'::REGCLASS)
2306804701  t1       110      15     nextval('public.t1_n_seq'::REGCLASS)  nextval('public.t1_n_seq'::REGCLASS)  nextval('public.t1_n_seq'::REGCLASS)
4171354239  t2       113      2      unique_rowid()                        unique_rowid()                        unique_rowid()
1221463949  t3       114      3      'FOO'::STRING                         'FOO'::STRING                         'FOO'::STRING
1221463946  t3       114      4      unique_rowid()                        unique_rowid()                        unique_rowid()
1740936492  t4       116      4      unique_rowid()                        unique_rowid()                        unique_rowid()
3086013501  t5       117      4      unique_rowid()                        unique_rowid()                        unique_rowid()
655595746   t6       120      6      unique_rowid()                        unique_rowid()                        unique_rowid()
2000672759  mv1      121      2      unique_rowid()                        unique_rowid()                        unique_rowid()

## pg_catalog.pg_indexes

query OTTTT colnames
SELECT crdb_oid, schemaname, tablename, indexname, tablespace
FROM pg_catalog.pg_indexes
WHERE schemaname = 'public'
----
crdb_oid    schemaname  tablename  indexname          tablespace
3687884466  public      t1         t1_pkey            NULL
3687884465  public      t1         t1_a_key           NULL
3687884464  public      t1         index_key          NULL
2342807459  public      t1_m_seq   primary            NULL
5181036     public      t1_n_seq   primary            NULL
2955071325  public      t2         t2_pkey            NULL
2955071326  public      t2         t2_t1_id_idx       NULL
2695335054  public      t3         t3_pkey            NULL
2695335053  public      t3         t3_a_b_idx         NULL
3214807592  public      t4         t4_pkey            NULL
1869730585  public      t5         t5_pkey            NULL
2129466852  public      t6         t6_pkey            NULL
2129466855  public      t6         t6_expr_idx        NULL
2129466854  public      t6         t6_expr_expr1_idx  NULL
2129466848  public      t6         t6_expr_key        NULL
2129466850  public      t6         t6_expr_idx1       NULL
784389845   public      mv1        mv1_pkey           NULL

query OTTT colnames
SELECT crdb_oid, tablename, indexname, indexdef
FROM pg_catalog.pg_indexes
WHERE schemaname = 'public'
----
crdb_oid    tablename  indexname          indexdef
3687884466  t1         t1_pkey            CREATE UNIQUE INDEX t1_pkey ON constraint_db.public.t1 USING btree (p ASC)
3687884465  t1         t1_a_key           CREATE UNIQUE INDEX t1_a_key ON constraint_db.public.t1 USING btree (a ASC)
3687884464  t1         index_key          CREATE UNIQUE INDEX index_key ON constraint_db.public.t1 USING btree (b ASC, c ASC)
2342807459  t1_m_seq   primary            CREATE INDEX "primary" ON constraint_db.public.t1_m_seq USING btree (value ASC)
5181036     t1_n_seq   primary            CREATE INDEX "primary" ON constraint_db.public.t1_n_seq USING btree (value ASC)
2955071325  t2         t2_pkey            CREATE UNIQUE INDEX t2_pkey ON constraint_db.public.t2 USING btree (rowid ASC)
2955071326  t2         t2_t1_id_idx       CREATE INDEX t2_t1_id_idx ON constraint_db.public.t2 USING btree (t1_id ASC)
2695335054  t3         t3_pkey            CREATE UNIQUE INDEX t3_pkey ON constraint_db.public.t3 USING btree (rowid ASC)
2695335053  t3         t3_a_b_idx         CREATE INDEX t3_a_b_idx ON constraint_db.public.t3 USING btree (a ASC, b DESC) STORING (c)
3214807592  t4         t4_pkey            CREATE UNIQUE INDEX t4_pkey ON constraint_db.public.t4 USING btree (rowid ASC)
1869730585  t5         t5_pkey            CREATE UNIQUE INDEX t5_pkey ON constraint_db.public.t5 USING btree (rowid ASC)
2129466852  t6         t6_pkey            CREATE UNIQUE INDEX t6_pkey ON constraint_db.public.t6 USING btree (rowid ASC)
2129466855  t6         t6_expr_idx        CREATE INDEX t6_expr_idx ON constraint_db.public.t6 USING btree ((a + b) ASC)
2129466854  t6         t6_expr_expr1_idx  CREATE INDEX t6_expr_expr1_idx ON constraint_db.public.t6 USING btree (lower(c) ASC, (a + b) ASC)
2129466848  t6         t6_expr_key        CREATE UNIQUE INDEX t6_expr_key ON constraint_db.public.t6 USING btree (lower(c) ASC)
2129466850  t6         t6_expr_idx1       CREATE INDEX t6_expr_idx1 ON constraint_db.public.t6 USING btree ((m = 'foo'::constraint_db.public.mytype) ASC) WHERE (m = 'foo'::constraint_db.public.mytype)
784389845   mv1        mv1_pkey           CREATE UNIQUE INDEX mv1_pkey ON constraint_db.public.mv1 USING btree (rowid ASC)

## pg_catalog.pg_index

query OOIBBB colnames
SELECT indexrelid, indrelid, indnatts, indisunique, indisprimary, indisexclusion
FROM pg_catalog.pg_index
WHERE indnkeyatts = 2
----
indexrelid  indrelid  indnatts  indisunique  indisprimary  indisexclusion
3687884464  110       2         true         false         false
2695335053  114       3         false        false         false
2129466854  120       2         false        false         false

query OBBBBB colnames
SELECT indexrelid, indimmediate, indisclustered, indisvalid, indcheckxmin, indisready
FROM pg_catalog.pg_index
WHERE indnkeyatts = 2
----
indexrelid  indimmediate  indisclustered  indisvalid  indcheckxmin  indisready
3687884464  true          false           true        false         false
2695335053  false         false           true        false         false
2129466854  false         false           true        false         false

query OOBBTTTTTT colnames
SELECT indexrelid, indrelid, indislive, indisreplident, indkey, indcollation, indclass, indoption, indexprs, indpred
FROM pg_catalog.pg_index
WHERE indnkeyatts = 2
----
indexrelid  indrelid  indislive  indisreplident  indkey  indcollation  indclass  indoption  indexprs            indpred
3687884464  110       true       false           3 4     0 0           0 0       2 2        NULL                NULL
2695335053  114       true       false           1 2 3   0 0           0 0       2 1        NULL                NULL
2129466854  120       true       false           0 0     3403232968 0  0 0       2 2        (lower(c)) (a + b)  NULL

# Index expression elements should have an indkey of 0 and be included in
# indexprs.
# TODO(#72241): The types for the 'foo' casts should be constraint_db.mytype,
# not public.mytype.
query TTTT colnames
SELECT c.relname, i.indkey, i.indexprs, i.indpred
FROM pg_catalog.pg_index i
JOIN pg_catalog.pg_class c ON i.indexrelid = c.oid
WHERE c.relname LIKE 't6_%'
ORDER BY 1
----
relname            indkey  indexprs                                  indpred
t6_expr_expr1_idx  0 0     (lower(c)) (a + b)                        NULL
t6_expr_idx        0       (a + b)                                   NULL
t6_expr_idx1       0       (m = 'foo'::constraint_db.public.mytype)  m = 'foo'::constraint_db.public.mytype
t6_expr_key        0       (lower(c))                                NULL
t6_pkey            6       NULL                                      NULL

statement ok
SET DATABASE = system

skipif config 3node-tenant-default-configs
query OOIBBBBBBBBBBTTTTTTI colnames
SELECT *
FROM pg_catalog.pg_index
ORDER BY indexrelid
----
indexrelid  indrelid  indnatts  indisunique  indisprimary  indisexclusion  indimmediate  indisclustered  indisvalid  indcheckxmin  indisready  indislive  indisreplident  indkey         indcollation               indclass     indoption    indexprs  indpred                                                                                                                       indnkeyatts
144368028   32        1         true         true          false           true          false           true        false         false       true       false           1              0                          0            2            NULL      NULL                                                                                                                          1
190763692   48        1         false        true          false           false         false           true        false         false       true       false           1              0                          0            2            NULL      NULL                                                                                                                          1
404104299   39        1         true         true          false           true          false           true        false         false       true       false           1              0                          0            2            NULL      NULL                                                                                                                          1
543291288   23        1         false        false         false           false         false           true        false         false       true       false           1              3403232968                 0            2            NULL      NULL                                                                                                                          1
543291289   23        1         false        false         false           false         false           true        false         false       true       false           2              3403232968                 0            2            NULL      NULL                                                                                                                          1
543291291   23        2         true         true          false           true          false           true        false         false       true       false           1 2            3403232968 3403232968      0 0          2 2          NULL      NULL                                                                                                                          2
663840565   42        2         false        false         false           false         false           true        false         false       true       false           2 3            0 0                        0 0          2 2          NULL      NULL                                                                                                                          2
663840566   42        6         true         true          false           true          false           true        false         false       true       false           1 2 3 4 5 6    0 0 0 0 3403232968 0       0 0 0 0 0 0  2 2 2 2 2 2  NULL      NULL                                                                                                                          6
803027558   26        3         true         true          false           true          false           true        false         false       true       false           1 2 3          0 0 3403232968             0 0 0        2 2 2        NULL      NULL                                                                                                                          3
923576837   41        1         true         true          false           true          false           true        false         false       true       false           1              0                          0            2            NULL      NULL                                                                                                                          1
1062763829  25        4         true         true          false           true          false           true        false         false       true       false           1 2 3 4        0 0 3403232968 3403232968  0 0 0 0      2 2 2 2      NULL      NULL                                                                                                                          4
1183313104  44        2         true         true          false           true          false           true        false         false       true       false           1 2            0 3403232968               0 0          2 2          NULL      NULL                                                                                                                          2
1276104432  12        2         true         true          false           true          false           true        false         false       true       false           1 6            0 0                        0 0          2 2          NULL      NULL                                                                                                                          2
1322500096  28        1         true         true          false           true          false           true        false         false       true       false           1              0                          0            2            NULL      NULL                                                                                                                          1
1489445036  35        6         false        false         false           false         false           true        false         false       true       false           2 1 3 6 7 8    0 0                        0 0          2 2          NULL      NULL                                                                                                                          2
1489445039  35        1         true         true          false           true          false           true        false         false       true       false           1              0                          0            2            NULL      NULL                                                                                                                          1
1535840703  51        2         true         true          false           true          false           true        false         false       true       false           1 2            3403232968 3403232968      0 0          2 2          NULL      NULL                                                                                                                          2
1582236367  3         1         true         true          false           true          false           true        false         false       true       false           1              0                          0            2            NULL      NULL                                                                                                                          1
1628632026  19        1         false        false         false           false         false           true        false         false       true       false           6              0                          0            2            NULL      NULL                                                                                                                          1
1628632027  19        1         false        false         false           false         false           true        false         false       true       false           7              0                          0            2            NULL      NULL                                                                                                                          1
1628632028  19        1         false        false         false           false         false           true        false         false       true       false           5              0                          0            2            NULL      NULL                                                                                                                          1
1628632029  19        1         false        false         false           false         false           true        false         false       true       false           4              0                          0            2            NULL      NULL                                                                                                                          1
1628632031  19        1         true         true          false           true          false           true        false         false       true       false           1              0                          0            2            NULL      NULL                                                                                                                          1
1841972634  6         1         true         true          false           true          false           true        false         false       true       false           1              3403232968                 0            2            NULL      NULL                                                                                                                          1
2008917577  37        1         true         true          false           true          false           true        false         false       true       false           1              0                          0            2            NULL      NULL                                                                                                                          1
2008917578  37        1         false        false         false           false         false           true        false         false       true       false           5              0                          0            2            NULL      NULL                                                                                                                          1
2101708905  5         1         true         true          false           true          false           true        false         false       true       false           1              0                          0            2            NULL      NULL                                                                                                                          1
2148104569  21        2         true         true          false           true          false           true        false         false       true       false           1 2            3403232968 3403232968      0 0          2 2          NULL      NULL                                                                                                                          2
2268653844  40        4         true         true          false           true          false           true        false         false       true       false           1 2 3 4        0 0 0 0                    0 0 0 0      2 2 2 2      NULL      NULL                                                                                                                          4
2361445172  8         1         true         true          false           true          false           true        false         false       true       false           1              0                          0            2            NULL      NULL                                                                                                                          1
2407840836  24        3         true         true          false           true          false           true        false         false       true       false           1 2 3          0 0 0                      0 0 0        2 2 2        NULL      NULL                                                                                                                          3
2528390115  47        1         true         true          false           true          false           true        false         false       true       false           1              0                          0            2            NULL      NULL                                                                                                                          1
2621181440  15        2         false        false         false           false         false           true        false         false       true       false           2 3            3403232968 0               0 0          2 2          NULL      NULL                                                                                                                          2
2621181441  15        3         false        false         false           false         false           true        false         false       true       false           6 7 2          3403232968 0               0 0          2 2          NULL      NULL                                                                                                                          2
2621181443  15        1         true         true          false           true          false           true        false         false       true       false           1              0                          0            2            NULL      NULL                                                                                                                          1
2621181446  15        6         false        false         false           false         false           true        false         false       true       false           8 2 3 11 10 9  0 3403232968 0             0 0 0        2 2 2        NULL      status IN ('running'::STRING, 'reverting'::STRING, 'pending'::STRING, 'pause-requested'::STRING, 'cancel-requested'::STRING)  3
2667577107  31        1         true         true          false           true          false           true        false         false       true       false           1              0                          0            2            NULL      NULL                                                                                                                          1
2834522046  34        1         true         true          false           true          false           true        false         false       true       false           1              0                          0            2            NULL      NULL                                                                                                                          1
2880917710  50        2         true         true          false           true          false           true        false         false       true       false           1 2            0 3403232968               0 0          2 2          NULL      NULL                                                                                                                          2
3094258317  33        2         true         true          false           true          false           true        false         false       true       false           1 2            3403232968 3403232968      0 0          2 2          NULL      NULL                                                                                                                          2
3094258318  33        1         false        false         false           false         false           true        false         false       true       false           4              0                          0            2            NULL      NULL                                                                                                                          1
3353994584  36        1         true         true          false           true          false           true        false         false       true       false           1              0                          0            2            NULL      NULL                                                                                                                          1
3400390248  52        1         true         true          false           true          false           true        false         false       true       false           1              3403232968                 0            2            NULL      NULL                                                                                                                          1
3446785912  4         1         true         true          false           true          false           true        false         false       true       false           1              3403232968                 0            2            NULL      NULL                                                                                                                          1
3446785915  4         1         true         false         false           true          false           true        false         false       true       false           4              0                          0            2            NULL      NULL                                                                                                                          1
3493181576  20        2         true         true          false           true          false           true        false         false       true       false           1 2            0 0                        0 0          2 2          NULL      NULL                                                                                                                          2
3613730852  43        1         false        false         false           false         false           true        false         false       true       false           2              0                          0            2            NULL      NULL                                                                                                                          1
3613730855  43        4         true         true          false           true          false           true        false         false       true       false           1 2 3 4        0 0 3403232968 0           0 0 0 0      2 2 2 2      NULL      NULL                                                                                                                          4
3706522183  11        4         true         true          false           true          false           true        false         false       true       false           1 2 4 3        0 0 0 0                    0 0 0 0      2 2 2 2      NULL      NULL                                                                                                                          4
3752917847  27        2         true         true          false           true          false           true        false         false       true       false           1 2            0 0                        0 0          2 2          NULL      NULL                                                                                                                          2
3873467122  46        1         true         true          false           true          false           true        false         false       true       false           1              0                          0            2            NULL      NULL                                                                                                                          1
3966258450  14        1         true         true          false           true          false           true        false         false       true       false           1              3403232968                 0            2            NULL      NULL                                                                                                                          1
4012654114  30        3         true         true          false           true          false           true        false         false       true       false           1 2 3          0 0 3403232968             0 0 0        2 2 2        NULL      NULL                                                                                                                          3
4133203393  45        2         true         true          false           true          false           true        false         false       true       false           1 2            0 0                        0 0          2 2          NULL      NULL                                                                                                                          2
4225994721  13        2         true         true          false           true          false           true        false         false       true       false           1 7            0 0                        0 0          2 2          NULL      NULL                                                                                                                          2

# From #26504
skipif config 3node-tenant-default-configs
query OOI colnames
SELECT indexrelid,
       (information_schema._pg_expandarray(indclass)).x AS operator_argument_type_oid,
       (information_schema._pg_expandarray(indclass)).n AS operator_argument_position
FROM pg_index
ORDER BY indexrelid, operator_argument_position
----
indexrelid  operator_argument_type_oid  operator_argument_position
144368028   0                           1
190763692   0                           1
404104299   0                           1
543291288   0                           1
543291289   0                           1
543291291   0                           1
543291291   0                           2
663840565   0                           1
663840565   0                           2
663840566   0                           1
663840566   0                           2
663840566   0                           3
663840566   0                           4
663840566   0                           5
663840566   0                           6
803027558   0                           1
803027558   0                           2
803027558   0                           3
923576837   0                           1
1062763829  0                           1
1062763829  0                           2
1062763829  0                           3
1062763829  0                           4
1183313104  0                           1
1183313104  0                           2
1276104432  0                           1
1276104432  0                           2
1322500096  0                           1
1489445036  0                           1
1489445036  0                           2
1489445039  0                           1
1535840703  0                           1
1535840703  0                           2
1582236367  0                           1
1628632026  0                           1
1628632027  0                           1
1628632028  0                           1
1628632029  0                           1
1628632031  0                           1
1841972634  0                           1
2008917577  0                           1
2008917578  0                           1
2101708905  0                           1
2148104569  0                           1
2148104569  0                           2
2268653844  0                           1
2268653844  0                           2
2268653844  0                           3
2268653844  0                           4
2361445172  0                           1
2407840836  0                           1
2407840836  0                           2
2407840836  0                           3
2528390115  0                           1
2621181440  0                           1
2621181440  0                           2
2621181441  0                           1
2621181441  0                           2
2621181443  0                           1
2621181446  0                           1
2621181446  0                           2
2621181446  0                           3
2667577107  0                           1
2834522046  0                           1
2880917710  0                           1
2880917710  0                           2
3094258317  0                           1
3094258317  0                           2
3094258318  0                           1
3353994584  0                           1
3400390248  0                           1
3446785912  0                           1
3446785915  0                           1
3493181576  0                           1
3493181576  0                           2
3613730852  0                           1
3613730855  0                           1
3613730855  0                           2
3613730855  0                           3
3613730855  0                           4
3706522183  0                           1
3706522183  0                           2
3706522183  0                           3
3706522183  0                           4
3752917847  0                           1
3752917847  0                           2
3873467122  0                           1
3966258450  0                           1
4012654114  0                           1
4012654114  0                           2
4012654114  0                           3
4133203393  0                           1
4133203393  0                           2
4225994721  0                           1
4225994721  0                           2

## pg_catalog.pg_collation

statement ok
SET DATABASE = constraint_db

query OTOOITTTTT colnames
SELECT * FROM pg_collation
WHERE collname='en-US'
----
oid         collname  collnamespace  collowner  collencoding  collcollate  collctype  collprovider  collversion  collisdeterministic
3903121477  en-US     591606261      NULL       6             NULL         NULL       NULL          NULL         NULL

user testuser

# Should be globally visible
query OT colnames
SELECT oid, collname FROM pg_collation
WHERE collname='en-US'
----
oid         collname
3903121477  en-US

user root

## pg_catalog.pg_constraint
##
## These order of this virtual table is non-deterministic, so all queries must
## explicitly add an ORDER BY clause.

query OTOTT colnames
SELECT con.oid, conname, connamespace, contype, condef
FROM pg_catalog.pg_constraint con
JOIN pg_catalog.pg_namespace n ON con.connamespace = n.oid
WHERE n.nspname = 'public'
ORDER BY con.oid
----
oid         conname        connamespace  contype  condef
36403682    check_b        3082627813    c        CHECK ((b > 11))
108480825   uwi_b_c        3082627813    u        UNIQUE WITHOUT INDEX (b, c)
180431994   t5_pkey        3082627813    p        PRIMARY KEY (rowid ASC)
192087236   fk_b_c         3082627813    f        FOREIGN KEY (b, c) REFERENCES t4(b, c) MATCH FULL ON UPDATE RESTRICT
296187876   check_c        3082627813    c        CHECK ((c != ''::STRING))
1002858066  t6_expr_key    3082627813    u        UNIQUE (lower(c) ASC)
1034567609  uwi_b_partial  3082627813    u        UNIQUE WITHOUT INDEX (b) WHERE (c = 'foo'::STRING)
1265772734  t2_pkey        3082627813    p        PRIMARY KEY (rowid ASC)
1525509005  t3_pkey        3082627813    p        PRIMARY KEY (rowid ASC)
1568726274  index_key      3082627813    u        UNIQUE (b ASC, c ASC)
1568726275  t1_a_key       3082627813    u        UNIQUE (a ASC)
1622172050  unique_a       3082627813    u        UNIQUE WITHOUT INDEX (a)
2044981543  t6_pkey        3082627813    p        PRIMARY KEY (rowid ASC)
2061447344  fk             3082627813    f        FOREIGN KEY (a, b) REFERENCES t1(b, c)
2610849745  t1_pkey        3082627813    p        PRIMARY KEY (p ASC)
3130322283  t4_pkey        3082627813    p        PRIMARY KEY (rowid ASC)
3390058550  mv1_pkey       3082627813    p        PRIMARY KEY (rowid ASC)
3764151187  t5_a_fkey      3082627813    f        FOREIGN KEY (a) REFERENCES t4(a) ON DELETE CASCADE
3836426375  fk             3082627813    f        FOREIGN KEY (t1_id) REFERENCES t1(a)
3955926752  primary        3082627813    p        PRIMARY KEY (value ASC)
4215663023  primary        3082627813    p        PRIMARY KEY (value ASC)

query TTBBBOOO colnames
SELECT conname, contype, condeferrable, condeferred, convalidated, conrelid, contypid, conindid
FROM pg_catalog.pg_constraint con
JOIN pg_catalog.pg_namespace n ON con.connamespace = n.oid
WHERE n.nspname = 'public'
ORDER BY con.oid
----
conname        contype  condeferrable  condeferred  convalidated  conrelid  contypid  conindid
check_b        c        false          false        true          114       0         0
uwi_b_c        u        false          false        true          116       0         0
t5_pkey        p        false          false        true          117       0         1869730585
fk_b_c         f        false          false        true          117       0         0
check_c        c        false          false        true          114       0         0
t6_expr_key    u        false          false        true          120       0         2129466848
uwi_b_partial  u        false          false        true          116       0         0
t2_pkey        p        false          false        true          113       0         2955071325
t3_pkey        p        false          false        true          114       0         2695335054
index_key      u        false          false        true          110       0         3687884464
t1_a_key       u        false          false        true          110       0         3687884465
unique_a       u        false          false        true          116       0         0
t6_pkey        p        false          false        true          120       0         2129466852
fk             f        false          false        true          114       0         3687884464
t1_pkey        p        false          false        true          110       0         3687884466
t4_pkey        p        false          false        true          116       0         3214807592
mv1_pkey       p        false          false        true          121       0         784389845
t5_a_fkey      f        false          false        true          117       0         0
fk             f        false          false        true          113       0         3687884465
primary        p        false          false        true          111       0         2342807459
primary        p        false          false        true          112       0         5181036

query T
SELECT conname
FROM pg_catalog.pg_constraint con
JOIN pg_catalog.pg_namespace n ON con.connamespace = n.oid
WHERE n.nspname = 'public' AND contype NOT IN ('c', 'f', 'p', 'u')
ORDER BY con.oid
----

query TOTTT colnames
SELECT conname, confrelid, confupdtype, confdeltype, confmatchtype
FROM pg_catalog.pg_constraint con
JOIN pg_catalog.pg_namespace n ON con.connamespace = n.oid
WHERE n.nspname = 'public' AND contype IN ('c', 'p', 'u')
ORDER BY con.oid
----
conname        confrelid  confupdtype  confdeltype  confmatchtype
check_b        0          NULL         NULL         NULL
uwi_b_c        0          NULL         NULL         NULL
t5_pkey        0          NULL         NULL         NULL
check_c        0          NULL         NULL         NULL
t6_expr_key    0          NULL         NULL         NULL
uwi_b_partial  0          NULL         NULL         NULL
t2_pkey        0          NULL         NULL         NULL
t3_pkey        0          NULL         NULL         NULL
index_key      0          NULL         NULL         NULL
t1_a_key       0          NULL         NULL         NULL
unique_a       0          NULL         NULL         NULL
t6_pkey        0          NULL         NULL         NULL
t1_pkey        0          NULL         NULL         NULL
t4_pkey        0          NULL         NULL         NULL
mv1_pkey       0          NULL         NULL         NULL
primary        0          NULL         NULL         NULL
primary        0          NULL         NULL         NULL

query TOTTT colnames
SELECT conname, confrelid, confupdtype, confdeltype, confmatchtype
FROM pg_catalog.pg_constraint con
JOIN pg_catalog.pg_namespace n ON con.connamespace = n.oid
WHERE n.nspname = 'public' AND contype = 'f'
ORDER BY con.oid
----
conname    confrelid  confupdtype  confdeltype  confmatchtype
fk_b_c     116        r            a            f
fk         110        a            a            s
t5_a_fkey  116        a            c            s
fk         110        a            a            s

query TBIBT colnames
SELECT conname, conislocal, coninhcount, connoinherit, conkey
FROM pg_catalog.pg_constraint con
JOIN pg_catalog.pg_namespace n ON con.connamespace = n.oid
WHERE n.nspname = 'public'
ORDER BY con.oid
----
conname        conislocal  coninhcount  connoinherit  conkey
check_b        true        0            true          {2}
uwi_b_c        true        0            true          NULL
t5_pkey        true        0            true          {4}
fk_b_c         true        0            true          {2,3}
check_c        true        0            true          {3}
t6_expr_key    true        0            true          {7}
uwi_b_partial  true        0            true          NULL
t2_pkey        true        0            true          {2}
t3_pkey        true        0            true          {4}
index_key      true        0            true          {3,4}
t1_a_key       true        0            true          {2}
unique_a       true        0            true          NULL
t6_pkey        true        0            true          {6}
fk             true        0            true          {1,2}
t1_pkey        true        0            true          {1}
t4_pkey        true        0            true          {4}
mv1_pkey       true        0            true          {2}
t5_a_fkey      true        0            true          {1}
fk             true        0            true          {1}
primary        true        0            true          {1}
primary        true        0            true          {1}

query TTTTTTTTT colnames
SELECT conname, confkey, conpfeqop, conppeqop, conffeqop, conexclop, conbin, consrc, pg_get_constraintdef(con.oid) as condef
FROM pg_catalog.pg_constraint con
JOIN pg_catalog.pg_namespace n ON con.connamespace = n.oid
WHERE n.nspname = 'public' AND contype IN ('c', 'p', 'u')
ORDER BY con.oid
----
conname        confkey  conpfeqop  conppeqop  conffeqop  conexclop  conbin             consrc             condef
check_b        NULL     NULL       NULL       NULL       NULL       (b > 11)           (b > 11)           CHECK ((b > 11))
uwi_b_c        NULL     NULL       NULL       NULL       NULL       NULL               NULL               UNIQUE WITHOUT INDEX (b, c)
t5_pkey        NULL     NULL       NULL       NULL       NULL       NULL               NULL               PRIMARY KEY (rowid ASC)
check_c        NULL     NULL       NULL       NULL       NULL       (c != ''::STRING)  (c != ''::STRING)  CHECK ((c != ''::STRING))
t6_expr_key    NULL     NULL       NULL       NULL       NULL       NULL               NULL               UNIQUE (lower(c) ASC)
uwi_b_partial  NULL     NULL       NULL       NULL       NULL       NULL               NULL               UNIQUE WITHOUT INDEX (b) WHERE (c = 'foo'::STRING)
t2_pkey        NULL     NULL       NULL       NULL       NULL       NULL               NULL               PRIMARY KEY (rowid ASC)
t3_pkey        NULL     NULL       NULL       NULL       NULL       NULL               NULL               PRIMARY KEY (rowid ASC)
index_key      NULL     NULL       NULL       NULL       NULL       NULL               NULL               UNIQUE (b ASC, c ASC)
t1_a_key       NULL     NULL       NULL       NULL       NULL       NULL               NULL               UNIQUE (a ASC)
unique_a       NULL     NULL       NULL       NULL       NULL       NULL               NULL               UNIQUE WITHOUT INDEX (a)
t6_pkey        NULL     NULL       NULL       NULL       NULL       NULL               NULL               PRIMARY KEY (rowid ASC)
t1_pkey        NULL     NULL       NULL       NULL       NULL       NULL               NULL               PRIMARY KEY (p ASC)
t4_pkey        NULL     NULL       NULL       NULL       NULL       NULL               NULL               PRIMARY KEY (rowid ASC)
mv1_pkey       NULL     NULL       NULL       NULL       NULL       NULL               NULL               PRIMARY KEY (rowid ASC)
primary        NULL     NULL       NULL       NULL       NULL       NULL               NULL               PRIMARY KEY (value ASC)
primary        NULL     NULL       NULL       NULL       NULL       NULL               NULL               PRIMARY KEY (value ASC)

query TTTTTTTT colnames
SELECT conname, confkey, conpfeqop, conppeqop, conffeqop, conexclop, conbin, consrc
FROM pg_catalog.pg_constraint con
JOIN pg_catalog.pg_namespace n ON con.connamespace = n.oid
WHERE n.nspname = 'public' AND contype = 'f'
ORDER BY con.oid
----
conname    confkey  conpfeqop  conppeqop  conffeqop  conexclop  conbin  consrc
fk_b_c     {2,3}    NULL       NULL       NULL       NULL       NULL    NULL
fk         {3,4}    NULL       NULL       NULL       NULL       NULL    NULL
t5_a_fkey  {1}      NULL       NULL       NULL       NULL       NULL    NULL
fk         {2}      NULL       NULL       NULL       NULL       NULL    NULL

## pg_catalog.pg_depend

query OOIOOIT colnames
SELECT classid, objid, objsubid, refclassid, refobjid, refobjsubid, deptype
FROM pg_catalog.pg_depend
ORDER BY objid, refobjid, refobjsubid
----
classid     objid       objsubid  refclassid  refobjid    refobjsubid  deptype
4294967120  111         0         4294967123  110         14           a
4294967120  112         0         4294967123  110         15           a
4294967120  192087236   0         4294967123  0           0            n
4294967077  842401391   0         4294967123  110         1            n
4294967077  842401391   0         4294967123  110         2            n
4294967077  842401391   0         4294967123  110         3            n
4294967077  842401391   0         4294967123  110         4            n
4294967120  2061447344  0         4294967123  3687884464  0            n
4294967120  3764151187  0         4294967123  0           0            n
4294967120  3836426375  0         4294967123  3687884465  0            n

# Some entries in pg_depend are dependency links from the pg_constraint system
# table to the pg_class system table. Other entries are links to pg_class when it is
# a table-view dependency.

query OOTT colnames,rowsort
SELECT DISTINCT classid, refclassid, cla.relname AS tablename, refcla.relname AS reftablename
FROM pg_catalog.pg_depend
JOIN pg_class cla ON classid=cla.oid
JOIN pg_class refcla ON refclassid=refcla.oid
----
classid     refclassid  tablename      reftablename
4294967077  4294967123  pg_rewrite     pg_class
4294967120  4294967123  pg_constraint  pg_class

# Some entries in pg_depend are foreign key constraints that reference an index
# in pg_class. Other entries are table-view dependencies

query TT colnames
SELECT relname, relkind
FROM pg_depend
JOIN pg_class ON refobjid=pg_class.oid
ORDER BY relname
----
relname    relkind
index_key  i
t1         r
t1         r
t1         r
t1         r
t1         r
t1         r
t1_a_key   i


# Some entries in pg_depend are linked to a foreign key constraint whose
# supporting index is the referenced object id. Other entries are table-view dependencies

query T colnames
SELECT DISTINCT pg_constraint.contype
FROM pg_depend
JOIN pg_constraint ON objid=pg_constraint.oid AND refobjid=pg_constraint.conindid
----
contype
f

statement ok
CREATE TABLE source_table(a INT PRIMARY KEY, b INT, c INT);
CREATE VIEW depend_view AS SELECT b, c FROM source_table;
CREATE VIEW view_dependingon_view AS SELECT b, c FROM depend_view;

query TTTTTT colnames
SELECT
     depend_cat_class.relname depend_catalog,
	   source_cat_class.relname source_catalog,
	   source_class.relname source,
	   depend_class.relname depend,
	   pg_attribute.attname column_name,
	   pg_depend.deptype
  FROM pg_depend
  JOIN pg_rewrite ON pg_rewrite.oid = pg_depend.objid
  JOIN pg_class depend_class ON depend_class.oid = pg_rewrite.ev_class
  JOIN pg_class source_class ON pg_depend.refobjid = source_class.oid
  JOIN pg_class depend_cat_class ON pg_depend.classid = depend_cat_class.oid
  JOIN pg_class source_cat_class ON pg_depend.refclassid = source_cat_class.oid
  JOIN pg_attribute ON pg_depend.refobjid    = pg_attribute.attrelid
                   AND pg_depend.refobjsubid = pg_attribute.attnum
  WHERE source_class.relname IN ('source_table', 'depend_view')
  ORDER BY 3, 4, 5
----
depend_catalog  source_catalog  source        depend                 column_name  deptype
pg_rewrite      pg_class        depend_view   view_dependingon_view  b            n
pg_rewrite      pg_class        depend_view   view_dependingon_view  c            n
pg_rewrite      pg_class        source_table  depend_view            b            n
pg_rewrite      pg_class        source_table  depend_view            c            n

# Testing pg_rewrite
query OTOTTBTT colnames
SELECT * FROM pg_rewrite WHERE ev_class IN (
  SELECT oid FROM pg_class WHERE relname IN ('depend_view', 'view_dependingon_view')
) ORDER BY oid
----
oid         rulename  ev_class  ev_type  ev_enabled  is_instead  ev_qual  ev_action
554906963   _RETURN   129       1        NULL        true        NULL     NULL
1899983969  _RETURN   130       1        NULL        true        NULL     NULL

## pg_catalog.pg_enum
statement ok
CREATE TYPE newtype1 AS ENUM ('v1', 'v2');
CREATE TYPE newtype2 AS ENUM ('v3', 'v4')

query OORT colnames
SELECT * FROM pg_enum
----
oid         enumtypid  enumsortorder  enumlabel
3341603527  100118     0              foo
3341603335  100118     1              bar
3341603399  100118     2              baz
2452389720  100131     0              v1
2452389784  100131     1              v2
2553055434  100133     0              v3
2553055242  100133     1              v4

## pg_catalog.pg_type

query OTOOIBT colnames
SELECT oid, typname, typnamespace, typowner, typlen, typbyval, typtype
FROM pg_catalog.pg_type
ORDER BY oid
----
oid         typname                                typnamespace  typowner    typlen  typbyval  typtype
16          bool                                   591606261     NULL        1       true      b
17          bytea                                  591606261     NULL        -1      false     b
18          char                                   591606261     NULL        1       true      b
19          name                                   591606261     NULL        -1      false     b
20          int8                                   591606261     NULL        8       true      b
21          int2                                   591606261     NULL        2       true      b
22          int2vector                             591606261     NULL        -1      false     b
23          int4                                   591606261     NULL        4       true      b
24          regproc                                591606261     NULL        8       true      b
25          text                                   591606261     NULL        -1      false     b
26          oid                                    591606261     NULL        8       true      b
30          oidvector                              591606261     NULL        -1      false     b
700         float4                                 591606261     NULL        4       true      b
701         float8                                 591606261     NULL        8       true      b
705         unknown                                591606261     NULL        0       true      b
869         inet                                   591606261     NULL        24      true      b
1000        _bool                                  591606261     NULL        -1      false     b
1001        _bytea                                 591606261     NULL        -1      false     b
1002        _char                                  591606261     NULL        -1      false     b
1003        _name                                  591606261     NULL        -1      false     b
1005        _int2                                  591606261     NULL        -1      false     b
1006        _int2vector                            591606261     NULL        -1      false     b
1007        _int4                                  591606261     NULL        -1      false     b
1008        _regproc                               591606261     NULL        -1      false     b
1009        _text                                  591606261     NULL        -1      false     b
1013        _oidvector                             591606261     NULL        -1      false     b
1014        _bpchar                                591606261     NULL        -1      false     b
1015        _varchar                               591606261     NULL        -1      false     b
1016        _int8                                  591606261     NULL        -1      false     b
1021        _float4                                591606261     NULL        -1      false     b
1022        _float8                                591606261     NULL        -1      false     b
1028        _oid                                   591606261     NULL        -1      false     b
1041        _inet                                  591606261     NULL        -1      false     b
1042        bpchar                                 591606261     NULL        -1      false     b
1043        varchar                                591606261     NULL        -1      false     b
1082        date                                   591606261     NULL        16      true      b
1083        time                                   591606261     NULL        8       true      b
1114        timestamp                              591606261     NULL        24      true      b
1115        _timestamp                             591606261     NULL        -1      false     b
1182        _date                                  591606261     NULL        -1      false     b
1183        _time                                  591606261     NULL        -1      false     b
1184        timestamptz                            591606261     NULL        24      true      b
1185        _timestamptz                           591606261     NULL        -1      false     b
1186        interval                               591606261     NULL        24      true      b
1187        _interval                              591606261     NULL        -1      false     b
1231        _numeric                               591606261     NULL        -1      false     b
1266        timetz                                 591606261     NULL        16      true      b
1270        _timetz                                591606261     NULL        -1      false     b
1560        bit                                    591606261     NULL        -1      false     b
1561        _bit                                   591606261     NULL        -1      false     b
1562        varbit                                 591606261     NULL        -1      false     b
1563        _varbit                                591606261     NULL        -1      false     b
1700        numeric                                591606261     NULL        -1      false     b
2202        regprocedure                           591606261     NULL        8       true      b
2205        regclass                               591606261     NULL        8       true      b
2206        regtype                                591606261     NULL        8       true      b
2207        _regprocedure                          591606261     NULL        -1      false     b
2210        _regclass                              591606261     NULL        -1      false     b
2211        _regtype                               591606261     NULL        -1      false     b
2249        record                                 591606261     NULL        0       true      p
2277        anyarray                               591606261     NULL        -1      false     p
2278        void                                   591606261     NULL        0       true      p
2283        anyelement                             591606261     NULL        -1      false     p
2287        _record                                591606261     NULL        -1      false     b
2950        uuid                                   591606261     NULL        16      true      b
2951        _uuid                                  591606261     NULL        -1      false     b
3802        jsonb                                  591606261     NULL        -1      false     b
3807        _jsonb                                 591606261     NULL        -1      false     b
4089        regnamespace                           591606261     NULL        8       true      b
4090        _regnamespace                          591606261     NULL        -1      false     b
4096        regrole                                591606261     NULL        8       true      b
4097        _regrole                               591606261     NULL        -1      false     b
90000       geometry                               591606261     NULL        -1      false     b
90001       _geometry                              591606261     NULL        -1      false     b
90002       geography                              591606261     NULL        -1      false     b
90003       _geography                             591606261     NULL        -1      false     b
90004       box2d                                  591606261     NULL        32      true      b
90005       _box2d                                 591606261     NULL        -1      false     b
100110      t1                                     3082627813    1546506610  -1      false     c
100111      t1_m_seq                               3082627813    1546506610  -1      false     c
100112      t1_n_seq                               3082627813    1546506610  -1      false     c
100113      t2                                     3082627813    1546506610  -1      false     c
100114      t3                                     3082627813    1546506610  -1      false     c
100115      v1                                     3082627813    1546506610  -1      false     c
100116      t4                                     3082627813    1546506610  -1      false     c
100117      t5                                     3082627813    1546506610  -1      false     c
100118      mytype                                 3082627813    1546506610  -1      false     e
100119      _mytype                                3082627813    1546506610  -1      false     b
100120      t6                                     3082627813    1546506610  -1      false     c
100121      mv1                                    3082627813    1546506610  -1      false     c
100128      source_table                           3082627813    1546506610  -1      false     c
100129      depend_view                            3082627813    1546506610  -1      false     c
100130      view_dependingon_view                  3082627813    1546506610  -1      false     c
100131      newtype1                               3082627813    1546506610  -1      false     e
100132      _newtype1                              3082627813    1546506610  -1      false     b
100133      newtype2                               3082627813    1546506610  -1      false     e
100134      _newtype2                              3082627813    1546506610  -1      false     b
4294967002  spatial_ref_sys                        1700435119    2310524507  -1      false     c
4294967003  geometry_columns                       1700435119    2310524507  -1      false     c
4294967004  geography_columns                      1700435119    2310524507  -1      false     c
4294967006  pg_views                               591606261     2310524507  -1      false     c
4294967007  pg_user                                591606261     2310524507  -1      false     c
4294967008  pg_user_mappings                       591606261     2310524507  -1      false     c
4294967009  pg_user_mapping                        591606261     2310524507  -1      false     c
4294967010  pg_type                                591606261     2310524507  -1      false     c
4294967011  pg_ts_template                         591606261     2310524507  -1      false     c
4294967012  pg_ts_parser                           591606261     2310524507  -1      false     c
4294967013  pg_ts_dict                             591606261     2310524507  -1      false     c
4294967014  pg_ts_config                           591606261     2310524507  -1      false     c
4294967015  pg_ts_config_map                       591606261     2310524507  -1      false     c
4294967016  pg_trigger                             591606261     2310524507  -1      false     c
4294967017  pg_transform                           591606261     2310524507  -1      false     c
4294967018  pg_timezone_names                      591606261     2310524507  -1      false     c
4294967019  pg_timezone_abbrevs                    591606261     2310524507  -1      false     c
4294967020  pg_tablespace                          591606261     2310524507  -1      false     c
4294967021  pg_tables                              591606261     2310524507  -1      false     c
4294967022  pg_subscription                        591606261     2310524507  -1      false     c
4294967023  pg_subscription_rel                    591606261     2310524507  -1      false     c
4294967024  pg_stats                               591606261     2310524507  -1      false     c
4294967025  pg_stats_ext                           591606261     2310524507  -1      false     c
4294967026  pg_statistic                           591606261     2310524507  -1      false     c
4294967027  pg_statistic_ext                       591606261     2310524507  -1      false     c
4294967028  pg_statistic_ext_data                  591606261     2310524507  -1      false     c
4294967029  pg_statio_user_tables                  591606261     2310524507  -1      false     c
4294967030  pg_statio_user_sequences               591606261     2310524507  -1      false     c
4294967031  pg_statio_user_indexes                 591606261     2310524507  -1      false     c
4294967032  pg_statio_sys_tables                   591606261     2310524507  -1      false     c
4294967033  pg_statio_sys_sequences                591606261     2310524507  -1      false     c
4294967034  pg_statio_sys_indexes                  591606261     2310524507  -1      false     c
4294967035  pg_statio_all_tables                   591606261     2310524507  -1      false     c
4294967036  pg_statio_all_sequences                591606261     2310524507  -1      false     c
4294967037  pg_statio_all_indexes                  591606261     2310524507  -1      false     c
4294967038  pg_stat_xact_user_tables               591606261     2310524507  -1      false     c
4294967039  pg_stat_xact_user_functions            591606261     2310524507  -1      false     c
4294967040  pg_stat_xact_sys_tables                591606261     2310524507  -1      false     c
4294967041  pg_stat_xact_all_tables                591606261     2310524507  -1      false     c
4294967042  pg_stat_wal_receiver                   591606261     2310524507  -1      false     c
4294967043  pg_stat_user_tables                    591606261     2310524507  -1      false     c
4294967044  pg_stat_user_indexes                   591606261     2310524507  -1      false     c
4294967045  pg_stat_user_functions                 591606261     2310524507  -1      false     c
4294967046  pg_stat_sys_tables                     591606261     2310524507  -1      false     c
4294967047  pg_stat_sys_indexes                    591606261     2310524507  -1      false     c
4294967048  pg_stat_subscription                   591606261     2310524507  -1      false     c
4294967049  pg_stat_ssl                            591606261     2310524507  -1      false     c
4294967050  pg_stat_slru                           591606261     2310524507  -1      false     c
4294967051  pg_stat_replication                    591606261     2310524507  -1      false     c
4294967052  pg_stat_progress_vacuum                591606261     2310524507  -1      false     c
4294967053  pg_stat_progress_create_index          591606261     2310524507  -1      false     c
4294967054  pg_stat_progress_cluster               591606261     2310524507  -1      false     c
4294967055  pg_stat_progress_basebackup            591606261     2310524507  -1      false     c
4294967056  pg_stat_progress_analyze               591606261     2310524507  -1      false     c
4294967057  pg_stat_gssapi                         591606261     2310524507  -1      false     c
4294967058  pg_stat_database                       591606261     2310524507  -1      false     c
4294967059  pg_stat_database_conflicts             591606261     2310524507  -1      false     c
4294967060  pg_stat_bgwriter                       591606261     2310524507  -1      false     c
4294967061  pg_stat_archiver                       591606261     2310524507  -1      false     c
4294967062  pg_stat_all_tables                     591606261     2310524507  -1      false     c
4294967063  pg_stat_all_indexes                    591606261     2310524507  -1      false     c
4294967064  pg_stat_activity                       591606261     2310524507  -1      false     c
4294967065  pg_shmem_allocations                   591606261     2310524507  -1      false     c
4294967066  pg_shdepend                            591606261     2310524507  -1      false     c
4294967067  pg_shseclabel                          591606261     2310524507  -1      false     c
4294967068  pg_shdescription                       591606261     2310524507  -1      false     c
4294967069  pg_shadow                              591606261     2310524507  -1      false     c
4294967070  pg_settings                            591606261     2310524507  -1      false     c
4294967071  pg_sequences                           591606261     2310524507  -1      false     c
4294967072  pg_sequence                            591606261     2310524507  -1      false     c
4294967073  pg_seclabel                            591606261     2310524507  -1      false     c
4294967074  pg_seclabels                           591606261     2310524507  -1      false     c
4294967075  pg_rules                               591606261     2310524507  -1      false     c
4294967076  pg_roles                               591606261     2310524507  -1      false     c
4294967077  pg_rewrite                             591606261     2310524507  -1      false     c
4294967078  pg_replication_slots                   591606261     2310524507  -1      false     c
4294967079  pg_replication_origin                  591606261     2310524507  -1      false     c
4294967080  pg_replication_origin_status           591606261     2310524507  -1      false     c
4294967081  pg_range                               591606261     2310524507  -1      false     c
4294967082  pg_publication_tables                  591606261     2310524507  -1      false     c
4294967083  pg_publication                         591606261     2310524507  -1      false     c
4294967084  pg_publication_rel                     591606261     2310524507  -1      false     c
4294967085  pg_proc                                591606261     2310524507  -1      false     c
4294967086  pg_prepared_xacts                      591606261     2310524507  -1      false     c
4294967087  pg_prepared_statements                 591606261     2310524507  -1      false     c
4294967088  pg_policy                              591606261     2310524507  -1      false     c
4294967089  pg_policies                            591606261     2310524507  -1      false     c
4294967090  pg_partitioned_table                   591606261     2310524507  -1      false     c
4294967091  pg_opfamily                            591606261     2310524507  -1      false     c
4294967092  pg_operator                            591606261     2310524507  -1      false     c
4294967093  pg_opclass                             591606261     2310524507  -1      false     c
4294967094  pg_namespace                           591606261     2310524507  -1      false     c
4294967095  pg_matviews                            591606261     2310524507  -1      false     c
4294967096  pg_locks                               591606261     2310524507  -1      false     c
4294967097  pg_largeobject                         591606261     2310524507  -1      false     c
4294967098  pg_largeobject_metadata                591606261     2310524507  -1      false     c
4294967099  pg_language                            591606261     2310524507  -1      false     c
4294967100  pg_init_privs                          591606261     2310524507  -1      false     c
4294967101  pg_inherits                            591606261     2310524507  -1      false     c
4294967102  pg_indexes                             591606261     2310524507  -1      false     c
4294967103  pg_index                               591606261     2310524507  -1      false     c
4294967104  pg_hba_file_rules                      591606261     2310524507  -1      false     c
4294967105  pg_group                               591606261     2310524507  -1      false     c
4294967106  pg_foreign_table                       591606261     2310524507  -1      false     c
4294967107  pg_foreign_server                      591606261     2310524507  -1      false     c
4294967108  pg_foreign_data_wrapper                591606261     2310524507  -1      false     c
4294967109  pg_file_settings                       591606261     2310524507  -1      false     c
4294967110  pg_extension                           591606261     2310524507  -1      false     c
4294967111  pg_event_trigger                       591606261     2310524507  -1      false     c
4294967112  pg_enum                                591606261     2310524507  -1      false     c
4294967113  pg_description                         591606261     2310524507  -1      false     c
4294967114  pg_depend                              591606261     2310524507  -1      false     c
4294967115  pg_default_acl                         591606261     2310524507  -1      false     c
4294967116  pg_db_role_setting                     591606261     2310524507  -1      false     c
4294967117  pg_database                            591606261     2310524507  -1      false     c
4294967118  pg_cursors                             591606261     2310524507  -1      false     c
4294967119  pg_conversion                          591606261     2310524507  -1      false     c
4294967120  pg_constraint                          591606261     2310524507  -1      false     c
4294967121  pg_config                              591606261     2310524507  -1      false     c
4294967122  pg_collation                           591606261     2310524507  -1      false     c
4294967123  pg_class                               591606261     2310524507  -1      false     c
4294967124  pg_cast                                591606261     2310524507  -1      false     c
4294967125  pg_available_extensions                591606261     2310524507  -1      false     c
4294967126  pg_available_extension_versions        591606261     2310524507  -1      false     c
4294967127  pg_auth_members                        591606261     2310524507  -1      false     c
4294967128  pg_authid                              591606261     2310524507  -1      false     c
4294967129  pg_attribute                           591606261     2310524507  -1      false     c
4294967130  pg_attrdef                             591606261     2310524507  -1      false     c
4294967131  pg_amproc                              591606261     2310524507  -1      false     c
4294967132  pg_amop                                591606261     2310524507  -1      false     c
4294967133  pg_am                                  591606261     2310524507  -1      false     c
4294967134  pg_aggregate                           591606261     2310524507  -1      false     c
4294967136  views                                  198834802     2310524507  -1      false     c
4294967137  view_table_usage                       198834802     2310524507  -1      false     c
4294967138  view_routine_usage                     198834802     2310524507  -1      false     c
4294967139  view_column_usage                      198834802     2310524507  -1      false     c
4294967140  user_privileges                        198834802     2310524507  -1      false     c
4294967141  user_mappings                          198834802     2310524507  -1      false     c
4294967142  user_mapping_options                   198834802     2310524507  -1      false     c
4294967143  user_defined_types                     198834802     2310524507  -1      false     c
4294967144  user_attributes                        198834802     2310524507  -1      false     c
4294967145  usage_privileges                       198834802     2310524507  -1      false     c
4294967146  udt_privileges                         198834802     2310524507  -1      false     c
4294967147  type_privileges                        198834802     2310524507  -1      false     c
4294967148  triggers                               198834802     2310524507  -1      false     c
4294967149  triggered_update_columns               198834802     2310524507  -1      false     c
4294967150  transforms                             198834802     2310524507  -1      false     c
4294967151  tablespaces                            198834802     2310524507  -1      false     c
4294967152  tablespaces_extensions                 198834802     2310524507  -1      false     c
4294967153  tables                                 198834802     2310524507  -1      false     c
4294967154  tables_extensions                      198834802     2310524507  -1      false     c
4294967155  table_privileges                       198834802     2310524507  -1      false     c
4294967156  table_constraints_extensions           198834802     2310524507  -1      false     c
4294967157  table_constraints                      198834802     2310524507  -1      false     c
4294967158  statistics                             198834802     2310524507  -1      false     c
4294967159  st_units_of_measure                    198834802     2310524507  -1      false     c
4294967160  st_spatial_reference_systems           198834802     2310524507  -1      false     c
4294967161  st_geometry_columns                    198834802     2310524507  -1      false     c
4294967162  session_variables                      198834802     2310524507  -1      false     c
4294967163  sequences                              198834802     2310524507  -1      false     c
4294967164  schema_privileges                      198834802     2310524507  -1      false     c
4294967165  schemata                               198834802     2310524507  -1      false     c
4294967166  schemata_extensions                    198834802     2310524507  -1      false     c
4294967167  sql_sizing                             198834802     2310524507  -1      false     c
4294967168  sql_parts                              198834802     2310524507  -1      false     c
4294967169  sql_implementation_info                198834802     2310524507  -1      false     c
4294967170  sql_features                           198834802     2310524507  -1      false     c
4294967171  routines                               198834802     2310524507  -1      false     c
4294967172  routine_privileges                     198834802     2310524507  -1      false     c
4294967173  role_usage_grants                      198834802     2310524507  -1      false     c
4294967174  role_udt_grants                        198834802     2310524507  -1      false     c
4294967175  role_table_grants                      198834802     2310524507  -1      false     c
4294967176  role_routine_grants                    198834802     2310524507  -1      false     c
4294967177  role_column_grants                     198834802     2310524507  -1      false     c
4294967178  resource_groups                        198834802     2310524507  -1      false     c
4294967179  referential_constraints                198834802     2310524507  -1      false     c
4294967180  profiling                              198834802     2310524507  -1      false     c
4294967181  processlist                            198834802     2310524507  -1      false     c
4294967182  plugins                                198834802     2310524507  -1      false     c
4294967183  partitions                             198834802     2310524507  -1      false     c
4294967184  parameters                             198834802     2310524507  -1      false     c
4294967185  optimizer_trace                        198834802     2310524507  -1      false     c
4294967186  keywords                               198834802     2310524507  -1      false     c
4294967187  key_column_usage                       198834802     2310524507  -1      false     c
4294967188  information_schema_catalog_name        198834802     2310524507  -1      false     c
4294967189  foreign_tables                         198834802     2310524507  -1      false     c
4294967190  foreign_table_options                  198834802     2310524507  -1      false     c
4294967191  foreign_servers                        198834802     2310524507  -1      false     c
4294967192  foreign_server_options                 198834802     2310524507  -1      false     c
4294967193  foreign_data_wrappers                  198834802     2310524507  -1      false     c
4294967194  foreign_data_wrapper_options           198834802     2310524507  -1      false     c
4294967195  files                                  198834802     2310524507  -1      false     c
4294967196  events                                 198834802     2310524507  -1      false     c
4294967197  engines                                198834802     2310524507  -1      false     c
4294967198  enabled_roles                          198834802     2310524507  -1      false     c
4294967199  element_types                          198834802     2310524507  -1      false     c
4294967200  domains                                198834802     2310524507  -1      false     c
4294967201  domain_udt_usage                       198834802     2310524507  -1      false     c
4294967202  domain_constraints                     198834802     2310524507  -1      false     c
4294967203  data_type_privileges                   198834802     2310524507  -1      false     c
4294967204  constraint_table_usage                 198834802     2310524507  -1      false     c
4294967205  constraint_column_usage                198834802     2310524507  -1      false     c
4294967206  columns                                198834802     2310524507  -1      false     c
4294967207  columns_extensions                     198834802     2310524507  -1      false     c
4294967208  column_udt_usage                       198834802     2310524507  -1      false     c
4294967209  column_statistics                      198834802     2310524507  -1      false     c
4294967210  column_privileges                      198834802     2310524507  -1      false     c
4294967211  column_options                         198834802     2310524507  -1      false     c
4294967212  column_domain_usage                    198834802     2310524507  -1      false     c
4294967213  column_column_usage                    198834802     2310524507  -1      false     c
4294967214  collations                             198834802     2310524507  -1      false     c
4294967215  collation_character_set_applicability  198834802     2310524507  -1      false     c
4294967216  check_constraints                      198834802     2310524507  -1      false     c
4294967217  check_constraint_routine_usage         198834802     2310524507  -1      false     c
4294967218  character_sets                         198834802     2310524507  -1      false     c
4294967219  attributes                             198834802     2310524507  -1      false     c
4294967220  applicable_roles                       198834802     2310524507  -1      false     c
4294967221  administrable_role_authorizations      198834802     2310524507  -1      false     c
4294967223  super_regions                          194902141     2310524507  -1      false     c
4294967224  pg_catalog_table_is_implemented        194902141     2310524507  -1      false     c
4294967225  tenant_usage_details                   194902141     2310524507  -1      false     c
4294967226  active_range_feeds                     194902141     2310524507  -1      false     c
4294967227  default_privileges                     194902141     2310524507  -1      false     c
4294967228  regions                                194902141     2310524507  -1      false     c
4294967229  cluster_inflight_traces                194902141     2310524507  -1      false     c
4294967230  lost_descriptors_with_data             194902141     2310524507  -1      false     c
4294967231  cross_db_references                    194902141     2310524507  -1      false     c
4294967232  cluster_database_privileges            194902141     2310524507  -1      false     c
4294967233  invalid_objects                        194902141     2310524507  -1      false     c
4294967234  zones                                  194902141     2310524507  -1      false     c
4294967235  transaction_statistics                 194902141     2310524507  -1      false     c
4294967236  node_transaction_statistics            194902141     2310524507  -1      false     c
4294967237  table_row_statistics                   194902141     2310524507  -1      false     c
4294967238  tables                                 194902141     2310524507  -1      false     c
4294967239  table_indexes                          194902141     2310524507  -1      false     c
4294967240  table_columns                          194902141     2310524507  -1      false     c
4294967241  statement_statistics                   194902141     2310524507  -1      false     c
4294967242  session_variables                      194902141     2310524507  -1      false     c
4294967243  session_trace                          194902141     2310524507  -1      false     c
4294967244  schema_changes                         194902141     2310524507  -1      false     c
4294967245  node_runtime_info                      194902141     2310524507  -1      false     c
4294967246  ranges                                 194902141     2310524507  -1      false     c
4294967247  ranges_no_leases                       194902141     2310524507  -1      false     c
4294967248  predefined_comments                    194902141     2310524507  -1      false     c
4294967249  partitions                             194902141     2310524507  -1      false     c
4294967250  node_txn_stats                         194902141     2310524507  -1      false     c
4294967251  node_statement_statistics              194902141     2310524507  -1      false     c
4294967252  node_metrics                           194902141     2310524507  -1      false     c
4294967253  node_sessions                          194902141     2310524507  -1      false     c
4294967254  node_transactions                      194902141     2310524507  -1      false     c
4294967255  node_queries                           194902141     2310524507  -1      false     c
4294967256  node_execution_insights                194902141     2310524507  -1      false     c
4294967257  node_distsql_flows                     194902141     2310524507  -1      false     c
4294967258  node_contention_events                 194902141     2310524507  -1      false     c
4294967259  leases                                 194902141     2310524507  -1      false     c
4294967260  kv_store_status                        194902141     2310524507  -1      false     c
4294967261  kv_node_status                         194902141     2310524507  -1      false     c
4294967262  jobs                                   194902141     2310524507  -1      false     c
4294967263  node_inflight_trace_spans              194902141     2310524507  -1      false     c
4294967264  index_usage_statistics                 194902141     2310524507  -1      false     c
4294967265  index_columns                          194902141     2310524507  -1      false     c
4294967266  transaction_contention_events          194902141     2310524507  -1      false     c
4294967267  gossip_network                         194902141     2310524507  -1      false     c
4294967268  gossip_liveness                        194902141     2310524507  -1      false     c
4294967269  gossip_alerts                          194902141     2310524507  -1      false     c
4294967270  gossip_nodes                           194902141     2310524507  -1      false     c
4294967271  kv_node_liveness                       194902141     2310524507  -1      false     c
4294967272  forward_dependencies                   194902141     2310524507  -1      false     c
4294967273  feature_usage                          194902141     2310524507  -1      false     c
4294967274  databases                              194902141     2310524507  -1      false     c
4294967275  create_type_statements                 194902141     2310524507  -1      false     c
4294967276  create_statements                      194902141     2310524507  -1      false     c
4294967277  create_schema_statements               194902141     2310524507  -1      false     c
4294967278  create_function_statements             194902141     2310524507  -1      false     c
4294967279  cluster_transaction_statistics         194902141     2310524507  -1      false     c
4294967280  cluster_statement_statistics           194902141     2310524507  -1      false     c
4294967281  cluster_settings                       194902141     2310524507  -1      false     c
4294967282  cluster_sessions                       194902141     2310524507  -1      false     c
4294967283  cluster_transactions                   194902141     2310524507  -1      false     c
4294967284  cluster_queries                        194902141     2310524507  -1      false     c
4294967285  cluster_locks                          194902141     2310524507  -1      false     c
4294967286  cluster_execution_insights             194902141     2310524507  -1      false     c
4294967287  cluster_distsql_flows                  194902141     2310524507  -1      false     c
4294967288  cluster_contention_events              194902141     2310524507  -1      false     c
4294967289  cluster_contended_tables               194902141     2310524507  -1      false     c
4294967290  cluster_contended_keys                 194902141     2310524507  -1      false     c
4294967291  cluster_contended_indexes              194902141     2310524507  -1      false     c
4294967292  builtin_functions                      194902141     2310524507  -1      false     c
4294967293  node_build_info                        194902141     2310524507  -1      false     c
4294967294  backward_dependencies                  194902141     2310524507  -1      false     c

query OTTBBTOOO colnames
SELECT oid, typname, typcategory, typispreferred, typisdefined, typdelim, typrelid, typelem, typarray
FROM pg_catalog.pg_type
ORDER BY oid
----
oid         typname                                typcategory  typispreferred  typisdefined  typdelim  typrelid    typelem  typarray
16          bool                                   B            false           true          ,         0           0        1000
17          bytea                                  U            false           true          ,         0           0        1001
18          char                                   S            false           true          ,         0           0        1002
19          name                                   S            false           true          ,         0           0        1003
20          int8                                   N            false           true          ,         0           0        1016
21          int2                                   N            false           true          ,         0           0        1005
22          int2vector                             A            false           true          ,         0           21       1006
23          int4                                   N            false           true          ,         0           0        1007
24          regproc                                N            false           true          ,         0           0        1008
25          text                                   S            false           true          ,         0           0        1009
26          oid                                    N            false           true          ,         0           0        1028
30          oidvector                              A            false           true          ,         0           26       1013
700         float4                                 N            false           true          ,         0           0        1021
701         float8                                 N            false           true          ,         0           0        1022
705         unknown                                X            false           true          ,         0           0        0
869         inet                                   I            false           true          ,         0           0        1041
1000        _bool                                  A            false           true          ,         0           16       0
1001        _bytea                                 A            false           true          ,         0           17       0
1002        _char                                  A            false           true          ,         0           18       0
1003        _name                                  A            false           true          ,         0           19       0
1005        _int2                                  A            false           true          ,         0           21       0
1006        _int2vector                            A            false           true          ,         0           22       0
1007        _int4                                  A            false           true          ,         0           23       0
1008        _regproc                               A            false           true          ,         0           24       0
1009        _text                                  A            false           true          ,         0           25       0
1013        _oidvector                             A            false           true          ,         0           30       0
1014        _bpchar                                A            false           true          ,         0           1042     0
1015        _varchar                               A            false           true          ,         0           1043     0
1016        _int8                                  A            false           true          ,         0           20       0
1021        _float4                                A            false           true          ,         0           700      0
1022        _float8                                A            false           true          ,         0           701      0
1028        _oid                                   A            false           true          ,         0           26       0
1041        _inet                                  A            false           true          ,         0           869      0
1042        bpchar                                 S            false           true          ,         0           0        1014
1043        varchar                                S            false           true          ,         0           0        1015
1082        date                                   D            false           true          ,         0           0        1182
1083        time                                   D            false           true          ,         0           0        1183
1114        timestamp                              D            false           true          ,         0           0        1115
1115        _timestamp                             A            false           true          ,         0           1114     0
1182        _date                                  A            false           true          ,         0           1082     0
1183        _time                                  A            false           true          ,         0           1083     0
1184        timestamptz                            D            false           true          ,         0           0        1185
1185        _timestamptz                           A            false           true          ,         0           1184     0
1186        interval                               T            false           true          ,         0           0        1187
1187        _interval                              A            false           true          ,         0           1186     0
1231        _numeric                               A            false           true          ,         0           1700     0
1266        timetz                                 D            false           true          ,         0           0        1270
1270        _timetz                                A            false           true          ,         0           1266     0
1560        bit                                    V            false           true          ,         0           0        1561
1561        _bit                                   A            false           true          ,         0           1560     0
1562        varbit                                 V            false           true          ,         0           0        1563
1563        _varbit                                A            false           true          ,         0           1562     0
1700        numeric                                N            false           true          ,         0           0        1231
2202        regprocedure                           N            false           true          ,         0           0        2207
2205        regclass                               N            false           true          ,         0           0        2210
2206        regtype                                N            false           true          ,         0           0        2211
2207        _regprocedure                          A            false           true          ,         0           2202     0
2210        _regclass                              A            false           true          ,         0           2205     0
2211        _regtype                               A            false           true          ,         0           2206     0
2249        record                                 P            false           true          ,         0           0        2287
2277        anyarray                               P            false           true          ,         0           0        0
2278        void                                   P            false           true          ,         0           0        0
2283        anyelement                             P            false           true          ,         0           0        2277
2287        _record                                A            false           true          ,         0           2249     0
2950        uuid                                   U            false           true          ,         0           0        2951
2951        _uuid                                  A            false           true          ,         0           2950     0
3802        jsonb                                  U            false           true          ,         0           0        3807
3807        _jsonb                                 A            false           true          ,         0           3802     0
4089        regnamespace                           N            false           true          ,         0           0        4090
4090        _regnamespace                          A            false           true          ,         0           4089     0
4096        regrole                                N            false           true          ,         0           0        4097
4097        _regrole                               A            false           true          ,         0           4096     0
90000       geometry                               U            false           true          :         0           0        90001
90001       _geometry                              A            false           true          ,         0           90000    0
90002       geography                              U            false           true          :         0           0        90003
90003       _geography                             A            false           true          ,         0           90002    0
90004       box2d                                  U            false           true          ,         0           0        90005
90005       _box2d                                 A            false           true          ,         0           90004    0
100110      t1                                     C            false           true          ,         110         0        0
100111      t1_m_seq                               C            false           true          ,         111         0        0
100112      t1_n_seq                               C            false           true          ,         112         0        0
100113      t2                                     C            false           true          ,         113         0        0
100114      t3                                     C            false           true          ,         114         0        0
100115      v1                                     C            false           true          ,         115         0        0
100116      t4                                     C            false           true          ,         116         0        0
100117      t5                                     C            false           true          ,         117         0        0
100118      mytype                                 E            false           true          ,         0           0        100119
100119      _mytype                                A            false           true          ,         0           100118   0
100120      t6                                     C            false           true          ,         120         0        0
100121      mv1                                    C            false           true          ,         121         0        0
100128      source_table                           C            false           true          ,         128         0        0
100129      depend_view                            C            false           true          ,         129         0        0
100130      view_dependingon_view                  C            false           true          ,         130         0        0
100131      newtype1                               E            false           true          ,         0           0        100132
100132      _newtype1                              A            false           true          ,         0           100131   0
100133      newtype2                               E            false           true          ,         0           0        100134
100134      _newtype2                              A            false           true          ,         0           100133   0
4294967002  spatial_ref_sys                        C            false           true          ,         4294967002  0        0
4294967003  geometry_columns                       C            false           true          ,         4294967003  0        0
4294967004  geography_columns                      C            false           true          ,         4294967004  0        0
4294967006  pg_views                               C            false           true          ,         4294967006  0        0
4294967007  pg_user                                C            false           true          ,         4294967007  0        0
4294967008  pg_user_mappings                       C            false           true          ,         4294967008  0        0
4294967009  pg_user_mapping                        C            false           true          ,         4294967009  0        0
4294967010  pg_type                                C            false           true          ,         4294967010  0        0
4294967011  pg_ts_template                         C            false           true          ,         4294967011  0        0
4294967012  pg_ts_parser                           C            false           true          ,         4294967012  0        0
4294967013  pg_ts_dict                             C            false           true          ,         4294967013  0        0
4294967014  pg_ts_config                           C            false           true          ,         4294967014  0        0
4294967015  pg_ts_config_map                       C            false           true          ,         4294967015  0        0
4294967016  pg_trigger                             C            false           true          ,         4294967016  0        0
4294967017  pg_transform                           C            false           true          ,         4294967017  0        0
4294967018  pg_timezone_names                      C            false           true          ,         4294967018  0        0
4294967019  pg_timezone_abbrevs                    C            false           true          ,         4294967019  0        0
4294967020  pg_tablespace                          C            false           true          ,         4294967020  0        0
4294967021  pg_tables                              C            false           true          ,         4294967021  0        0
4294967022  pg_subscription                        C            false           true          ,         4294967022  0        0
4294967023  pg_subscription_rel                    C            false           true          ,         4294967023  0        0
4294967024  pg_stats                               C            false           true          ,         4294967024  0        0
4294967025  pg_stats_ext                           C            false           true          ,         4294967025  0        0
4294967026  pg_statistic                           C            false           true          ,         4294967026  0        0
4294967027  pg_statistic_ext                       C            false           true          ,         4294967027  0        0
4294967028  pg_statistic_ext_data                  C            false           true          ,         4294967028  0        0
4294967029  pg_statio_user_tables                  C            false           true          ,         4294967029  0        0
4294967030  pg_statio_user_sequences               C            false           true          ,         4294967030  0        0
4294967031  pg_statio_user_indexes                 C            false           true          ,         4294967031  0        0
4294967032  pg_statio_sys_tables                   C            false           true          ,         4294967032  0        0
4294967033  pg_statio_sys_sequences                C            false           true          ,         4294967033  0        0
4294967034  pg_statio_sys_indexes                  C            false           true          ,         4294967034  0        0
4294967035  pg_statio_all_tables                   C            false           true          ,         4294967035  0        0
4294967036  pg_statio_all_sequences                C            false           true          ,         4294967036  0        0
4294967037  pg_statio_all_indexes                  C            false           true          ,         4294967037  0        0
4294967038  pg_stat_xact_user_tables               C            false           true          ,         4294967038  0        0
4294967039  pg_stat_xact_user_functions            C            false           true          ,         4294967039  0        0
4294967040  pg_stat_xact_sys_tables                C            false           true          ,         4294967040  0        0
4294967041  pg_stat_xact_all_tables                C            false           true          ,         4294967041  0        0
4294967042  pg_stat_wal_receiver                   C            false           true          ,         4294967042  0        0
4294967043  pg_stat_user_tables                    C            false           true          ,         4294967043  0        0
4294967044  pg_stat_user_indexes                   C            false           true          ,         4294967044  0        0
4294967045  pg_stat_user_functions                 C            false           true          ,         4294967045  0        0
4294967046  pg_stat_sys_tables                     C            false           true          ,         4294967046  0        0
4294967047  pg_stat_sys_indexes                    C            false           true          ,         4294967047  0        0
4294967048  pg_stat_subscription                   C            false           true          ,         4294967048  0        0
4294967049  pg_stat_ssl                            C            false           true          ,         4294967049  0        0
4294967050  pg_stat_slru                           C            false           true          ,         4294967050  0        0
4294967051  pg_stat_replication                    C            false           true          ,         4294967051  0        0
4294967052  pg_stat_progress_vacuum                C            false           true          ,         4294967052  0        0
4294967053  pg_stat_progress_create_index          C            false           true          ,         4294967053  0        0
4294967054  pg_stat_progress_cluster               C            false           true          ,         4294967054  0        0
4294967055  pg_stat_progress_basebackup            C            false           true          ,         4294967055  0        0
4294967056  pg_stat_progress_analyze               C            false           true          ,         4294967056  0        0
4294967057  pg_stat_gssapi                         C            false           true          ,         4294967057  0        0
4294967058  pg_stat_database                       C            false           true          ,         4294967058  0        0
4294967059  pg_stat_database_conflicts             C            false           true          ,         4294967059  0        0
4294967060  pg_stat_bgwriter                       C            false           true          ,         4294967060  0        0
4294967061  pg_stat_archiver                       C            false           true          ,         4294967061  0        0
4294967062  pg_stat_all_tables                     C            false           true          ,         4294967062  0        0
4294967063  pg_stat_all_indexes                    C            false           true          ,         4294967063  0        0
4294967064  pg_stat_activity                       C            false           true          ,         4294967064  0        0
4294967065  pg_shmem_allocations                   C            false           true          ,         4294967065  0        0
4294967066  pg_shdepend                            C            false           true          ,         4294967066  0        0
4294967067  pg_shseclabel                          C            false           true          ,         4294967067  0        0
4294967068  pg_shdescription                       C            false           true          ,         4294967068  0        0
4294967069  pg_shadow                              C            false           true          ,         4294967069  0        0
4294967070  pg_settings                            C            false           true          ,         4294967070  0        0
4294967071  pg_sequences                           C            false           true          ,         4294967071  0        0
4294967072  pg_sequence                            C            false           true          ,         4294967072  0        0
4294967073  pg_seclabel                            C            false           true          ,         4294967073  0        0
4294967074  pg_seclabels                           C            false           true          ,         4294967074  0        0
4294967075  pg_rules                               C            false           true          ,         4294967075  0        0
4294967076  pg_roles                               C            false           true          ,         4294967076  0        0
4294967077  pg_rewrite                             C            false           true          ,         4294967077  0        0
4294967078  pg_replication_slots                   C            false           true          ,         4294967078  0        0
4294967079  pg_replication_origin                  C            false           true          ,         4294967079  0        0
4294967080  pg_replication_origin_status           C            false           true          ,         4294967080  0        0
4294967081  pg_range                               C            false           true          ,         4294967081  0        0
4294967082  pg_publication_tables                  C            false           true          ,         4294967082  0        0
4294967083  pg_publication                         C            false           true          ,         4294967083  0        0
4294967084  pg_publication_rel                     C            false           true          ,         4294967084  0        0
4294967085  pg_proc                                C            false           true          ,         4294967085  0        0
4294967086  pg_prepared_xacts                      C            false           true          ,         4294967086  0        0
4294967087  pg_prepared_statements                 C            false           true          ,         4294967087  0        0
4294967088  pg_policy                              C            false           true          ,         4294967088  0        0
4294967089  pg_policies                            C            false           true          ,         4294967089  0        0
4294967090  pg_partitioned_table                   C            false           true          ,         4294967090  0        0
4294967091  pg_opfamily                            C            false           true          ,         4294967091  0        0
4294967092  pg_operator                            C            false           true          ,         4294967092  0        0
4294967093  pg_opclass                             C            false           true          ,         4294967093  0        0
4294967094  pg_namespace                           C            false           true          ,         4294967094  0        0
4294967095  pg_matviews                            C            false           true          ,         4294967095  0        0
4294967096  pg_locks                               C            false           true          ,         4294967096  0        0
4294967097  pg_largeobject                         C            false           true          ,         4294967097  0        0
4294967098  pg_largeobject_metadata                C            false           true          ,         4294967098  0        0
4294967099  pg_language                            C            false           true          ,         4294967099  0        0
4294967100  pg_init_privs                          C            false           true          ,         4294967100  0        0
4294967101  pg_inherits                            C            false           true          ,         4294967101  0        0
4294967102  pg_indexes                             C            false           true          ,         4294967102  0        0
4294967103  pg_index                               C            false           true          ,         4294967103  0        0
4294967104  pg_hba_file_rules                      C            false           true          ,         4294967104  0        0
4294967105  pg_group                               C            false           true          ,         4294967105  0        0
4294967106  pg_foreign_table                       C            false           true          ,         4294967106  0        0
4294967107  pg_foreign_server                      C            false           true          ,         4294967107  0        0
4294967108  pg_foreign_data_wrapper                C            false           true          ,         4294967108  0        0
4294967109  pg_file_settings                       C            false           true          ,         4294967109  0        0
4294967110  pg_extension                           C            false           true          ,         4294967110  0        0
4294967111  pg_event_trigger                       C            false           true          ,         4294967111  0        0
4294967112  pg_enum                                C            false           true          ,         4294967112  0        0
4294967113  pg_description                         C            false           true          ,         4294967113  0        0
4294967114  pg_depend                              C            false           true          ,         4294967114  0        0
4294967115  pg_default_acl                         C            false           true          ,         4294967115  0        0
4294967116  pg_db_role_setting                     C            false           true          ,         4294967116  0        0
4294967117  pg_database                            C            false           true          ,         4294967117  0        0
4294967118  pg_cursors                             C            false           true          ,         4294967118  0        0
4294967119  pg_conversion                          C            false           true          ,         4294967119  0        0
4294967120  pg_constraint                          C            false           true          ,         4294967120  0        0
4294967121  pg_config                              C            false           true          ,         4294967121  0        0
4294967122  pg_collation                           C            false           true          ,         4294967122  0        0
4294967123  pg_class                               C            false           true          ,         4294967123  0        0
4294967124  pg_cast                                C            false           true          ,         4294967124  0        0
4294967125  pg_available_extensions                C            false           true          ,         4294967125  0        0
4294967126  pg_available_extension_versions        C            false           true          ,         4294967126  0        0
4294967127  pg_auth_members                        C            false           true          ,         4294967127  0        0
4294967128  pg_authid                              C            false           true          ,         4294967128  0        0
4294967129  pg_attribute                           C            false           true          ,         4294967129  0        0
4294967130  pg_attrdef                             C            false           true          ,         4294967130  0        0
4294967131  pg_amproc                              C            false           true          ,         4294967131  0        0
4294967132  pg_amop                                C            false           true          ,         4294967132  0        0
4294967133  pg_am                                  C            false           true          ,         4294967133  0        0
4294967134  pg_aggregate                           C            false           true          ,         4294967134  0        0
4294967136  views                                  C            false           true          ,         4294967136  0        0
4294967137  view_table_usage                       C            false           true          ,         4294967137  0        0
4294967138  view_routine_usage                     C            false           true          ,         4294967138  0        0
4294967139  view_column_usage                      C            false           true          ,         4294967139  0        0
4294967140  user_privileges                        C            false           true          ,         4294967140  0        0
4294967141  user_mappings                          C            false           true          ,         4294967141  0        0
4294967142  user_mapping_options                   C            false           true          ,         4294967142  0        0
4294967143  user_defined_types                     C            false           true          ,         4294967143  0        0
4294967144  user_attributes                        C            false           true          ,         4294967144  0        0
4294967145  usage_privileges                       C            false           true          ,         4294967145  0        0
4294967146  udt_privileges                         C            false           true          ,         4294967146  0        0
4294967147  type_privileges                        C            false           true          ,         4294967147  0        0
4294967148  triggers                               C            false           true          ,         4294967148  0        0
4294967149  triggered_update_columns               C            false           true          ,         4294967149  0        0
4294967150  transforms                             C            false           true          ,         4294967150  0        0
4294967151  tablespaces                            C            false           true          ,         4294967151  0        0
4294967152  tablespaces_extensions                 C            false           true          ,         4294967152  0        0
4294967153  tables                                 C            false           true          ,         4294967153  0        0
4294967154  tables_extensions                      C            false           true          ,         4294967154  0        0
4294967155  table_privileges                       C            false           true          ,         4294967155  0        0
4294967156  table_constraints_extensions           C            false           true          ,         4294967156  0        0
4294967157  table_constraints                      C            false           true          ,         4294967157  0        0
4294967158  statistics                             C            false           true          ,         4294967158  0        0
4294967159  st_units_of_measure                    C            false           true          ,         4294967159  0        0
4294967160  st_spatial_reference_systems           C            false           true          ,         4294967160  0        0
4294967161  st_geometry_columns                    C            false           true          ,         4294967161  0        0
4294967162  session_variables                      C            false           true          ,         4294967162  0        0
4294967163  sequences                              C            false           true          ,         4294967163  0        0
4294967164  schema_privileges                      C            false           true          ,         4294967164  0        0
4294967165  schemata                               C            false           true          ,         4294967165  0        0
4294967166  schemata_extensions                    C            false           true          ,         4294967166  0        0
4294967167  sql_sizing                             C            false           true          ,         4294967167  0        0
4294967168  sql_parts                              C            false           true          ,         4294967168  0        0
4294967169  sql_implementation_info                C            false           true          ,         4294967169  0        0
4294967170  sql_features                           C            false           true          ,         4294967170  0        0
4294967171  routines                               C            false           true          ,         4294967171  0        0
4294967172  routine_privileges                     C            false           true          ,         4294967172  0        0
4294967173  role_usage_grants                      C            false           true          ,         4294967173  0        0
4294967174  role_udt_grants                        C            false           true          ,         4294967174  0        0
4294967175  role_table_grants                      C            false           true          ,         4294967175  0        0
4294967176  role_routine_grants                    C            false           true          ,         4294967176  0        0
4294967177  role_column_grants                     C            false           true          ,         4294967177  0        0
4294967178  resource_groups                        C            false           true          ,         4294967178  0        0
4294967179  referential_constraints                C            false           true          ,         4294967179  0        0
4294967180  profiling                              C            false           true          ,         4294967180  0        0
4294967181  processlist                            C            false           true          ,         4294967181  0        0
4294967182  plugins                                C            false           true          ,         4294967182  0        0
4294967183  partitions                             C            false           true          ,         4294967183  0        0
4294967184  parameters                             C            false           true          ,         4294967184  0        0
4294967185  optimizer_trace                        C            false           true          ,         4294967185  0        0
4294967186  keywords                               C            false           true          ,         4294967186  0        0
4294967187  key_column_usage                       C            false           true          ,         4294967187  0        0
4294967188  information_schema_catalog_name        C            false           true          ,         4294967188  0        0
4294967189  foreign_tables                         C            false           true          ,         4294967189  0        0
4294967190  foreign_table_options                  C            false           true          ,         4294967190  0        0
4294967191  foreign_servers                        C            false           true          ,         4294967191  0        0
4294967192  foreign_server_options                 C            false           true          ,         4294967192  0        0
4294967193  foreign_data_wrappers                  C            false           true          ,         4294967193  0        0
4294967194  foreign_data_wrapper_options           C            false           true          ,         4294967194  0        0
4294967195  files                                  C            false           true          ,         4294967195  0        0
4294967196  events                                 C            false           true          ,         4294967196  0        0
4294967197  engines                                C            false           true          ,         4294967197  0        0
4294967198  enabled_roles                          C            false           true          ,         4294967198  0        0
4294967199  element_types                          C            false           true          ,         4294967199  0        0
4294967200  domains                                C            false           true          ,         4294967200  0        0
4294967201  domain_udt_usage                       C            false           true          ,         4294967201  0        0
4294967202  domain_constraints                     C            false           true          ,         4294967202  0        0
4294967203  data_type_privileges                   C            false           true          ,         4294967203  0        0
4294967204  constraint_table_usage                 C            false           true          ,         4294967204  0        0
4294967205  constraint_column_usage                C            false           true          ,         4294967205  0        0
4294967206  columns                                C            false           true          ,         4294967206  0        0
4294967207  columns_extensions                     C            false           true          ,         4294967207  0        0
4294967208  column_udt_usage                       C            false           true          ,         4294967208  0        0
4294967209  column_statistics                      C            false           true          ,         4294967209  0        0
4294967210  column_privileges                      C            false           true          ,         4294967210  0        0
4294967211  column_options                         C            false           true          ,         4294967211  0        0
4294967212  column_domain_usage                    C            false           true          ,         4294967212  0        0
4294967213  column_column_usage                    C            false           true          ,         4294967213  0        0
4294967214  collations                             C            false           true          ,         4294967214  0        0
4294967215  collation_character_set_applicability  C            false           true          ,         4294967215  0        0
4294967216  check_constraints                      C            false           true          ,         4294967216  0        0
4294967217  check_constraint_routine_usage         C            false           true          ,         4294967217  0        0
4294967218  character_sets                         C            false           true          ,         4294967218  0        0
4294967219  attributes                             C            false           true          ,         4294967219  0        0
4294967220  applicable_roles                       C            false           true          ,         4294967220  0        0
4294967221  administrable_role_authorizations      C            false           true          ,         4294967221  0        0
4294967223  super_regions                          C            false           true          ,         4294967223  0        0
4294967224  pg_catalog_table_is_implemented        C            false           true          ,         4294967224  0        0
4294967225  tenant_usage_details                   C            false           true          ,         4294967225  0        0
4294967226  active_range_feeds                     C            false           true          ,         4294967226  0        0
4294967227  default_privileges                     C            false           true          ,         4294967227  0        0
4294967228  regions                                C            false           true          ,         4294967228  0        0
4294967229  cluster_inflight_traces                C            false           true          ,         4294967229  0        0
4294967230  lost_descriptors_with_data             C            false           true          ,         4294967230  0        0
4294967231  cross_db_references                    C            false           true          ,         4294967231  0        0
4294967232  cluster_database_privileges            C            false           true          ,         4294967232  0        0
4294967233  invalid_objects                        C            false           true          ,         4294967233  0        0
4294967234  zones                                  C            false           true          ,         4294967234  0        0
4294967235  transaction_statistics                 C            false           true          ,         4294967235  0        0
4294967236  node_transaction_statistics            C            false           true          ,         4294967236  0        0
4294967237  table_row_statistics                   C            false           true          ,         4294967237  0        0
4294967238  tables                                 C            false           true          ,         4294967238  0        0
4294967239  table_indexes                          C            false           true          ,         4294967239  0        0
4294967240  table_columns                          C            false           true          ,         4294967240  0        0
4294967241  statement_statistics                   C            false           true          ,         4294967241  0        0
4294967242  session_variables                      C            false           true          ,         4294967242  0        0
4294967243  session_trace                          C            false           true          ,         4294967243  0        0
4294967244  schema_changes                         C            false           true          ,         4294967244  0        0
4294967245  node_runtime_info                      C            false           true          ,         4294967245  0        0
4294967246  ranges                                 C            false           true          ,         4294967246  0        0
4294967247  ranges_no_leases                       C            false           true          ,         4294967247  0        0
4294967248  predefined_comments                    C            false           true          ,         4294967248  0        0
4294967249  partitions                             C            false           true          ,         4294967249  0        0
4294967250  node_txn_stats                         C            false           true          ,         4294967250  0        0
4294967251  node_statement_statistics              C            false           true          ,         4294967251  0        0
4294967252  node_metrics                           C            false           true          ,         4294967252  0        0
4294967253  node_sessions                          C            false           true          ,         4294967253  0        0
4294967254  node_transactions                      C            false           true          ,         4294967254  0        0
4294967255  node_queries                           C            false           true          ,         4294967255  0        0
4294967256  node_execution_insights                C            false           true          ,         4294967256  0        0
4294967257  node_distsql_flows                     C            false           true          ,         4294967257  0        0
4294967258  node_contention_events                 C            false           true          ,         4294967258  0        0
4294967259  leases                                 C            false           true          ,         4294967259  0        0
4294967260  kv_store_status                        C            false           true          ,         4294967260  0        0
4294967261  kv_node_status                         C            false           true          ,         4294967261  0        0
4294967262  jobs                                   C            false           true          ,         4294967262  0        0
4294967263  node_inflight_trace_spans              C            false           true          ,         4294967263  0        0
4294967264  index_usage_statistics                 C            false           true          ,         4294967264  0        0
4294967265  index_columns                          C            false           true          ,         4294967265  0        0
4294967266  transaction_contention_events          C            false           true          ,         4294967266  0        0
4294967267  gossip_network                         C            false           true          ,         4294967267  0        0
4294967268  gossip_liveness                        C            false           true          ,         4294967268  0        0
4294967269  gossip_alerts                          C            false           true          ,         4294967269  0        0
4294967270  gossip_nodes                           C            false           true          ,         4294967270  0        0
4294967271  kv_node_liveness                       C            false           true          ,         4294967271  0        0
4294967272  forward_dependencies                   C            false           true          ,         4294967272  0        0
4294967273  feature_usage                          C            false           true          ,         4294967273  0        0
4294967274  databases                              C            false           true          ,         4294967274  0        0
4294967275  create_type_statements                 C            false           true          ,         4294967275  0        0
4294967276  create_statements                      C            false           true          ,         4294967276  0        0
4294967277  create_schema_statements               C            false           true          ,         4294967277  0        0
4294967278  create_function_statements             C            false           true          ,         4294967278  0        0
4294967279  cluster_transaction_statistics         C            false           true          ,         4294967279  0        0
4294967280  cluster_statement_statistics           C            false           true          ,         4294967280  0        0
4294967281  cluster_settings                       C            false           true          ,         4294967281  0        0
4294967282  cluster_sessions                       C            false           true          ,         4294967282  0        0
4294967283  cluster_transactions                   C            false           true          ,         4294967283  0        0
4294967284  cluster_queries                        C            false           true          ,         4294967284  0        0
4294967285  cluster_locks                          C            false           true          ,         4294967285  0        0
4294967286  cluster_execution_insights             C            false           true          ,         4294967286  0        0
4294967287  cluster_distsql_flows                  C            false           true          ,         4294967287  0        0
4294967288  cluster_contention_events              C            false           true          ,         4294967288  0        0
4294967289  cluster_contended_tables               C            false           true          ,         4294967289  0        0
4294967290  cluster_contended_keys                 C            false           true          ,         4294967290  0        0
4294967291  cluster_contended_indexes              C            false           true          ,         4294967291  0        0
4294967292  builtin_functions                      C            false           true          ,         4294967292  0        0
4294967293  node_build_info                        C            false           true          ,         4294967293  0        0
4294967294  backward_dependencies                  C            false           true          ,         4294967294  0        0

query OTOOOOOOO colnames
SELECT oid, typname, typinput, typoutput, typreceive, typsend, typmodin, typmodout, typanalyze
FROM pg_catalog.pg_type
ORDER BY oid
----
oid         typname                                typinput        typoutput        typreceive        typsend           typmodin  typmodout  typanalyze
16          bool                                   boolin          boolout          boolrecv          boolsend          0         0          0
17          bytea                                  byteain         byteaout         bytearecv         byteasend         0         0          0
18          char                                   charin          charout          charrecv          charsend          0         0          0
19          name                                   namein          nameout          namerecv          namesend          0         0          0
20          int8                                   int8in          int8out          int8recv          int8send          0         0          0
21          int2                                   int2in          int2out          int2recv          int2send          0         0          0
22          int2vector                             int2vectorin    int2vectorout    int2vectorrecv    int2vectorsend    0         0          0
23          int4                                   int4in          int4out          int4recv          int4send          0         0          0
24          regproc                                regprocin       regprocout       regprocrecv       regprocsend       0         0          0
25          text                                   textin          textout          textrecv          textsend          0         0          0
26          oid                                    oidin           oidout           oidrecv           oidsend           0         0          0
30          oidvector                              oidvectorin     oidvectorout     oidvectorrecv     oidvectorsend     0         0          0
700         float4                                 float4in        float4out        float4recv        float4send        0         0          0
701         float8                                 float8in        float8out        float8recv        float8send        0         0          0
705         unknown                                unknownin       unknownout       unknownrecv       unknownsend       0         0          0
869         inet                                   inetin          inetout          inetrecv          inetsend          0         0          0
1000        _bool                                  array_in        array_out        array_recv        array_send        0         0          0
1001        _bytea                                 array_in        array_out        array_recv        array_send        0         0          0
1002        _char                                  array_in        array_out        array_recv        array_send        0         0          0
1003        _name                                  array_in        array_out        array_recv        array_send        0         0          0
1005        _int2                                  array_in        array_out        array_recv        array_send        0         0          0
1006        _int2vector                            array_in        array_out        array_recv        array_send        0         0          0
1007        _int4                                  array_in        array_out        array_recv        array_send        0         0          0
1008        _regproc                               array_in        array_out        array_recv        array_send        0         0          0
1009        _text                                  array_in        array_out        array_recv        array_send        0         0          0
1013        _oidvector                             array_in        array_out        array_recv        array_send        0         0          0
1014        _bpchar                                array_in        array_out        array_recv        array_send        0         0          0
1015        _varchar                               array_in        array_out        array_recv        array_send        0         0          0
1016        _int8                                  array_in        array_out        array_recv        array_send        0         0          0
1021        _float4                                array_in        array_out        array_recv        array_send        0         0          0
1022        _float8                                array_in        array_out        array_recv        array_send        0         0          0
1028        _oid                                   array_in        array_out        array_recv        array_send        0         0          0
1041        _inet                                  array_in        array_out        array_recv        array_send        0         0          0
1042        bpchar                                 bpcharin        bpcharout        bpcharrecv        bpcharsend        0         0          0
1043        varchar                                varcharin       varcharout       varcharrecv       varcharsend       0         0          0
1082        date                                   date_in         date_out         date_recv         date_send         0         0          0
1083        time                                   time_in         time_out         time_recv         time_send         0         0          0
1114        timestamp                              timestamp_in    timestamp_out    timestamp_recv    timestamp_send    0         0          0
1115        _timestamp                             array_in        array_out        array_recv        array_send        0         0          0
1182        _date                                  array_in        array_out        array_recv        array_send        0         0          0
1183        _time                                  array_in        array_out        array_recv        array_send        0         0          0
1184        timestamptz                            timestamptz_in  timestamptz_out  timestamptz_recv  timestamptz_send  0         0          0
1185        _timestamptz                           array_in        array_out        array_recv        array_send        0         0          0
1186        interval                               interval_in     interval_out     interval_recv     interval_send     0         0          0
1187        _interval                              array_in        array_out        array_recv        array_send        0         0          0
1231        _numeric                               array_in        array_out        array_recv        array_send        0         0          0
1266        timetz                                 timetz_in       timetz_out       timetz_recv       timetz_send       0         0          0
1270        _timetz                                array_in        array_out        array_recv        array_send        0         0          0
1560        bit                                    bit_in          bit_out          bit_recv          bit_send          0         0          0
1561        _bit                                   array_in        array_out        array_recv        array_send        0         0          0
1562        varbit                                 varbit_in       varbit_out       varbit_recv       varbit_send       0         0          0
1563        _varbit                                array_in        array_out        array_recv        array_send        0         0          0
1700        numeric                                numeric_in      numeric_out      numeric_recv      numeric_send      0         0          0
2202        regprocedure                           regprocedurein  regprocedureout  regprocedurerecv  regproceduresend  0         0          0
2205        regclass                               regclassin      regclassout      regclassrecv      regclasssend      0         0          0
2206        regtype                                regtypein       regtypeout       regtyperecv       regtypesend       0         0          0
2207        _regprocedure                          array_in        array_out        array_recv        array_send        0         0          0
2210        _regclass                              array_in        array_out        array_recv        array_send        0         0          0
2211        _regtype                               array_in        array_out        array_recv        array_send        0         0          0
2249        record                                 record_in       record_out       record_recv       record_send       0         0          0
2277        anyarray                               anyarray_in     anyarray_out     anyarray_recv     anyarray_send     0         0          0
2278        void                                   voidin          voidout          voidrecv          voidsend          0         0          0
2283        anyelement                             anyelement_in   anyelement_out   anyelement_recv   anyelement_send   0         0          0
2287        _record                                array_in        array_out        array_recv        array_send        0         0          0
2950        uuid                                   uuid_in         uuid_out         uuid_recv         uuid_send         0         0          0
2951        _uuid                                  array_in        array_out        array_recv        array_send        0         0          0
3802        jsonb                                  jsonb_in        jsonb_out        jsonb_recv        jsonb_send        0         0          0
3807        _jsonb                                 array_in        array_out        array_recv        array_send        0         0          0
4089        regnamespace                           regnamespacein  regnamespaceout  regnamespacerecv  regnamespacesend  0         0          0
4090        _regnamespace                          array_in        array_out        array_recv        array_send        0         0          0
4096        regrole                                regrolein       regroleout       regrolerecv       regrolesend       0         0          0
4097        _regrole                               array_in        array_out        array_recv        array_send        0         0          0
90000       geometry                               geometry_in     geometry_out     geometry_recv     geometry_send     0         0          0
90001       _geometry                              array_in        array_out        array_recv        array_send        0         0          0
90002       geography                              geography_in    geography_out    geography_recv    geography_send    0         0          0
90003       _geography                             array_in        array_out        array_recv        array_send        0         0          0
90004       box2d                                  box2d_in        box2d_out        box2d_recv        box2d_send        0         0          0
90005       _box2d                                 array_in        array_out        array_recv        array_send        0         0          0
100110      t1                                     record_in       record_out       record_recv       record_send       0         0          0
100111      t1_m_seq                               record_in       record_out       record_recv       record_send       0         0          0
100112      t1_n_seq                               record_in       record_out       record_recv       record_send       0         0          0
100113      t2                                     record_in       record_out       record_recv       record_send       0         0          0
100114      t3                                     record_in       record_out       record_recv       record_send       0         0          0
100115      v1                                     record_in       record_out       record_recv       record_send       0         0          0
100116      t4                                     record_in       record_out       record_recv       record_send       0         0          0
100117      t5                                     record_in       record_out       record_recv       record_send       0         0          0
100118      mytype                                 enum_in         enum_out         enum_recv         enum_send         0         0          0
100119      _mytype                                array_in        array_out        array_recv        array_send        0         0          0
100120      t6                                     record_in       record_out       record_recv       record_send       0         0          0
100121      mv1                                    record_in       record_out       record_recv       record_send       0         0          0
100128      source_table                           record_in       record_out       record_recv       record_send       0         0          0
100129      depend_view                            record_in       record_out       record_recv       record_send       0         0          0
100130      view_dependingon_view                  record_in       record_out       record_recv       record_send       0         0          0
100131      newtype1                               enum_in         enum_out         enum_recv         enum_send         0         0          0
100132      _newtype1                              array_in        array_out        array_recv        array_send        0         0          0
100133      newtype2                               enum_in         enum_out         enum_recv         enum_send         0         0          0
100134      _newtype2                              array_in        array_out        array_recv        array_send        0         0          0
4294967002  spatial_ref_sys                        record_in       record_out       record_recv       record_send       0         0          0
4294967003  geometry_columns                       record_in       record_out       record_recv       record_send       0         0          0
4294967004  geography_columns                      record_in       record_out       record_recv       record_send       0         0          0
4294967006  pg_views                               record_in       record_out       record_recv       record_send       0         0          0
4294967007  pg_user                                record_in       record_out       record_recv       record_send       0         0          0
4294967008  pg_user_mappings                       record_in       record_out       record_recv       record_send       0         0          0
4294967009  pg_user_mapping                        record_in       record_out       record_recv       record_send       0         0          0
4294967010  pg_type                                record_in       record_out       record_recv       record_send       0         0          0
4294967011  pg_ts_template                         record_in       record_out       record_recv       record_send       0         0          0
4294967012  pg_ts_parser                           record_in       record_out       record_recv       record_send       0         0          0
4294967013  pg_ts_dict                             record_in       record_out       record_recv       record_send       0         0          0
4294967014  pg_ts_config                           record_in       record_out       record_recv       record_send       0         0          0
4294967015  pg_ts_config_map                       record_in       record_out       record_recv       record_send       0         0          0
4294967016  pg_trigger                             record_in       record_out       record_recv       record_send       0         0          0
4294967017  pg_transform                           record_in       record_out       record_recv       record_send       0         0          0
4294967018  pg_timezone_names                      record_in       record_out       record_recv       record_send       0         0          0
4294967019  pg_timezone_abbrevs                    record_in       record_out       record_recv       record_send       0         0          0
4294967020  pg_tablespace                          record_in       record_out       record_recv       record_send       0         0          0
4294967021  pg_tables                              record_in       record_out       record_recv       record_send       0         0          0
4294967022  pg_subscription                        record_in       record_out       record_recv       record_send       0         0          0
4294967023  pg_subscription_rel                    record_in       record_out       record_recv       record_send       0         0          0
4294967024  pg_stats                               record_in       record_out       record_recv       record_send       0         0          0
4294967025  pg_stats_ext                           record_in       record_out       record_recv       record_send       0         0          0
4294967026  pg_statistic                           record_in       record_out       record_recv       record_send       0         0          0
4294967027  pg_statistic_ext                       record_in       record_out       record_recv       record_send       0         0          0
4294967028  pg_statistic_ext_data                  record_in       record_out       record_recv       record_send       0         0          0
4294967029  pg_statio_user_tables                  record_in       record_out       record_recv       record_send       0         0          0
4294967030  pg_statio_user_sequences               record_in       record_out       record_recv       record_send       0         0          0
4294967031  pg_statio_user_indexes                 record_in       record_out       record_recv       record_send       0         0          0
4294967032  pg_statio_sys_tables                   record_in       record_out       record_recv       record_send       0         0          0
4294967033  pg_statio_sys_sequences                record_in       record_out       record_recv       record_send       0         0          0
4294967034  pg_statio_sys_indexes                  record_in       record_out       record_recv       record_send       0         0          0
4294967035  pg_statio_all_tables                   record_in       record_out       record_recv       record_send       0         0          0
4294967036  pg_statio_all_sequences                record_in       record_out       record_recv       record_send       0         0          0
4294967037  pg_statio_all_indexes                  record_in       record_out       record_recv       record_send       0         0          0
4294967038  pg_stat_xact_user_tables               record_in       record_out       record_recv       record_send       0         0          0
4294967039  pg_stat_xact_user_functions            record_in       record_out       record_recv       record_send       0         0          0
4294967040  pg_stat_xact_sys_tables                record_in       record_out       record_recv       record_send       0         0          0
4294967041  pg_stat_xact_all_tables                record_in       record_out       record_recv       record_send       0         0          0
4294967042  pg_stat_wal_receiver                   record_in       record_out       record_recv       record_send       0         0          0
4294967043  pg_stat_user_tables                    record_in       record_out       record_recv       record_send       0         0          0
4294967044  pg_stat_user_indexes                   record_in       record_out       record_recv       record_send       0         0          0
4294967045  pg_stat_user_functions                 record_in       record_out       record_recv       record_send       0         0          0
4294967046  pg_stat_sys_tables                     record_in       record_out       record_recv       record_send       0         0          0
4294967047  pg_stat_sys_indexes                    record_in       record_out       record_recv       record_send       0         0          0
4294967048  pg_stat_subscription                   record_in       record_out       record_recv       record_send       0         0          0
4294967049  pg_stat_ssl                            record_in       record_out       record_recv       record_send       0         0          0
4294967050  pg_stat_slru                           record_in       record_out       record_recv       record_send       0         0          0
4294967051  pg_stat_replication                    record_in       record_out       record_recv       record_send       0         0          0
4294967052  pg_stat_progress_vacuum                record_in       record_out       record_recv       record_send       0         0          0
4294967053  pg_stat_progress_create_index          record_in       record_out       record_recv       record_send       0         0          0
4294967054  pg_stat_progress_cluster               record_in       record_out       record_recv       record_send       0         0          0
4294967055  pg_stat_progress_basebackup            record_in       record_out       record_recv       record_send       0         0          0
4294967056  pg_stat_progress_analyze               record_in       record_out       record_recv       record_send       0         0          0
4294967057  pg_stat_gssapi                         record_in       record_out       record_recv       record_send       0         0          0
4294967058  pg_stat_database                       record_in       record_out       record_recv       record_send       0         0          0
4294967059  pg_stat_database_conflicts             record_in       record_out       record_recv       record_send       0         0          0
4294967060  pg_stat_bgwriter                       record_in       record_out       record_recv       record_send       0         0          0
4294967061  pg_stat_archiver                       record_in       record_out       record_recv       record_send       0         0          0
4294967062  pg_stat_all_tables                     record_in       record_out       record_recv       record_send       0         0          0
4294967063  pg_stat_all_indexes                    record_in       record_out       record_recv       record_send       0         0          0
4294967064  pg_stat_activity                       record_in       record_out       record_recv       record_send       0         0          0
4294967065  pg_shmem_allocations                   record_in       record_out       record_recv       record_send       0         0          0
4294967066  pg_shdepend                            record_in       record_out       record_recv       record_send       0         0          0
4294967067  pg_shseclabel                          record_in       record_out       record_recv       record_send       0         0          0
4294967068  pg_shdescription                       record_in       record_out       record_recv       record_send       0         0          0
4294967069  pg_shadow                              record_in       record_out       record_recv       record_send       0         0          0
4294967070  pg_settings                            record_in       record_out       record_recv       record_send       0         0          0
4294967071  pg_sequences                           record_in       record_out       record_recv       record_send       0         0          0
4294967072  pg_sequence                            record_in       record_out       record_recv       record_send       0         0          0
4294967073  pg_seclabel                            record_in       record_out       record_recv       record_send       0         0          0
4294967074  pg_seclabels                           record_in       record_out       record_recv       record_send       0         0          0
4294967075  pg_rules                               record_in       record_out       record_recv       record_send       0         0          0
4294967076  pg_roles                               record_in       record_out       record_recv       record_send       0         0          0
4294967077  pg_rewrite                             record_in       record_out       record_recv       record_send       0         0          0
4294967078  pg_replication_slots                   record_in       record_out       record_recv       record_send       0         0          0
4294967079  pg_replication_origin                  record_in       record_out       record_recv       record_send       0         0          0
4294967080  pg_replication_origin_status           record_in       record_out       record_recv       record_send       0         0          0
4294967081  pg_range                               record_in       record_out       record_recv       record_send       0         0          0
4294967082  pg_publication_tables                  record_in       record_out       record_recv       record_send       0         0          0
4294967083  pg_publication                         record_in       record_out       record_recv       record_send       0         0          0
4294967084  pg_publication_rel                     record_in       record_out       record_recv       record_send       0         0          0
4294967085  pg_proc                                record_in       record_out       record_recv       record_send       0         0          0
4294967086  pg_prepared_xacts                      record_in       record_out       record_recv       record_send       0         0          0
4294967087  pg_prepared_statements                 record_in       record_out       record_recv       record_send       0         0          0
4294967088  pg_policy                              record_in       record_out       record_recv       record_send       0         0          0
4294967089  pg_policies                            record_in       record_out       record_recv       record_send       0         0          0
4294967090  pg_partitioned_table                   record_in       record_out       record_recv       record_send       0         0          0
4294967091  pg_opfamily                            record_in       record_out       record_recv       record_send       0         0          0
4294967092  pg_operator                            record_in       record_out       record_recv       record_send       0         0          0
4294967093  pg_opclass                             record_in       record_out       record_recv       record_send       0         0          0
4294967094  pg_namespace                           record_in       record_out       record_recv       record_send       0         0          0
4294967095  pg_matviews                            record_in       record_out       record_recv       record_send       0         0          0
4294967096  pg_locks                               record_in       record_out       record_recv       record_send       0         0          0
4294967097  pg_largeobject                         record_in       record_out       record_recv       record_send       0         0          0
4294967098  pg_largeobject_metadata                record_in       record_out       record_recv       record_send       0         0          0
4294967099  pg_language                            record_in       record_out       record_recv       record_send       0         0          0
4294967100  pg_init_privs                          record_in       record_out       record_recv       record_send       0         0          0
4294967101  pg_inherits                            record_in       record_out       record_recv       record_send       0         0          0
4294967102  pg_indexes                             record_in       record_out       record_recv       record_send       0         0          0
4294967103  pg_index                               record_in       record_out       record_recv       record_send       0         0          0
4294967104  pg_hba_file_rules                      record_in       record_out       record_recv       record_send       0         0          0
4294967105  pg_group                               record_in       record_out       record_recv       record_send       0         0          0
4294967106  pg_foreign_table                       record_in       record_out       record_recv       record_send       0         0          0
4294967107  pg_foreign_server                      record_in       record_out       record_recv       record_send       0         0          0
4294967108  pg_foreign_data_wrapper                record_in       record_out       record_recv       record_send       0         0          0
4294967109  pg_file_settings                       record_in       record_out       record_recv       record_send       0         0          0
4294967110  pg_extension                           record_in       record_out       record_recv       record_send       0         0          0
4294967111  pg_event_trigger                       record_in       record_out       record_recv       record_send       0         0          0
4294967112  pg_enum                                record_in       record_out       record_recv       record_send       0         0          0
4294967113  pg_description                         record_in       record_out       record_recv       record_send       0         0          0
4294967114  pg_depend                              record_in       record_out       record_recv       record_send       0         0          0
4294967115  pg_default_acl                         record_in       record_out       record_recv       record_send       0         0          0
4294967116  pg_db_role_setting                     record_in       record_out       record_recv       record_send       0         0          0
4294967117  pg_database                            record_in       record_out       record_recv       record_send       0         0          0
4294967118  pg_cursors                             record_in       record_out       record_recv       record_send       0         0          0
4294967119  pg_conversion                          record_in       record_out       record_recv       record_send       0         0          0
4294967120  pg_constraint                          record_in       record_out       record_recv       record_send       0         0          0
4294967121  pg_config                              record_in       record_out       record_recv       record_send       0         0          0
4294967122  pg_collation                           record_in       record_out       record_recv       record_send       0         0          0
4294967123  pg_class                               record_in       record_out       record_recv       record_send       0         0          0
4294967124  pg_cast                                record_in       record_out       record_recv       record_send       0         0          0
4294967125  pg_available_extensions                record_in       record_out       record_recv       record_send       0         0          0
4294967126  pg_available_extension_versions        record_in       record_out       record_recv       record_send       0         0          0
4294967127  pg_auth_members                        record_in       record_out       record_recv       record_send       0         0          0
4294967128  pg_authid                              record_in       record_out       record_recv       record_send       0         0          0
4294967129  pg_attribute                           record_in       record_out       record_recv       record_send       0         0          0
4294967130  pg_attrdef                             record_in       record_out       record_recv       record_send       0         0          0
4294967131  pg_amproc                              record_in       record_out       record_recv       record_send       0         0          0
4294967132  pg_amop                                record_in       record_out       record_recv       record_send       0         0          0
4294967133  pg_am                                  record_in       record_out       record_recv       record_send       0         0          0
4294967134  pg_aggregate                           record_in       record_out       record_recv       record_send       0         0          0
4294967136  views                                  record_in       record_out       record_recv       record_send       0         0          0
4294967137  view_table_usage                       record_in       record_out       record_recv       record_send       0         0          0
4294967138  view_routine_usage                     record_in       record_out       record_recv       record_send       0         0          0
4294967139  view_column_usage                      record_in       record_out       record_recv       record_send       0         0          0
4294967140  user_privileges                        record_in       record_out       record_recv       record_send       0         0          0
4294967141  user_mappings                          record_in       record_out       record_recv       record_send       0         0          0
4294967142  user_mapping_options                   record_in       record_out       record_recv       record_send       0         0          0
4294967143  user_defined_types                     record_in       record_out       record_recv       record_send       0         0          0
4294967144  user_attributes                        record_in       record_out       record_recv       record_send       0         0          0
4294967145  usage_privileges                       record_in       record_out       record_recv       record_send       0         0          0
4294967146  udt_privileges                         record_in       record_out       record_recv       record_send       0         0          0
4294967147  type_privileges                        record_in       record_out       record_recv       record_send       0         0          0
4294967148  triggers                               record_in       record_out       record_recv       record_send       0         0          0
4294967149  triggered_update_columns               record_in       record_out       record_recv       record_send       0         0          0
4294967150  transforms                             record_in       record_out       record_recv       record_send       0         0          0
4294967151  tablespaces                            record_in       record_out       record_recv       record_send       0         0          0
4294967152  tablespaces_extensions                 record_in       record_out       record_recv       record_send       0         0          0
4294967153  tables                                 record_in       record_out       record_recv       record_send       0         0          0
4294967154  tables_extensions                      record_in       record_out       record_recv       record_send       0         0          0
4294967155  table_privileges                       record_in       record_out       record_recv       record_send       0         0          0
4294967156  table_constraints_extensions           record_in       record_out       record_recv       record_send       0         0          0
4294967157  table_constraints                      record_in       record_out       record_recv       record_send       0         0          0
4294967158  statistics                             record_in       record_out       record_recv       record_send       0         0          0
4294967159  st_units_of_measure                    record_in       record_out       record_recv       record_send       0         0          0
4294967160  st_spatial_reference_systems           record_in       record_out       record_recv       record_send       0         0          0
4294967161  st_geometry_columns                    record_in       record_out       record_recv       record_send       0         0          0
4294967162  session_variables                      record_in       record_out       record_recv       record_send       0         0          0
4294967163  sequences                              record_in       record_out       record_recv       record_send       0         0          0
4294967164  schema_privileges                      record_in       record_out       record_recv       record_send       0         0          0
4294967165  schemata                               record_in       record_out       record_recv       record_send       0         0          0
4294967166  schemata_extensions                    record_in       record_out       record_recv       record_send       0         0          0
4294967167  sql_sizing                             record_in       record_out       record_recv       record_send       0         0          0
4294967168  sql_parts                              record_in       record_out       record_recv       record_send       0         0          0
4294967169  sql_implementation_info                record_in       record_out       record_recv       record_send       0         0          0
4294967170  sql_features                           record_in       record_out       record_recv       record_send       0         0          0
4294967171  routines                               record_in       record_out       record_recv       record_send       0         0          0
4294967172  routine_privileges                     record_in       record_out       record_recv       record_send       0         0          0
4294967173  role_usage_grants                      record_in       record_out       record_recv       record_send       0         0          0
4294967174  role_udt_grants                        record_in       record_out       record_recv       record_send       0         0          0
4294967175  role_table_grants                      record_in       record_out       record_recv       record_send       0         0          0
4294967176  role_routine_grants                    record_in       record_out       record_recv       record_send       0         0          0
4294967177  role_column_grants                     record_in       record_out       record_recv       record_send       0         0          0
4294967178  resource_groups                        record_in       record_out       record_recv       record_send       0         0          0
4294967179  referential_constraints                record_in       record_out       record_recv       record_send       0         0          0
4294967180  profiling                              record_in       record_out       record_recv       record_send       0         0          0
4294967181  processlist                            record_in       record_out       record_recv       record_send       0         0          0
4294967182  plugins                                record_in       record_out       record_recv       record_send       0         0          0
4294967183  partitions                             record_in       record_out       record_recv       record_send       0         0          0
4294967184  parameters                             record_in       record_out       record_recv       record_send       0         0          0
4294967185  optimizer_trace                        record_in       record_out       record_recv       record_send       0         0          0
4294967186  keywords                               record_in       record_out       record_recv       record_send       0         0          0
4294967187  key_column_usage                       record_in       record_out       record_recv       record_send       0         0          0
4294967188  information_schema_catalog_name        record_in       record_out       record_recv       record_send       0         0          0
4294967189  foreign_tables                         record_in       record_out       record_recv       record_send       0         0          0
4294967190  foreign_table_options                  record_in       record_out       record_recv       record_send       0         0          0
4294967191  foreign_servers                        record_in       record_out       record_recv       record_send       0         0          0
4294967192  foreign_server_options                 record_in       record_out       record_recv       record_send       0         0          0
4294967193  foreign_data_wrappers                  record_in       record_out       record_recv       record_send       0         0          0
4294967194  foreign_data_wrapper_options           record_in       record_out       record_recv       record_send       0         0          0
4294967195  files                                  record_in       record_out       record_recv       record_send       0         0          0
4294967196  events                                 record_in       record_out       record_recv       record_send       0         0          0
4294967197  engines                                record_in       record_out       record_recv       record_send       0         0          0
4294967198  enabled_roles                          record_in       record_out       record_recv       record_send       0         0          0
4294967199  element_types                          record_in       record_out       record_recv       record_send       0         0          0
4294967200  domains                                record_in       record_out       record_recv       record_send       0         0          0
4294967201  domain_udt_usage                       record_in       record_out       record_recv       record_send       0         0          0
4294967202  domain_constraints                     record_in       record_out       record_recv       record_send       0         0          0
4294967203  data_type_privileges                   record_in       record_out       record_recv       record_send       0         0          0
4294967204  constraint_table_usage                 record_in       record_out       record_recv       record_send       0         0          0
4294967205  constraint_column_usage                record_in       record_out       record_recv       record_send       0         0          0
4294967206  columns                                record_in       record_out       record_recv       record_send       0         0          0
4294967207  columns_extensions                     record_in       record_out       record_recv       record_send       0         0          0
4294967208  column_udt_usage                       record_in       record_out       record_recv       record_send       0         0          0
4294967209  column_statistics                      record_in       record_out       record_recv       record_send       0         0          0
4294967210  column_privileges                      record_in       record_out       record_recv       record_send       0         0          0
4294967211  column_options                         record_in       record_out       record_recv       record_send       0         0          0
4294967212  column_domain_usage                    record_in       record_out       record_recv       record_send       0         0          0
4294967213  column_column_usage                    record_in       record_out       record_recv       record_send       0         0          0
4294967214  collations                             record_in       record_out       record_recv       record_send       0         0          0
4294967215  collation_character_set_applicability  record_in       record_out       record_recv       record_send       0         0          0
4294967216  check_constraints                      record_in       record_out       record_recv       record_send       0         0          0
4294967217  check_constraint_routine_usage         record_in       record_out       record_recv       record_send       0         0          0
4294967218  character_sets                         record_in       record_out       record_recv       record_send       0         0          0
4294967219  attributes                             record_in       record_out       record_recv       record_send       0         0          0
4294967220  applicable_roles                       record_in       record_out       record_recv       record_send       0         0          0
4294967221  administrable_role_authorizations      record_in       record_out       record_recv       record_send       0         0          0
4294967223  super_regions                          record_in       record_out       record_recv       record_send       0         0          0
4294967224  pg_catalog_table_is_implemented        record_in       record_out       record_recv       record_send       0         0          0
4294967225  tenant_usage_details                   record_in       record_out       record_recv       record_send       0         0          0
4294967226  active_range_feeds                     record_in       record_out       record_recv       record_send       0         0          0
4294967227  default_privileges                     record_in       record_out       record_recv       record_send       0         0          0
4294967228  regions                                record_in       record_out       record_recv       record_send       0         0          0
4294967229  cluster_inflight_traces                record_in       record_out       record_recv       record_send       0         0          0
4294967230  lost_descriptors_with_data             record_in       record_out       record_recv       record_send       0         0          0
4294967231  cross_db_references                    record_in       record_out       record_recv       record_send       0         0          0
4294967232  cluster_database_privileges            record_in       record_out       record_recv       record_send       0         0          0
4294967233  invalid_objects                        record_in       record_out       record_recv       record_send       0         0          0
4294967234  zones                                  record_in       record_out       record_recv       record_send       0         0          0
4294967235  transaction_statistics                 record_in       record_out       record_recv       record_send       0         0          0
4294967236  node_transaction_statistics            record_in       record_out       record_recv       record_send       0         0          0
4294967237  table_row_statistics                   record_in       record_out       record_recv       record_send       0         0          0
4294967238  tables                                 record_in       record_out       record_recv       record_send       0         0          0
4294967239  table_indexes                          record_in       record_out       record_recv       record_send       0         0          0
4294967240  table_columns                          record_in       record_out       record_recv       record_send       0         0          0
4294967241  statement_statistics                   record_in       record_out       record_recv       record_send       0         0          0
4294967242  session_variables                      record_in       record_out       record_recv       record_send       0         0          0
4294967243  session_trace                          record_in       record_out       record_recv       record_send       0         0          0
4294967244  schema_changes                         record_in       record_out       record_recv       record_send       0         0          0
4294967245  node_runtime_info                      record_in       record_out       record_recv       record_send       0         0          0
4294967246  ranges                                 record_in       record_out       record_recv       record_send       0         0          0
4294967247  ranges_no_leases                       record_in       record_out       record_recv       record_send       0         0          0
4294967248  predefined_comments                    record_in       record_out       record_recv       record_send       0         0          0
4294967249  partitions                             record_in       record_out       record_recv       record_send       0         0          0
4294967250  node_txn_stats                         record_in       record_out       record_recv       record_send       0         0          0
4294967251  node_statement_statistics              record_in       record_out       record_recv       record_send       0         0          0
4294967252  node_metrics                           record_in       record_out       record_recv       record_send       0         0          0
4294967253  node_sessions                          record_in       record_out       record_recv       record_send       0         0          0
4294967254  node_transactions                      record_in       record_out       record_recv       record_send       0         0          0
4294967255  node_queries                           record_in       record_out       record_recv       record_send       0         0          0
4294967256  node_execution_insights                record_in       record_out       record_recv       record_send       0         0          0
4294967257  node_distsql_flows                     record_in       record_out       record_recv       record_send       0         0          0
4294967258  node_contention_events                 record_in       record_out       record_recv       record_send       0         0          0
4294967259  leases                                 record_in       record_out       record_recv       record_send       0         0          0
4294967260  kv_store_status                        record_in       record_out       record_recv       record_send       0         0          0
4294967261  kv_node_status                         record_in       record_out       record_recv       record_send       0         0          0
4294967262  jobs                                   record_in       record_out       record_recv       record_send       0         0          0
4294967263  node_inflight_trace_spans              record_in       record_out       record_recv       record_send       0         0          0
4294967264  index_usage_statistics                 record_in       record_out       record_recv       record_send       0         0          0
4294967265  index_columns                          record_in       record_out       record_recv       record_send       0         0          0
4294967266  transaction_contention_events          record_in       record_out       record_recv       record_send       0         0          0
4294967267  gossip_network                         record_in       record_out       record_recv       record_send       0         0          0
4294967268  gossip_liveness                        record_in       record_out       record_recv       record_send       0         0          0
4294967269  gossip_alerts                          record_in       record_out       record_recv       record_send       0         0          0
4294967270  gossip_nodes                           record_in       record_out       record_recv       record_send       0         0          0
4294967271  kv_node_liveness                       record_in       record_out       record_recv       record_send       0         0          0
4294967272  forward_dependencies                   record_in       record_out       record_recv       record_send       0         0          0
4294967273  feature_usage                          record_in       record_out       record_recv       record_send       0         0          0
4294967274  databases                              record_in       record_out       record_recv       record_send       0         0          0
4294967275  create_type_statements                 record_in       record_out       record_recv       record_send       0         0          0
4294967276  create_statements                      record_in       record_out       record_recv       record_send       0         0          0
4294967277  create_schema_statements               record_in       record_out       record_recv       record_send       0         0          0
4294967278  create_function_statements             record_in       record_out       record_recv       record_send       0         0          0
4294967279  cluster_transaction_statistics         record_in       record_out       record_recv       record_send       0         0          0
4294967280  cluster_statement_statistics           record_in       record_out       record_recv       record_send       0         0          0
4294967281  cluster_settings                       record_in       record_out       record_recv       record_send       0         0          0
4294967282  cluster_sessions                       record_in       record_out       record_recv       record_send       0         0          0
4294967283  cluster_transactions                   record_in       record_out       record_recv       record_send       0         0          0
4294967284  cluster_queries                        record_in       record_out       record_recv       record_send       0         0          0
4294967285  cluster_locks                          record_in       record_out       record_recv       record_send       0         0          0
4294967286  cluster_execution_insights             record_in       record_out       record_recv       record_send       0         0          0
4294967287  cluster_distsql_flows                  record_in       record_out       record_recv       record_send       0         0          0
4294967288  cluster_contention_events              record_in       record_out       record_recv       record_send       0         0          0
4294967289  cluster_contended_tables               record_in       record_out       record_recv       record_send       0         0          0
4294967290  cluster_contended_keys                 record_in       record_out       record_recv       record_send       0         0          0
4294967291  cluster_contended_indexes              record_in       record_out       record_recv       record_send       0         0          0
4294967292  builtin_functions                      record_in       record_out       record_recv       record_send       0         0          0
4294967293  node_build_info                        record_in       record_out       record_recv       record_send       0         0          0
4294967294  backward_dependencies                  record_in       record_out       record_recv       record_send       0         0          0

query OTTTBOI colnames
SELECT oid, typname, typalign, typstorage, typnotnull, typbasetype, typtypmod
FROM pg_catalog.pg_type
ORDER BY oid
----
oid         typname                                typalign  typstorage  typnotnull  typbasetype  typtypmod
16          bool                                   NULL      NULL        false       0            -1
17          bytea                                  NULL      NULL        false       0            -1
18          char                                   NULL      NULL        false       0            -1
19          name                                   NULL      NULL        false       0            -1
20          int8                                   NULL      NULL        false       0            -1
21          int2                                   NULL      NULL        false       0            -1
22          int2vector                             NULL      NULL        false       0            -1
23          int4                                   NULL      NULL        false       0            -1
24          regproc                                NULL      NULL        false       0            -1
25          text                                   NULL      NULL        false       0            -1
26          oid                                    NULL      NULL        false       0            -1
30          oidvector                              NULL      NULL        false       0            -1
700         float4                                 NULL      NULL        false       0            -1
701         float8                                 NULL      NULL        false       0            -1
705         unknown                                NULL      NULL        false       0            -1
869         inet                                   NULL      NULL        false       0            -1
1000        _bool                                  NULL      NULL        false       0            -1
1001        _bytea                                 NULL      NULL        false       0            -1
1002        _char                                  NULL      NULL        false       0            -1
1003        _name                                  NULL      NULL        false       0            -1
1005        _int2                                  NULL      NULL        false       0            -1
1006        _int2vector                            NULL      NULL        false       0            -1
1007        _int4                                  NULL      NULL        false       0            -1
1008        _regproc                               NULL      NULL        false       0            -1
1009        _text                                  NULL      NULL        false       0            -1
1013        _oidvector                             NULL      NULL        false       0            -1
1014        _bpchar                                NULL      NULL        false       0            -1
1015        _varchar                               NULL      NULL        false       0            -1
1016        _int8                                  NULL      NULL        false       0            -1
1021        _float4                                NULL      NULL        false       0            -1
1022        _float8                                NULL      NULL        false       0            -1
1028        _oid                                   NULL      NULL        false       0            -1
1041        _inet                                  NULL      NULL        false       0            -1
1042        bpchar                                 NULL      NULL        false       0            -1
1043        varchar                                NULL      NULL        false       0            -1
1082        date                                   NULL      NULL        false       0            -1
1083        time                                   NULL      NULL        false       0            -1
1114        timestamp                              NULL      NULL        false       0            -1
1115        _timestamp                             NULL      NULL        false       0            -1
1182        _date                                  NULL      NULL        false       0            -1
1183        _time                                  NULL      NULL        false       0            -1
1184        timestamptz                            NULL      NULL        false       0            -1
1185        _timestamptz                           NULL      NULL        false       0            -1
1186        interval                               NULL      NULL        false       0            -1
1187        _interval                              NULL      NULL        false       0            -1
1231        _numeric                               NULL      NULL        false       0            -1
1266        timetz                                 NULL      NULL        false       0            -1
1270        _timetz                                NULL      NULL        false       0            -1
1560        bit                                    NULL      NULL        false       0            -1
1561        _bit                                   NULL      NULL        false       0            -1
1562        varbit                                 NULL      NULL        false       0            -1
1563        _varbit                                NULL      NULL        false       0            -1
1700        numeric                                NULL      NULL        false       0            -1
2202        regprocedure                           NULL      NULL        false       0            -1
2205        regclass                               NULL      NULL        false       0            -1
2206        regtype                                NULL      NULL        false       0            -1
2207        _regprocedure                          NULL      NULL        false       0            -1
2210        _regclass                              NULL      NULL        false       0            -1
2211        _regtype                               NULL      NULL        false       0            -1
2249        record                                 NULL      NULL        false       0            -1
2277        anyarray                               NULL      NULL        false       0            -1
2278        void                                   NULL      NULL        false       0            -1
2283        anyelement                             NULL      NULL        false       0            -1
2287        _record                                NULL      NULL        false       0            -1
2950        uuid                                   NULL      NULL        false       0            -1
2951        _uuid                                  NULL      NULL        false       0            -1
3802        jsonb                                  NULL      NULL        false       0            -1
3807        _jsonb                                 NULL      NULL        false       0            -1
4089        regnamespace                           NULL      NULL        false       0            -1
4090        _regnamespace                          NULL      NULL        false       0            -1
4096        regrole                                NULL      NULL        false       0            -1
4097        _regrole                               NULL      NULL        false       0            -1
90000       geometry                               NULL      NULL        false       0            -1
90001       _geometry                              NULL      NULL        false       0            -1
90002       geography                              NULL      NULL        false       0            -1
90003       _geography                             NULL      NULL        false       0            -1
90004       box2d                                  NULL      NULL        false       0            -1
90005       _box2d                                 NULL      NULL        false       0            -1
100110      t1                                     NULL      NULL        false       0            -1
100111      t1_m_seq                               NULL      NULL        false       0            -1
100112      t1_n_seq                               NULL      NULL        false       0            -1
100113      t2                                     NULL      NULL        false       0            -1
100114      t3                                     NULL      NULL        false       0            -1
100115      v1                                     NULL      NULL        false       0            -1
100116      t4                                     NULL      NULL        false       0            -1
100117      t5                                     NULL      NULL        false       0            -1
100118      mytype                                 NULL      NULL        false       0            -1
100119      _mytype                                NULL      NULL        false       0            -1
100120      t6                                     NULL      NULL        false       0            -1
100121      mv1                                    NULL      NULL        false       0            -1
100128      source_table                           NULL      NULL        false       0            -1
100129      depend_view                            NULL      NULL        false       0            -1
100130      view_dependingon_view                  NULL      NULL        false       0            -1
100131      newtype1                               NULL      NULL        false       0            -1
100132      _newtype1                              NULL      NULL        false       0            -1
100133      newtype2                               NULL      NULL        false       0            -1
100134      _newtype2                              NULL      NULL        false       0            -1
4294967002  spatial_ref_sys                        NULL      NULL        false       0            -1
4294967003  geometry_columns                       NULL      NULL        false       0            -1
4294967004  geography_columns                      NULL      NULL        false       0            -1
4294967006  pg_views                               NULL      NULL        false       0            -1
4294967007  pg_user                                NULL      NULL        false       0            -1
4294967008  pg_user_mappings                       NULL      NULL        false       0            -1
4294967009  pg_user_mapping                        NULL      NULL        false       0            -1
4294967010  pg_type                                NULL      NULL        false       0            -1
4294967011  pg_ts_template                         NULL      NULL        false       0            -1
4294967012  pg_ts_parser                           NULL      NULL        false       0            -1
4294967013  pg_ts_dict                             NULL      NULL        false       0            -1
4294967014  pg_ts_config                           NULL      NULL        false       0            -1
4294967015  pg_ts_config_map                       NULL      NULL        false       0            -1
4294967016  pg_trigger                             NULL      NULL        false       0            -1
4294967017  pg_transform                           NULL      NULL        false       0            -1
4294967018  pg_timezone_names                      NULL      NULL        false       0            -1
4294967019  pg_timezone_abbrevs                    NULL      NULL        false       0            -1
4294967020  pg_tablespace                          NULL      NULL        false       0            -1
4294967021  pg_tables                              NULL      NULL        false       0            -1
4294967022  pg_subscription                        NULL      NULL        false       0            -1
4294967023  pg_subscription_rel                    NULL      NULL        false       0            -1
4294967024  pg_stats                               NULL      NULL        false       0            -1
4294967025  pg_stats_ext                           NULL      NULL        false       0            -1
4294967026  pg_statistic                           NULL      NULL        false       0            -1
4294967027  pg_statistic_ext                       NULL      NULL        false       0            -1
4294967028  pg_statistic_ext_data                  NULL      NULL        false       0            -1
4294967029  pg_statio_user_tables                  NULL      NULL        false       0            -1
4294967030  pg_statio_user_sequences               NULL      NULL        false       0            -1
4294967031  pg_statio_user_indexes                 NULL      NULL        false       0            -1
4294967032  pg_statio_sys_tables                   NULL      NULL        false       0            -1
4294967033  pg_statio_sys_sequences                NULL      NULL        false       0            -1
4294967034  pg_statio_sys_indexes                  NULL      NULL        false       0            -1
4294967035  pg_statio_all_tables                   NULL      NULL        false       0            -1
4294967036  pg_statio_all_sequences                NULL      NULL        false       0            -1
4294967037  pg_statio_all_indexes                  NULL      NULL        false       0            -1
4294967038  pg_stat_xact_user_tables               NULL      NULL        false       0            -1
4294967039  pg_stat_xact_user_functions            NULL      NULL        false       0            -1
4294967040  pg_stat_xact_sys_tables                NULL      NULL        false       0            -1
4294967041  pg_stat_xact_all_tables                NULL      NULL        false       0            -1
4294967042  pg_stat_wal_receiver                   NULL      NULL        false       0            -1
4294967043  pg_stat_user_tables                    NULL      NULL        false       0            -1
4294967044  pg_stat_user_indexes                   NULL      NULL        false       0            -1
4294967045  pg_stat_user_functions                 NULL      NULL        false       0            -1
4294967046  pg_stat_sys_tables                     NULL      NULL        false       0            -1
4294967047  pg_stat_sys_indexes                    NULL      NULL        false       0            -1
4294967048  pg_stat_subscription                   NULL      NULL        false       0            -1
4294967049  pg_stat_ssl                            NULL      NULL        false       0            -1
4294967050  pg_stat_slru                           NULL      NULL        false       0            -1
4294967051  pg_stat_replication                    NULL      NULL        false       0            -1
4294967052  pg_stat_progress_vacuum                NULL      NULL        false       0            -1
4294967053  pg_stat_progress_create_index          NULL      NULL        false       0            -1
4294967054  pg_stat_progress_cluster               NULL      NULL        false       0            -1
4294967055  pg_stat_progress_basebackup            NULL      NULL        false       0            -1
4294967056  pg_stat_progress_analyze               NULL      NULL        false       0            -1
4294967057  pg_stat_gssapi                         NULL      NULL        false       0            -1
4294967058  pg_stat_database                       NULL      NULL        false       0            -1
4294967059  pg_stat_database_conflicts             NULL      NULL        false       0            -1
4294967060  pg_stat_bgwriter                       NULL      NULL        false       0            -1
4294967061  pg_stat_archiver                       NULL      NULL        false       0            -1
4294967062  pg_stat_all_tables                     NULL      NULL        false       0            -1
4294967063  pg_stat_all_indexes                    NULL      NULL        false       0            -1
4294967064  pg_stat_activity                       NULL      NULL        false       0            -1
4294967065  pg_shmem_allocations                   NULL      NULL        false       0            -1
4294967066  pg_shdepend                            NULL      NULL        false       0            -1
4294967067  pg_shseclabel                          NULL      NULL        false       0            -1
4294967068  pg_shdescription                       NULL      NULL        false       0            -1
4294967069  pg_shadow                              NULL      NULL        false       0            -1
4294967070  pg_settings                            NULL      NULL        false       0            -1
4294967071  pg_sequences                           NULL      NULL        false       0            -1
4294967072  pg_sequence                            NULL      NULL        false       0            -1
4294967073  pg_seclabel                            NULL      NULL        false       0            -1
4294967074  pg_seclabels                           NULL      NULL        false       0            -1
4294967075  pg_rules                               NULL      NULL        false       0            -1
4294967076  pg_roles                               NULL      NULL        false       0            -1
4294967077  pg_rewrite                             NULL      NULL        false       0            -1
4294967078  pg_replication_slots                   NULL      NULL        false       0            -1
4294967079  pg_replication_origin                  NULL      NULL        false       0            -1
4294967080  pg_replication_origin_status           NULL      NULL        false       0            -1
4294967081  pg_range                               NULL      NULL        false       0            -1
4294967082  pg_publication_tables                  NULL      NULL        false       0            -1
4294967083  pg_publication                         NULL      NULL        false       0            -1
4294967084  pg_publication_rel                     NULL      NULL        false       0            -1
4294967085  pg_proc                                NULL      NULL        false       0            -1
4294967086  pg_prepared_xacts                      NULL      NULL        false       0            -1
4294967087  pg_prepared_statements                 NULL      NULL        false       0            -1
4294967088  pg_policy                              NULL      NULL        false       0            -1
4294967089  pg_policies                            NULL      NULL        false       0            -1
4294967090  pg_partitioned_table                   NULL      NULL        false       0            -1
4294967091  pg_opfamily                            NULL      NULL        false       0            -1
4294967092  pg_operator                            NULL      NULL        false       0            -1
4294967093  pg_opclass                             NULL      NULL        false       0            -1
4294967094  pg_namespace                           NULL      NULL        false       0            -1
4294967095  pg_matviews                            NULL      NULL        false       0            -1
4294967096  pg_locks                               NULL      NULL        false       0            -1
4294967097  pg_largeobject                         NULL      NULL        false       0            -1
4294967098  pg_largeobject_metadata                NULL      NULL        false       0            -1
4294967099  pg_language                            NULL      NULL        false       0            -1
4294967100  pg_init_privs                          NULL      NULL        false       0            -1
4294967101  pg_inherits                            NULL      NULL        false       0            -1
4294967102  pg_indexes                             NULL      NULL        false       0            -1
4294967103  pg_index                               NULL      NULL        false       0            -1
4294967104  pg_hba_file_rules                      NULL      NULL        false       0            -1
4294967105  pg_group                               NULL      NULL        false       0            -1
4294967106  pg_foreign_table                       NULL      NULL        false       0            -1
4294967107  pg_foreign_server                      NULL      NULL        false       0            -1
4294967108  pg_foreign_data_wrapper                NULL      NULL        false       0            -1
4294967109  pg_file_settings                       NULL      NULL        false       0            -1
4294967110  pg_extension                           NULL      NULL        false       0            -1
4294967111  pg_event_trigger                       NULL      NULL        false       0            -1
4294967112  pg_enum                                NULL      NULL        false       0            -1
4294967113  pg_description                         NULL      NULL        false       0            -1
4294967114  pg_depend                              NULL      NULL        false       0            -1
4294967115  pg_default_acl                         NULL      NULL        false       0            -1
4294967116  pg_db_role_setting                     NULL      NULL        false       0            -1
4294967117  pg_database                            NULL      NULL        false       0            -1
4294967118  pg_cursors                             NULL      NULL        false       0            -1
4294967119  pg_conversion                          NULL      NULL        false       0            -1
4294967120  pg_constraint                          NULL      NULL        false       0            -1
4294967121  pg_config                              NULL      NULL        false       0            -1
4294967122  pg_collation                           NULL      NULL        false       0            -1
4294967123  pg_class                               NULL      NULL        false       0            -1
4294967124  pg_cast                                NULL      NULL        false       0            -1
4294967125  pg_available_extensions                NULL      NULL        false       0            -1
4294967126  pg_available_extension_versions        NULL      NULL        false       0            -1
4294967127  pg_auth_members                        NULL      NULL        false       0            -1
4294967128  pg_authid                              NULL      NULL        false       0            -1
4294967129  pg_attribute                           NULL      NULL        false       0            -1
4294967130  pg_attrdef                             NULL      NULL        false       0            -1
4294967131  pg_amproc                              NULL      NULL        false       0            -1
4294967132  pg_amop                                NULL      NULL        false       0            -1
4294967133  pg_am                                  NULL      NULL        false       0            -1
4294967134  pg_aggregate                           NULL      NULL        false       0            -1
4294967136  views                                  NULL      NULL        false       0            -1
4294967137  view_table_usage                       NULL      NULL        false       0            -1
4294967138  view_routine_usage                     NULL      NULL        false       0            -1
4294967139  view_column_usage                      NULL      NULL        false       0            -1
4294967140  user_privileges                        NULL      NULL        false       0            -1
4294967141  user_mappings                          NULL      NULL        false       0            -1
4294967142  user_mapping_options                   NULL      NULL        false       0            -1
4294967143  user_defined_types                     NULL      NULL        false       0            -1
4294967144  user_attributes                        NULL      NULL        false       0            -1
4294967145  usage_privileges                       NULL      NULL        false       0            -1
4294967146  udt_privileges                         NULL      NULL        false       0            -1
4294967147  type_privileges                        NULL      NULL        false       0            -1
4294967148  triggers                               NULL      NULL        false       0            -1
4294967149  triggered_update_columns               NULL      NULL        false       0            -1
4294967150  transforms                             NULL      NULL        false       0            -1
4294967151  tablespaces                            NULL      NULL        false       0            -1
4294967152  tablespaces_extensions                 NULL      NULL        false       0            -1
4294967153  tables                                 NULL      NULL        false       0            -1
4294967154  tables_extensions                      NULL      NULL        false       0            -1
4294967155  table_privileges                       NULL      NULL        false       0            -1
4294967156  table_constraints_extensions           NULL      NULL        false       0            -1
4294967157  table_constraints                      NULL      NULL        false       0            -1
4294967158  statistics                             NULL      NULL        false       0            -1
4294967159  st_units_of_measure                    NULL      NULL        false       0            -1
4294967160  st_spatial_reference_systems           NULL      NULL        false       0            -1
4294967161  st_geometry_columns                    NULL      NULL        false       0            -1
4294967162  session_variables                      NULL      NULL        false       0            -1
4294967163  sequences                              NULL      NULL        false       0            -1
4294967164  schema_privileges                      NULL      NULL        false       0            -1
4294967165  schemata                               NULL      NULL        false       0            -1
4294967166  schemata_extensions                    NULL      NULL        false       0            -1
4294967167  sql_sizing                             NULL      NULL        false       0            -1
4294967168  sql_parts                              NULL      NULL        false       0            -1
4294967169  sql_implementation_info                NULL      NULL        false       0            -1
4294967170  sql_features                           NULL      NULL        false       0            -1
4294967171  routines                               NULL      NULL        false       0            -1
4294967172  routine_privileges                     NULL      NULL        false       0            -1
4294967173  role_usage_grants                      NULL      NULL        false       0            -1
4294967174  role_udt_grants                        NULL      NULL        false       0            -1
4294967175  role_table_grants                      NULL      NULL        false       0            -1
4294967176  role_routine_grants                    NULL      NULL        false       0            -1
4294967177  role_column_grants                     NULL      NULL        false       0            -1
4294967178  resource_groups                        NULL      NULL        false       0            -1
4294967179  referential_constraints                NULL      NULL        false       0            -1
4294967180  profiling                              NULL      NULL        false       0            -1
4294967181  processlist                            NULL      NULL        false       0            -1
4294967182  plugins                                NULL      NULL        false       0            -1
4294967183  partitions                             NULL      NULL        false       0            -1
4294967184  parameters                             NULL      NULL        false       0            -1
4294967185  optimizer_trace                        NULL      NULL        false       0            -1
4294967186  keywords                               NULL      NULL        false       0            -1
4294967187  key_column_usage                       NULL      NULL        false       0            -1
4294967188  information_schema_catalog_name        NULL      NULL        false       0            -1
4294967189  foreign_tables                         NULL      NULL        false       0            -1
4294967190  foreign_table_options                  NULL      NULL        false       0            -1
4294967191  foreign_servers                        NULL      NULL        false       0            -1
4294967192  foreign_server_options                 NULL      NULL        false       0            -1
4294967193  foreign_data_wrappers                  NULL      NULL        false       0            -1
4294967194  foreign_data_wrapper_options           NULL      NULL        false       0            -1
4294967195  files                                  NULL      NULL        false       0            -1
4294967196  events                                 NULL      NULL        false       0            -1
4294967197  engines                                NULL      NULL        false       0            -1
4294967198  enabled_roles                          NULL      NULL        false       0            -1
4294967199  element_types                          NULL      NULL        false       0            -1
4294967200  domains                                NULL      NULL        false       0            -1
4294967201  domain_udt_usage                       NULL      NULL        false       0            -1
4294967202  domain_constraints                     NULL      NULL        false       0            -1
4294967203  data_type_privileges                   NULL      NULL        false       0            -1
4294967204  constraint_table_usage                 NULL      NULL        false       0            -1
4294967205  constraint_column_usage                NULL      NULL        false       0            -1
4294967206  columns                                NULL      NULL        false       0            -1
4294967207  columns_extensions                     NULL      NULL        false       0            -1
4294967208  column_udt_usage                       NULL      NULL        false       0            -1
4294967209  column_statistics                      NULL      NULL        false       0            -1
4294967210  column_privileges                      NULL      NULL        false       0            -1
4294967211  column_options                         NULL      NULL        false       0            -1
4294967212  column_domain_usage                    NULL      NULL        false       0            -1
4294967213  column_column_usage                    NULL      NULL        false       0            -1
4294967214  collations                             NULL      NULL        false       0            -1
4294967215  collation_character_set_applicability  NULL      NULL        false       0            -1
4294967216  check_constraints                      NULL      NULL        false       0            -1
4294967217  check_constraint_routine_usage         NULL      NULL        false       0            -1
4294967218  character_sets                         NULL      NULL        false       0            -1
4294967219  attributes                             NULL      NULL        false       0            -1
4294967220  applicable_roles                       NULL      NULL        false       0            -1
4294967221  administrable_role_authorizations      NULL      NULL        false       0            -1
4294967223  super_regions                          NULL      NULL        false       0            -1
4294967224  pg_catalog_table_is_implemented        NULL      NULL        false       0            -1
4294967225  tenant_usage_details                   NULL      NULL        false       0            -1
4294967226  active_range_feeds                     NULL      NULL        false       0            -1
4294967227  default_privileges                     NULL      NULL        false       0            -1
4294967228  regions                                NULL      NULL        false       0            -1
4294967229  cluster_inflight_traces                NULL      NULL        false       0            -1
4294967230  lost_descriptors_with_data             NULL      NULL        false       0            -1
4294967231  cross_db_references                    NULL      NULL        false       0            -1
4294967232  cluster_database_privileges            NULL      NULL        false       0            -1
4294967233  invalid_objects                        NULL      NULL        false       0            -1
4294967234  zones                                  NULL      NULL        false       0            -1
4294967235  transaction_statistics                 NULL      NULL        false       0            -1
4294967236  node_transaction_statistics            NULL      NULL        false       0            -1
4294967237  table_row_statistics                   NULL      NULL        false       0            -1
4294967238  tables                                 NULL      NULL        false       0            -1
4294967239  table_indexes                          NULL      NULL        false       0            -1
4294967240  table_columns                          NULL      NULL        false       0            -1
4294967241  statement_statistics                   NULL      NULL        false       0            -1
4294967242  session_variables                      NULL      NULL        false       0            -1
4294967243  session_trace                          NULL      NULL        false       0            -1
4294967244  schema_changes                         NULL      NULL        false       0            -1
4294967245  node_runtime_info                      NULL      NULL        false       0            -1
4294967246  ranges                                 NULL      NULL        false       0            -1
4294967247  ranges_no_leases                       NULL      NULL        false       0            -1
4294967248  predefined_comments                    NULL      NULL        false       0            -1
4294967249  partitions                             NULL      NULL        false       0            -1
4294967250  node_txn_stats                         NULL      NULL        false       0            -1
4294967251  node_statement_statistics              NULL      NULL        false       0            -1
4294967252  node_metrics                           NULL      NULL        false       0            -1
4294967253  node_sessions                          NULL      NULL        false       0            -1
4294967254  node_transactions                      NULL      NULL        false       0            -1
4294967255  node_queries                           NULL      NULL        false       0            -1
4294967256  node_execution_insights                NULL      NULL        false       0            -1
4294967257  node_distsql_flows                     NULL      NULL        false       0            -1
4294967258  node_contention_events                 NULL      NULL        false       0            -1
4294967259  leases                                 NULL      NULL        false       0            -1
4294967260  kv_store_status                        NULL      NULL        false       0            -1
4294967261  kv_node_status                         NULL      NULL        false       0            -1
4294967262  jobs                                   NULL      NULL        false       0            -1
4294967263  node_inflight_trace_spans              NULL      NULL        false       0            -1
4294967264  index_usage_statistics                 NULL      NULL        false       0            -1
4294967265  index_columns                          NULL      NULL        false       0            -1
4294967266  transaction_contention_events          NULL      NULL        false       0            -1
4294967267  gossip_network                         NULL      NULL        false       0            -1
4294967268  gossip_liveness                        NULL      NULL        false       0            -1
4294967269  gossip_alerts                          NULL      NULL        false       0            -1
4294967270  gossip_nodes                           NULL      NULL        false       0            -1
4294967271  kv_node_liveness                       NULL      NULL        false       0            -1
4294967272  forward_dependencies                   NULL      NULL        false       0            -1
4294967273  feature_usage                          NULL      NULL        false       0            -1
4294967274  databases                              NULL      NULL        false       0            -1
4294967275  create_type_statements                 NULL      NULL        false       0            -1
4294967276  create_statements                      NULL      NULL        false       0            -1
4294967277  create_schema_statements               NULL      NULL        false       0            -1
4294967278  create_function_statements             NULL      NULL        false       0            -1
4294967279  cluster_transaction_statistics         NULL      NULL        false       0            -1
4294967280  cluster_statement_statistics           NULL      NULL        false       0            -1
4294967281  cluster_settings                       NULL      NULL        false       0            -1
4294967282  cluster_sessions                       NULL      NULL        false       0            -1
4294967283  cluster_transactions                   NULL      NULL        false       0            -1
4294967284  cluster_queries                        NULL      NULL        false       0            -1
4294967285  cluster_locks                          NULL      NULL        false       0            -1
4294967286  cluster_execution_insights             NULL      NULL        false       0            -1
4294967287  cluster_distsql_flows                  NULL      NULL        false       0            -1
4294967288  cluster_contention_events              NULL      NULL        false       0            -1
4294967289  cluster_contended_tables               NULL      NULL        false       0            -1
4294967290  cluster_contended_keys                 NULL      NULL        false       0            -1
4294967291  cluster_contended_indexes              NULL      NULL        false       0            -1
4294967292  builtin_functions                      NULL      NULL        false       0            -1
4294967293  node_build_info                        NULL      NULL        false       0            -1
4294967294  backward_dependencies                  NULL      NULL        false       0            -1

query OTIOTTT colnames
SELECT oid, typname, typndims, typcollation, typdefaultbin, typdefault, typacl
FROM pg_catalog.pg_type
ORDER BY oid
----
oid         typname                                typndims  typcollation  typdefaultbin  typdefault  typacl
16          bool                                   0         0             NULL           NULL        NULL
17          bytea                                  0         0             NULL           NULL        NULL
18          char                                   0         3403232968    NULL           NULL        NULL
19          name                                   0         3403232968    NULL           NULL        NULL
20          int8                                   0         0             NULL           NULL        NULL
21          int2                                   0         0             NULL           NULL        NULL
22          int2vector                             0         0             NULL           NULL        NULL
23          int4                                   0         0             NULL           NULL        NULL
24          regproc                                0         0             NULL           NULL        NULL
25          text                                   0         3403232968    NULL           NULL        NULL
26          oid                                    0         0             NULL           NULL        NULL
30          oidvector                              0         0             NULL           NULL        NULL
700         float4                                 0         0             NULL           NULL        NULL
701         float8                                 0         0             NULL           NULL        NULL
705         unknown                                0         0             NULL           NULL        NULL
869         inet                                   0         0             NULL           NULL        NULL
1000        _bool                                  0         0             NULL           NULL        NULL
1001        _bytea                                 0         0             NULL           NULL        NULL
1002        _char                                  0         3403232968    NULL           NULL        NULL
1003        _name                                  0         3403232968    NULL           NULL        NULL
1005        _int2                                  0         0             NULL           NULL        NULL
1006        _int2vector                            0         0             NULL           NULL        NULL
1007        _int4                                  0         0             NULL           NULL        NULL
1008        _regproc                               0         0             NULL           NULL        NULL
1009        _text                                  0         3403232968    NULL           NULL        NULL
1013        _oidvector                             0         0             NULL           NULL        NULL
1014        _bpchar                                0         3403232968    NULL           NULL        NULL
1015        _varchar                               0         3403232968    NULL           NULL        NULL
1016        _int8                                  0         0             NULL           NULL        NULL
1021        _float4                                0         0             NULL           NULL        NULL
1022        _float8                                0         0             NULL           NULL        NULL
1028        _oid                                   0         0             NULL           NULL        NULL
1041        _inet                                  0         0             NULL           NULL        NULL
1042        bpchar                                 0         3403232968    NULL           NULL        NULL
1043        varchar                                0         3403232968    NULL           NULL        NULL
1082        date                                   0         0             NULL           NULL        NULL
1083        time                                   0         0             NULL           NULL        NULL
1114        timestamp                              0         0             NULL           NULL        NULL
1115        _timestamp                             0         0             NULL           NULL        NULL
1182        _date                                  0         0             NULL           NULL        NULL
1183        _time                                  0         0             NULL           NULL        NULL
1184        timestamptz                            0         0             NULL           NULL        NULL
1185        _timestamptz                           0         0             NULL           NULL        NULL
1186        interval                               0         0             NULL           NULL        NULL
1187        _interval                              0         0             NULL           NULL        NULL
1231        _numeric                               0         0             NULL           NULL        NULL
1266        timetz                                 0         0             NULL           NULL        NULL
1270        _timetz                                0         0             NULL           NULL        NULL
1560        bit                                    0         0             NULL           NULL        NULL
1561        _bit                                   0         0             NULL           NULL        NULL
1562        varbit                                 0         0             NULL           NULL        NULL
1563        _varbit                                0         0             NULL           NULL        NULL
1700        numeric                                0         0             NULL           NULL        NULL
2202        regprocedure                           0         0             NULL           NULL        NULL
2205        regclass                               0         0             NULL           NULL        NULL
2206        regtype                                0         0             NULL           NULL        NULL
2207        _regprocedure                          0         0             NULL           NULL        NULL
2210        _regclass                              0         0             NULL           NULL        NULL
2211        _regtype                               0         0             NULL           NULL        NULL
2249        record                                 0         0             NULL           NULL        NULL
2277        anyarray                               0         3403232968    NULL           NULL        NULL
2278        void                                   0         0             NULL           NULL        NULL
2283        anyelement                             0         0             NULL           NULL        NULL
2287        _record                                0         0             NULL           NULL        NULL
2950        uuid                                   0         0             NULL           NULL        NULL
2951        _uuid                                  0         0             NULL           NULL        NULL
3802        jsonb                                  0         0             NULL           NULL        NULL
3807        _jsonb                                 0         0             NULL           NULL        NULL
4089        regnamespace                           0         0             NULL           NULL        NULL
4090        _regnamespace                          0         0             NULL           NULL        NULL
4096        regrole                                0         0             NULL           NULL        NULL
4097        _regrole                               0         0             NULL           NULL        NULL
90000       geometry                               0         0             NULL           NULL        NULL
90001       _geometry                              0         0             NULL           NULL        NULL
90002       geography                              0         0             NULL           NULL        NULL
90003       _geography                             0         0             NULL           NULL        NULL
90004       box2d                                  0         0             NULL           NULL        NULL
90005       _box2d                                 0         0             NULL           NULL        NULL
100110      t1                                     0         0             NULL           NULL        NULL
100111      t1_m_seq                               0         0             NULL           NULL        NULL
100112      t1_n_seq                               0         0             NULL           NULL        NULL
100113      t2                                     0         0             NULL           NULL        NULL
100114      t3                                     0         0             NULL           NULL        NULL
100115      v1                                     0         0             NULL           NULL        NULL
100116      t4                                     0         0             NULL           NULL        NULL
100117      t5                                     0         0             NULL           NULL        NULL
100118      mytype                                 0         0             NULL           NULL        NULL
100119      _mytype                                0         0             NULL           NULL        NULL
100120      t6                                     0         0             NULL           NULL        NULL
100121      mv1                                    0         0             NULL           NULL        NULL
100128      source_table                           0         0             NULL           NULL        NULL
100129      depend_view                            0         0             NULL           NULL        NULL
100130      view_dependingon_view                  0         0             NULL           NULL        NULL
100131      newtype1                               0         0             NULL           NULL        NULL
100132      _newtype1                              0         0             NULL           NULL        NULL
100133      newtype2                               0         0             NULL           NULL        NULL
100134      _newtype2                              0         0             NULL           NULL        NULL
4294967002  spatial_ref_sys                        0         0             NULL           NULL        NULL
4294967003  geometry_columns                       0         0             NULL           NULL        NULL
4294967004  geography_columns                      0         0             NULL           NULL        NULL
4294967006  pg_views                               0         0             NULL           NULL        NULL
4294967007  pg_user                                0         0             NULL           NULL        NULL
4294967008  pg_user_mappings                       0         0             NULL           NULL        NULL
4294967009  pg_user_mapping                        0         0             NULL           NULL        NULL
4294967010  pg_type                                0         0             NULL           NULL        NULL
4294967011  pg_ts_template                         0         0             NULL           NULL        NULL
4294967012  pg_ts_parser                           0         0             NULL           NULL        NULL
4294967013  pg_ts_dict                             0         0             NULL           NULL        NULL
4294967014  pg_ts_config                           0         0             NULL           NULL        NULL
4294967015  pg_ts_config_map                       0         0             NULL           NULL        NULL
4294967016  pg_trigger                             0         0             NULL           NULL        NULL
4294967017  pg_transform                           0         0             NULL           NULL        NULL
4294967018  pg_timezone_names                      0         0             NULL           NULL        NULL
4294967019  pg_timezone_abbrevs                    0         0             NULL           NULL        NULL
4294967020  pg_tablespace                          0         0             NULL           NULL        NULL
4294967021  pg_tables                              0         0             NULL           NULL        NULL
4294967022  pg_subscription                        0         0             NULL           NULL        NULL
4294967023  pg_subscription_rel                    0         0             NULL           NULL        NULL
4294967024  pg_stats                               0         0             NULL           NULL        NULL
4294967025  pg_stats_ext                           0         0             NULL           NULL        NULL
4294967026  pg_statistic                           0         0             NULL           NULL        NULL
4294967027  pg_statistic_ext                       0         0             NULL           NULL        NULL
4294967028  pg_statistic_ext_data                  0         0             NULL           NULL        NULL
4294967029  pg_statio_user_tables                  0         0             NULL           NULL        NULL
4294967030  pg_statio_user_sequences               0         0             NULL           NULL        NULL
4294967031  pg_statio_user_indexes                 0         0             NULL           NULL        NULL
4294967032  pg_statio_sys_tables                   0         0             NULL           NULL        NULL
4294967033  pg_statio_sys_sequences                0         0             NULL           NULL        NULL
4294967034  pg_statio_sys_indexes                  0         0             NULL           NULL        NULL
4294967035  pg_statio_all_tables                   0         0             NULL           NULL        NULL
4294967036  pg_statio_all_sequences                0         0             NULL           NULL        NULL
4294967037  pg_statio_all_indexes                  0         0             NULL           NULL        NULL
4294967038  pg_stat_xact_user_tables               0         0             NULL           NULL        NULL
4294967039  pg_stat_xact_user_functions            0         0             NULL           NULL        NULL
4294967040  pg_stat_xact_sys_tables                0         0             NULL           NULL        NULL
4294967041  pg_stat_xact_all_tables                0         0             NULL           NULL        NULL
4294967042  pg_stat_wal_receiver                   0         0             NULL           NULL        NULL
4294967043  pg_stat_user_tables                    0         0             NULL           NULL        NULL
4294967044  pg_stat_user_indexes                   0         0             NULL           NULL        NULL
4294967045  pg_stat_user_functions                 0         0             NULL           NULL        NULL
4294967046  pg_stat_sys_tables                     0         0             NULL           NULL        NULL
4294967047  pg_stat_sys_indexes                    0         0             NULL           NULL        NULL
4294967048  pg_stat_subscription                   0         0             NULL           NULL        NULL
4294967049  pg_stat_ssl                            0         0             NULL           NULL        NULL
4294967050  pg_stat_slru                           0         0             NULL           NULL        NULL
4294967051  pg_stat_replication                    0         0             NULL           NULL        NULL
4294967052  pg_stat_progress_vacuum                0         0             NULL           NULL        NULL
4294967053  pg_stat_progress_create_index          0         0             NULL           NULL        NULL
4294967054  pg_stat_progress_cluster               0         0             NULL           NULL        NULL
4294967055  pg_stat_progress_basebackup            0         0             NULL           NULL        NULL
4294967056  pg_stat_progress_analyze               0         0             NULL           NULL        NULL
4294967057  pg_stat_gssapi                         0         0             NULL           NULL        NULL
4294967058  pg_stat_database                       0         0             NULL           NULL        NULL
4294967059  pg_stat_database_conflicts             0         0             NULL           NULL        NULL
4294967060  pg_stat_bgwriter                       0         0             NULL           NULL        NULL
4294967061  pg_stat_archiver                       0         0             NULL           NULL        NULL
4294967062  pg_stat_all_tables                     0         0             NULL           NULL        NULL
4294967063  pg_stat_all_indexes                    0         0             NULL           NULL        NULL
4294967064  pg_stat_activity                       0         0             NULL           NULL        NULL
4294967065  pg_shmem_allocations                   0         0             NULL           NULL        NULL
4294967066  pg_shdepend                            0         0             NULL           NULL        NULL
4294967067  pg_shseclabel                          0         0             NULL           NULL        NULL
4294967068  pg_shdescription                       0         0             NULL           NULL        NULL
4294967069  pg_shadow                              0         0             NULL           NULL        NULL
4294967070  pg_settings                            0         0             NULL           NULL        NULL
4294967071  pg_sequences                           0         0             NULL           NULL        NULL
4294967072  pg_sequence                            0         0             NULL           NULL        NULL
4294967073  pg_seclabel                            0         0             NULL           NULL        NULL
4294967074  pg_seclabels                           0         0             NULL           NULL        NULL
4294967075  pg_rules                               0         0             NULL           NULL        NULL
4294967076  pg_roles                               0         0             NULL           NULL        NULL
4294967077  pg_rewrite                             0         0             NULL           NULL        NULL
4294967078  pg_replication_slots                   0         0             NULL           NULL        NULL
4294967079  pg_replication_origin                  0         0             NULL           NULL        NULL
4294967080  pg_replication_origin_status           0         0             NULL           NULL        NULL
4294967081  pg_range                               0         0             NULL           NULL        NULL
4294967082  pg_publication_tables                  0         0             NULL           NULL        NULL
4294967083  pg_publication                         0         0             NULL           NULL        NULL
4294967084  pg_publication_rel                     0         0             NULL           NULL        NULL
4294967085  pg_proc                                0         0             NULL           NULL        NULL
4294967086  pg_prepared_xacts                      0         0             NULL           NULL        NULL
4294967087  pg_prepared_statements                 0         0             NULL           NULL        NULL
4294967088  pg_policy                              0         0             NULL           NULL        NULL
4294967089  pg_policies                            0         0             NULL           NULL        NULL
4294967090  pg_partitioned_table                   0         0             NULL           NULL        NULL
4294967091  pg_opfamily                            0         0             NULL           NULL        NULL
4294967092  pg_operator                            0         0             NULL           NULL        NULL
4294967093  pg_opclass                             0         0             NULL           NULL        NULL
4294967094  pg_namespace                           0         0             NULL           NULL        NULL
4294967095  pg_matviews                            0         0             NULL           NULL        NULL
4294967096  pg_locks                               0         0             NULL           NULL        NULL
4294967097  pg_largeobject                         0         0             NULL           NULL        NULL
4294967098  pg_largeobject_metadata                0         0             NULL           NULL        NULL
4294967099  pg_language                            0         0             NULL           NULL        NULL
4294967100  pg_init_privs                          0         0             NULL           NULL        NULL
4294967101  pg_inherits                            0         0             NULL           NULL        NULL
4294967102  pg_indexes                             0         0             NULL           NULL        NULL
4294967103  pg_index                               0         0             NULL           NULL        NULL
4294967104  pg_hba_file_rules                      0         0             NULL           NULL        NULL
4294967105  pg_group                               0         0             NULL           NULL        NULL
4294967106  pg_foreign_table                       0         0             NULL           NULL        NULL
4294967107  pg_foreign_server                      0         0             NULL           NULL        NULL
4294967108  pg_foreign_data_wrapper                0         0             NULL           NULL        NULL
4294967109  pg_file_settings                       0         0             NULL           NULL        NULL
4294967110  pg_extension                           0         0             NULL           NULL        NULL
4294967111  pg_event_trigger                       0         0             NULL           NULL        NULL
4294967112  pg_enum                                0         0             NULL           NULL        NULL
4294967113  pg_description                         0         0             NULL           NULL        NULL
4294967114  pg_depend                              0         0             NULL           NULL        NULL
4294967115  pg_default_acl                         0         0             NULL           NULL        NULL
4294967116  pg_db_role_setting                     0         0             NULL           NULL        NULL
4294967117  pg_database                            0         0             NULL           NULL        NULL
4294967118  pg_cursors                             0         0             NULL           NULL        NULL
4294967119  pg_conversion                          0         0             NULL           NULL        NULL
4294967120  pg_constraint                          0         0             NULL           NULL        NULL
4294967121  pg_config                              0         0             NULL           NULL        NULL
4294967122  pg_collation                           0         0             NULL           NULL        NULL
4294967123  pg_class                               0         0             NULL           NULL        NULL
4294967124  pg_cast                                0         0             NULL           NULL        NULL
4294967125  pg_available_extensions                0         0             NULL           NULL        NULL
4294967126  pg_available_extension_versions        0         0             NULL           NULL        NULL
4294967127  pg_auth_members                        0         0             NULL           NULL        NULL
4294967128  pg_authid                              0         0             NULL           NULL        NULL
4294967129  pg_attribute                           0         0             NULL           NULL        NULL
4294967130  pg_attrdef                             0         0             NULL           NULL        NULL
4294967131  pg_amproc                              0         0             NULL           NULL        NULL
4294967132  pg_amop                                0         0             NULL           NULL        NULL
4294967133  pg_am                                  0         0             NULL           NULL        NULL
4294967134  pg_aggregate                           0         0             NULL           NULL        NULL
4294967136  views                                  0         0             NULL           NULL        NULL
4294967137  view_table_usage                       0         0             NULL           NULL        NULL
4294967138  view_routine_usage                     0         0             NULL           NULL        NULL
4294967139  view_column_usage                      0         0             NULL           NULL        NULL
4294967140  user_privileges                        0         0             NULL           NULL        NULL
4294967141  user_mappings                          0         0             NULL           NULL        NULL
4294967142  user_mapping_options                   0         0             NULL           NULL        NULL
4294967143  user_defined_types                     0         0             NULL           NULL        NULL
4294967144  user_attributes                        0         0             NULL           NULL        NULL
4294967145  usage_privileges                       0         0             NULL           NULL        NULL
4294967146  udt_privileges                         0         0             NULL           NULL        NULL
4294967147  type_privileges                        0         0             NULL           NULL        NULL
4294967148  triggers                               0         0             NULL           NULL        NULL
4294967149  triggered_update_columns               0         0             NULL           NULL        NULL
4294967150  transforms                             0         0             NULL           NULL        NULL
4294967151  tablespaces                            0         0             NULL           NULL        NULL
4294967152  tablespaces_extensions                 0         0             NULL           NULL        NULL
4294967153  tables                                 0         0             NULL           NULL        NULL
4294967154  tables_extensions                      0         0             NULL           NULL        NULL
4294967155  table_privileges                       0         0             NULL           NULL        NULL
4294967156  table_constraints_extensions           0         0             NULL           NULL        NULL
4294967157  table_constraints                      0         0             NULL           NULL        NULL
4294967158  statistics                             0         0             NULL           NULL        NULL
4294967159  st_units_of_measure                    0         0             NULL           NULL        NULL
4294967160  st_spatial_reference_systems           0         0             NULL           NULL        NULL
4294967161  st_geometry_columns                    0         0             NULL           NULL        NULL
4294967162  session_variables                      0         0             NULL           NULL        NULL
4294967163  sequences                              0         0             NULL           NULL        NULL
4294967164  schema_privileges                      0         0             NULL           NULL        NULL
4294967165  schemata                               0         0             NULL           NULL        NULL
4294967166  schemata_extensions                    0         0             NULL           NULL        NULL
4294967167  sql_sizing                             0         0             NULL           NULL        NULL
4294967168  sql_parts                              0         0             NULL           NULL        NULL
4294967169  sql_implementation_info                0         0             NULL           NULL        NULL
4294967170  sql_features                           0         0             NULL           NULL        NULL
4294967171  routines                               0         0             NULL           NULL        NULL
4294967172  routine_privileges                     0         0             NULL           NULL        NULL
4294967173  role_usage_grants                      0         0             NULL           NULL        NULL
4294967174  role_udt_grants                        0         0             NULL           NULL        NULL
4294967175  role_table_grants                      0         0             NULL           NULL        NULL
4294967176  role_routine_grants                    0         0             NULL           NULL        NULL
4294967177  role_column_grants                     0         0             NULL           NULL        NULL
4294967178  resource_groups                        0         0             NULL           NULL        NULL
4294967179  referential_constraints                0         0             NULL           NULL        NULL
4294967180  profiling                              0         0             NULL           NULL        NULL
4294967181  processlist                            0         0             NULL           NULL        NULL
4294967182  plugins                                0         0             NULL           NULL        NULL
4294967183  partitions                             0         0             NULL           NULL        NULL
4294967184  parameters                             0         0             NULL           NULL        NULL
4294967185  optimizer_trace                        0         0             NULL           NULL        NULL
4294967186  keywords                               0         0             NULL           NULL        NULL
4294967187  key_column_usage                       0         0             NULL           NULL        NULL
4294967188  information_schema_catalog_name        0         0             NULL           NULL        NULL
4294967189  foreign_tables                         0         0             NULL           NULL        NULL
4294967190  foreign_table_options                  0         0             NULL           NULL        NULL
4294967191  foreign_servers                        0         0             NULL           NULL        NULL
4294967192  foreign_server_options                 0         0             NULL           NULL        NULL
4294967193  foreign_data_wrappers                  0         0             NULL           NULL        NULL
4294967194  foreign_data_wrapper_options           0         0             NULL           NULL        NULL
4294967195  files                                  0         0             NULL           NULL        NULL
4294967196  events                                 0         0             NULL           NULL        NULL
4294967197  engines                                0         0             NULL           NULL        NULL
4294967198  enabled_roles                          0         0             NULL           NULL        NULL
4294967199  element_types                          0         0             NULL           NULL        NULL
4294967200  domains                                0         0             NULL           NULL        NULL
4294967201  domain_udt_usage                       0         0             NULL           NULL        NULL
4294967202  domain_constraints                     0         0             NULL           NULL        NULL
4294967203  data_type_privileges                   0         0             NULL           NULL        NULL
4294967204  constraint_table_usage                 0         0             NULL           NULL        NULL
4294967205  constraint_column_usage                0         0             NULL           NULL        NULL
4294967206  columns                                0         0             NULL           NULL        NULL
4294967207  columns_extensions                     0         0             NULL           NULL        NULL
4294967208  column_udt_usage                       0         0             NULL           NULL        NULL
4294967209  column_statistics                      0         0             NULL           NULL        NULL
4294967210  column_privileges                      0         0             NULL           NULL        NULL
4294967211  column_options                         0         0             NULL           NULL        NULL
4294967212  column_domain_usage                    0         0             NULL           NULL        NULL
4294967213  column_column_usage                    0         0             NULL           NULL        NULL
4294967214  collations                             0         0             NULL           NULL        NULL
4294967215  collation_character_set_applicability  0         0             NULL           NULL        NULL
4294967216  check_constraints                      0         0             NULL           NULL        NULL
4294967217  check_constraint_routine_usage         0         0             NULL           NULL        NULL
4294967218  character_sets                         0         0             NULL           NULL        NULL
4294967219  attributes                             0         0             NULL           NULL        NULL
4294967220  applicable_roles                       0         0             NULL           NULL        NULL
4294967221  administrable_role_authorizations      0         0             NULL           NULL        NULL
4294967223  super_regions                          0         0             NULL           NULL        NULL
4294967224  pg_catalog_table_is_implemented        0         0             NULL           NULL        NULL
4294967225  tenant_usage_details                   0         0             NULL           NULL        NULL
4294967226  active_range_feeds                     0         0             NULL           NULL        NULL
4294967227  default_privileges                     0         0             NULL           NULL        NULL
4294967228  regions                                0         0             NULL           NULL        NULL
4294967229  cluster_inflight_traces                0         0             NULL           NULL        NULL
4294967230  lost_descriptors_with_data             0         0             NULL           NULL        NULL
4294967231  cross_db_references                    0         0             NULL           NULL        NULL
4294967232  cluster_database_privileges            0         0             NULL           NULL        NULL
4294967233  invalid_objects                        0         0             NULL           NULL        NULL
4294967234  zones                                  0         0             NULL           NULL        NULL
4294967235  transaction_statistics                 0         0             NULL           NULL        NULL
4294967236  node_transaction_statistics            0         0             NULL           NULL        NULL
4294967237  table_row_statistics                   0         0             NULL           NULL        NULL
4294967238  tables                                 0         0             NULL           NULL        NULL
4294967239  table_indexes                          0         0             NULL           NULL        NULL
4294967240  table_columns                          0         0             NULL           NULL        NULL
4294967241  statement_statistics                   0         0             NULL           NULL        NULL
4294967242  session_variables                      0         0             NULL           NULL        NULL
4294967243  session_trace                          0         0             NULL           NULL        NULL
4294967244  schema_changes                         0         0             NULL           NULL        NULL
4294967245  node_runtime_info                      0         0             NULL           NULL        NULL
4294967246  ranges                                 0         0             NULL           NULL        NULL
4294967247  ranges_no_leases                       0         0             NULL           NULL        NULL
4294967248  predefined_comments                    0         0             NULL           NULL        NULL
4294967249  partitions                             0         0             NULL           NULL        NULL
4294967250  node_txn_stats                         0         0             NULL           NULL        NULL
4294967251  node_statement_statistics              0         0             NULL           NULL        NULL
4294967252  node_metrics                           0         0             NULL           NULL        NULL
4294967253  node_sessions                          0         0             NULL           NULL        NULL
4294967254  node_transactions                      0         0             NULL           NULL        NULL
4294967255  node_queries                           0         0             NULL           NULL        NULL
4294967256  node_execution_insights                0         0             NULL           NULL        NULL
4294967257  node_distsql_flows                     0         0             NULL           NULL        NULL
4294967258  node_contention_events                 0         0             NULL           NULL        NULL
4294967259  leases                                 0         0             NULL           NULL        NULL
4294967260  kv_store_status                        0         0             NULL           NULL        NULL
4294967261  kv_node_status                         0         0             NULL           NULL        NULL
4294967262  jobs                                   0         0             NULL           NULL        NULL
4294967263  node_inflight_trace_spans              0         0             NULL           NULL        NULL
4294967264  index_usage_statistics                 0         0             NULL           NULL        NULL
4294967265  index_columns                          0         0             NULL           NULL        NULL
4294967266  transaction_contention_events          0         0             NULL           NULL        NULL
4294967267  gossip_network                         0         0             NULL           NULL        NULL
4294967268  gossip_liveness                        0         0             NULL           NULL        NULL
4294967269  gossip_alerts                          0         0             NULL           NULL        NULL
4294967270  gossip_nodes                           0         0             NULL           NULL        NULL
4294967271  kv_node_liveness                       0         0             NULL           NULL        NULL
4294967272  forward_dependencies                   0         0             NULL           NULL        NULL
4294967273  feature_usage                          0         0             NULL           NULL        NULL
4294967274  databases                              0         0             NULL           NULL        NULL
4294967275  create_type_statements                 0         0             NULL           NULL        NULL
4294967276  create_statements                      0         0             NULL           NULL        NULL
4294967277  create_schema_statements               0         0             NULL           NULL        NULL
4294967278  create_function_statements             0         0             NULL           NULL        NULL
4294967279  cluster_transaction_statistics         0         0             NULL           NULL        NULL
4294967280  cluster_statement_statistics           0         0             NULL           NULL        NULL
4294967281  cluster_settings                       0         0             NULL           NULL        NULL
4294967282  cluster_sessions                       0         0             NULL           NULL        NULL
4294967283  cluster_transactions                   0         0             NULL           NULL        NULL
4294967284  cluster_queries                        0         0             NULL           NULL        NULL
4294967285  cluster_locks                          0         0             NULL           NULL        NULL
4294967286  cluster_execution_insights             0         0             NULL           NULL        NULL
4294967287  cluster_distsql_flows                  0         0             NULL           NULL        NULL
4294967288  cluster_contention_events              0         0             NULL           NULL        NULL
4294967289  cluster_contended_tables               0         0             NULL           NULL        NULL
4294967290  cluster_contended_keys                 0         0             NULL           NULL        NULL
4294967291  cluster_contended_indexes              0         0             NULL           NULL        NULL
4294967292  builtin_functions                      0         0             NULL           NULL        NULL
4294967293  node_build_info                        0         0             NULL           NULL        NULL
4294967294  backward_dependencies                  0         0             NULL           NULL        NULL

user testuser

# Should be globally visible
query OTOIBT colnames
SELECT oid, typname, typowner, typlen, typbyval, typtype
FROM pg_catalog.pg_type WHERE typname = 'uuid'
ORDER BY oid
----
oid    typname  typowner  typlen  typbyval  typtype
2950   uuid     NULL      16      true      b

user root

query OTOOIBT colnames
SELECT oid, typname, typnamespace, typowner, typlen, typbyval, typtype
FROM pg_catalog.pg_type
WHERE oid = 1000
----
oid   typname  typnamespace  typowner  typlen  typbyval  typtype
1000  _bool    591606261     NULL      -1      false     b

query OTOOIBT colnames
SELECT oid, typname, typnamespace, typowner, typlen, typbyval, typtype
FROM pg_catalog.pg_type
WHERE typname = 'newtype1'
----
oid     typname   typnamespace  typowner    typlen  typbyval  typtype
100131  newtype1  3082627813    1546506610  -1      false     e

query OTOOIBT colnames
SELECT oid, typname, typnamespace, typowner, typlen, typbyval, typtype
FROM pg_catalog.pg_type
WHERE oid = 1
----
oid     typname        typnamespace  typowner  typlen  typbyval  typtype

query OTOOIBT colnames
SELECT oid, typname, typnamespace, typowner, typlen, typbyval, typtype
FROM pg_catalog.pg_type
WHERE oid = 9999999
----
oid     typname        typnamespace  typowner  typlen  typbyval  typtype

query OTOOIBT colnames
SELECT oid, typname, typnamespace, typowner, typlen, typbyval, typtype
FROM pg_catalog.pg_type
WHERE typname = 'source_table'
----
oid     typname       typnamespace  typowner    typlen  typbyval  typtype
100128  source_table  3082627813    1546506610  -1      false     c

let $sourceid
SELECT oid
FROM pg_catalog.pg_type
WHERE typname = 'source_table'

## Exercise the virtual index on pg_type.oid.
query OTOOIBT colnames
SELECT oid, typname, typnamespace, typowner, typlen, typbyval, typtype
FROM pg_catalog.pg_type
WHERE oid = $sourceid
----
oid     typname       typnamespace  typowner    typlen  typbyval  typtype
100128  source_table  3082627813    1546506610  -1      false     c

## pg_catalog.pg_proc

query TOOOTTO colnames
SELECT proname, pronamespace, proowner, prolang, procost, prorows, provariadic
FROM pg_catalog.pg_proc
WHERE proname='substring'
----
proname    pronamespace  proowner  prolang  procost  prorows  provariadic
substring  591606261     NULL      0        NULL     NULL     0
substring  591606261     NULL      0        NULL     NULL     0
substring  591606261     NULL      0        NULL     NULL     0
substring  591606261     NULL      0        NULL     NULL     0
substring  591606261     NULL      0        NULL     NULL     0
substring  591606261     NULL      0        NULL     NULL     0
substring  591606261     NULL      0        NULL     NULL     0
substring  591606261     NULL      0        NULL     NULL     0

query TTBBBB colnames
SELECT proname, protransform, proisagg, proiswindow, prosecdef, proleakproof
FROM pg_catalog.pg_proc
WHERE proname='substring'
----
proname    protransform  proisagg  proiswindow  prosecdef  proleakproof
substring  NULL          false     false        false      false
substring  NULL          false     false        false      false
substring  NULL          false     false        false      false
substring  NULL          false     false        false      false
substring  NULL          false     false        false      false
substring  NULL          false     false        false      false
substring  NULL          false     false        false      false
substring  NULL          false     false        false      false

query TBBTT colnames
SELECT proname, proisstrict, proretset, provolatile, proparallel
FROM pg_catalog.pg_proc
WHERE proname='substring'
----
proname    proisstrict  proretset  provolatile  proparallel
substring  true         false      i            NULL
substring  true         false      i            NULL
substring  true         false      i            NULL
substring  true         false      i            NULL
substring  true         false      i            NULL
substring  true         false      i            NULL
substring  true         false      i            NULL
substring  true         false      i            NULL

query TIIOTTTT colnames
SELECT proname, pronargs, pronargdefaults, prorettype, proargtypes, proallargtypes, proargmodes, proargdefaults
FROM pg_catalog.pg_proc
WHERE proname='substring'
----
proname    pronargs  pronargdefaults  prorettype  proargtypes  proallargtypes  proargmodes  proargdefaults
substring  2         0                25          25 20        NULL            NULL         NULL
substring  3         0                25          25 20 20     NULL            NULL         NULL
substring  2         0                25          25 25        NULL            NULL         NULL
substring  3         0                25          25 25 25     NULL            NULL         NULL
substring  2         0                1562        1562 20      NULL            NULL         NULL
substring  3         0                1562        1562 20 20   NULL            NULL         NULL
substring  2         0                17          17 20        NULL            NULL         NULL
substring  3         0                17          17 20 20     NULL            NULL         NULL

query TTTTTT colnames
SELECT proname, protrftypes, prosrc, probin, proconfig, proacl
FROM pg_catalog.pg_proc
WHERE proname='substring'
----
proname    protrftypes  prosrc     probin  proconfig  proacl
substring  NULL         substring  NULL    NULL       NULL
substring  NULL         substring  NULL    NULL       NULL
substring  NULL         substring  NULL    NULL       NULL
substring  NULL         substring  NULL    NULL       NULL
substring  NULL         substring  NULL    NULL       NULL
substring  NULL         substring  NULL    NULL       NULL
substring  NULL         substring  NULL    NULL       NULL
substring  NULL         substring  NULL    NULL       NULL

query TOIOTTB colnames
SELECT proname, provariadic, pronargs, prorettype, proargtypes, proargmodes, proisstrict
FROM pg_catalog.pg_proc
WHERE proname='least'
----
proname  provariadic  pronargs  prorettype  proargtypes  proargmodes  proisstrict
least    2283         1         2283        2283         {v}          false

query TOIOTTB colnames
SELECT proname, provariadic, pronargs, prorettype, proargtypes, proargmodes, proisstrict
FROM pg_catalog.pg_proc
WHERE proname='json_extract_path'
----
proname            provariadic  pronargs  prorettype  proargtypes  proargmodes  proisstrict
json_extract_path  25           2         3802        3802 25      {i,v}        true

query TOIOTTB colnames
SELECT proname, provariadic, pronargs, prorettype, proargtypes, proargmodes, proisstrict
FROM pg_catalog.pg_proc
WHERE proname='json_extract_path_text'
----
proname                 provariadic  pronargs  prorettype  proargtypes  proargmodes  proisstrict
json_extract_path_text  25           2         25          3802 25      {i,v}        true

user testuser

# Should be globally visible
query TOIOTT colnames
SELECT proname, provariadic, pronargs, prorettype, proargtypes, proargmodes
FROM pg_catalog.pg_proc
WHERE proname='json_extract_path'
----
proname            provariadic  pronargs  prorettype  proargtypes  proargmodes
json_extract_path  25           2         3802        3802 25      {i,v}

user root

## pg_catalog.pg_range
query IIIIII colnames
SELECT * from pg_catalog.pg_range
----
rngtypid  rngsubtype  rngcollation  rngsubopc  rngcanonical  rngsubdiff

## pg_catalog.pg_roles

query OTBBBBBBB colnames
SELECT oid, rolname, rolsuper, rolinherit, rolcreaterole, rolcreatedb, rolcatupdate, rolcanlogin, rolreplication
FROM pg_catalog.pg_roles
ORDER BY rolname
----
oid         rolname   rolsuper  rolinherit  rolcreaterole  rolcreatedb  rolcatupdate  rolcanlogin  rolreplication
2310524507  admin     true      true        true           true         false         true         false
1546506610  root      true      true        true           true         false         true         false
2264919399  testuser  false     true        false          false        false         true         false

query OTITTBT colnames
SELECT oid, rolname, rolconnlimit, rolpassword, rolvaliduntil, rolbypassrls, rolconfig
FROM pg_catalog.pg_roles
ORDER BY rolname
----
oid         rolname   rolconnlimit  rolpassword  rolvaliduntil  rolbypassrls  rolconfig
2310524507  admin     -1            ********     NULL           false         NULL
1546506610  root      -1            ********     NULL           false         NULL
2264919399  testuser  -1            ********     NULL           false         NULL

## pg_catalog.pg_auth_members

query OOOB colnames
SELECT roleid, member, grantor, admin_option
FROM pg_catalog.pg_auth_members
----
roleid      member      grantor  admin_option
2310524507  1546506610  NULL     true

## pg_catalog.pg_user

query TOBBBBTTA colnames
SELECT usename, usesysid, usecreatedb, usesuper, userepl, usebypassrls, passwd, valuntil, useconfig
FROM pg_catalog.pg_user
ORDER BY usename
----
usename   usesysid    usecreatedb  usesuper  userepl  usebypassrls  passwd    valuntil  useconfig
root      1546506610  true         true      false    false         ********  NULL      NULL
testuser  2264919399  false        false     false    false         ********  NULL      NULL

## pg_catalog.pg_description

query OOIT colnames
SELECT objoid, classoid, objsubid, regexp_replace(description, e'\n.*', '') AS description
  FROM pg_catalog.pg_description
----
objoid      classoid    objsubid  description
4294967226  4294967123  0         node-level table listing all currently running range feeds
4294967294  4294967123  0         backward inter-descriptor dependencies starting from tables accessible by current user in current database (KV scan)
4294967292  4294967123  0         built-in functions (RAM/static)
4294967288  4294967123  0         contention information (cluster RPC; expensive!)
4294967232  4294967123  0         virtual table with database privileges
4294967287  4294967123  0         DistSQL remote flows information (cluster RPC; expensive!)
4294967229  4294967123  0         traces for in-flight spans across all nodes in the cluster (cluster RPC; expensive!)
4294967285  4294967123  0         cluster-wide locks held in lock tables. Querying this table is an
4294967284  4294967123  0         running queries visible by current user (cluster RPC; expensive!)
4294967282  4294967123  0         running sessions visible to current user (cluster RPC; expensive!)
4294967281  4294967123  0         cluster settings (RAM)
4294967280  4294967123  0         cluster-wide statement statistics that have not yet been flushed to system tables. Querying this table is a somewhat expensive operation since it creates a cluster-wide RPC-fanout.
4294967279  4294967123  0         cluster-wide transaction statistics that have not yet been flushed to system tables. Querying this table is a somewhat expensive operation since it creates a cluster-wide RPC-fanout.
4294967283  4294967123  0         running user transactions visible by the current user (cluster RPC; expensive!)
4294967278  4294967123  0         CREATE statements for all user-defined functions
4294967277  4294967123  0         CREATE statements for all user defined schemas accessible by the current user in current database (KV scan)
4294967276  4294967123  0         CREATE and ALTER statements for all tables accessible by current user in current database (KV scan)
4294967275  4294967123  0         CREATE statements for all user defined types accessible by the current user in current database (KV scan)
4294967231  4294967123  0         virtual table with cross db references
4294967274  4294967123  0         databases accessible by the current user (KV scan)
4294967227  4294967123  0         virtual table with default privileges
4294967273  4294967123  0         telemetry counters (RAM; local node only)
4294967272  4294967123  0         forward inter-descriptor dependencies starting from tables accessible by current user in current database (KV scan)
4294967269  4294967123  0         locally known gossiped health alerts (RAM; local node only)
4294967268  4294967123  0         locally known gossiped node liveness (RAM; local node only)
4294967267  4294967123  0         locally known edges in the gossip network (RAM; local node only)
4294967270  4294967123  0         locally known gossiped node details (RAM; local node only)
4294967265  4294967123  0         index columns for all indexes accessible by current user in current database (KV scan)
4294967264  4294967123  0         cluster-wide index usage statistics (in-memory, not durable).Querying this table is an expensive operation since it creates acluster-wide RPC fanout.
4294967233  4294967123  0         virtual table to validate descriptors
4294967262  4294967123  0         decoded job metadata from system.jobs (KV scan)
4294967271  4294967123  0         node liveness status, as seen by kv
4294967261  4294967123  0         node details across the entire cluster (cluster RPC; expensive!)
4294967260  4294967123  0         store details and status (cluster RPC; expensive!)
4294967259  4294967123  0         acquired table leases (RAM; local node only)
4294967230  4294967123  0         virtual table with table descriptors that still have data
4294967293  4294967123  0         detailed identification strings (RAM, local node only)
4294967258  4294967123  0         contention information (RAM; local node only)
4294967257  4294967123  0         DistSQL remote flows information (RAM; local node only)
4294967263  4294967123  0         in-flight spans (RAM; local node only)
4294967252  4294967123  0         current values for metrics (RAM; local node only)
4294967255  4294967123  0         running queries visible by current user (RAM; local node only)
4294967245  4294967123  0         server parameters, useful to construct connection URLs (RAM, local node only)
4294967253  4294967123  0         running sessions visible by current user (RAM; local node only)
4294967251  4294967123  0         statement statistics. The contents of this table are flushed to the system.statement_statistics table at the interval set by the cluster setting sql.stats.flush.interval (by default, 10m).
4294967236  4294967123  0         finer-grained transaction statistics. The contents of this table are flushed to the system.transaction_statistics table at the interval set by the cluster setting sql.stats.flush.interval (by default, 10m).
4294967254  4294967123  0         running user transactions visible by the current user (RAM; local node only)
4294967250  4294967123  0         per-application transaction statistics (in-memory, not durable; local node only). This table is wiped periodically (by default, at least every two hours)
4294967249  4294967123  0         defined partitions for all tables/indexes accessible by the current user in the current database (KV scan)
4294967224  4294967123  0         table descriptors accessible by current user, including non-public and virtual (KV scan; expensive!)
4294967248  4294967123  0         comments for predefined virtual tables (RAM/static)
4294967247  4294967123  0         range metadata without leaseholder details (KV join; expensive!)
4294967228  4294967123  0         available regions for the cluster
4294967244  4294967123  0         ongoing schema changes, across all descriptors accessible by current user (KV scan; expensive!)
4294967243  4294967123  0         session trace accumulated so far (RAM)
4294967242  4294967123  0         session variables (RAM)
4294967223  4294967123  0         list super regions of databases visible to the current user
4294967240  4294967123  0         details for all columns accessible by current user in current database (KV scan)
4294967239  4294967123  0         indexes accessible by current user in current database (KV scan)
4294967237  4294967123  0         stats for all tables accessible by current user in current database as of 10s ago
4294967238  4294967123  0         table descriptors accessible by current user, including non-public and virtual (KV scan; expensive!)
4294967266  4294967123  0         cluster-wide transaction contention events. Querying this table is an
4294967234  4294967123  0         decoded zone configurations from system.zones (KV scan)
4294967221  4294967123  0         roles for which the current user has admin option
4294967220  4294967123  0         roles available to the current user
4294967219  4294967123  0         attributes was created for compatibility and is currently unimplemented
4294967218  4294967123  0         character sets available in the current database
4294967217  4294967123  0         check_constraint_routine_usage was created for compatibility and is currently unimplemented
4294967216  4294967123  0         check constraints
4294967215  4294967123  0         identifies which character set the available collations are
4294967214  4294967123  0         shows the collations available in the current database
4294967213  4294967123  0         column_column_usage was created for compatibility and is currently unimplemented
4294967212  4294967123  0         column_domain_usage was created for compatibility and is currently unimplemented
4294967211  4294967123  0         column_options was created for compatibility and is currently unimplemented
4294967210  4294967123  0         column privilege grants (incomplete)
4294967209  4294967123  0         column_statistics was created for compatibility and is currently unimplemented
4294967208  4294967123  0         columns with user defined types
4294967206  4294967123  0         table and view columns (incomplete)
4294967207  4294967123  0         columns_extensions was created for compatibility and is currently unimplemented
4294967205  4294967123  0         columns usage by constraints
4294967204  4294967123  0         constraint_table_usage was created for compatibility and is currently unimplemented
4294967203  4294967123  0         data_type_privileges was created for compatibility and is currently unimplemented
4294967202  4294967123  0         domain_constraints was created for compatibility and is currently unimplemented
4294967201  4294967123  0         domain_udt_usage was created for compatibility and is currently unimplemented
4294967200  4294967123  0         domains was created for compatibility and is currently unimplemented
4294967199  4294967123  0         element_types was created for compatibility and is currently unimplemented
4294967198  4294967123  0         roles for the current user
4294967197  4294967123  0         engines was created for compatibility and is currently unimplemented
4294967196  4294967123  0         events was created for compatibility and is currently unimplemented
4294967195  4294967123  0         files was created for compatibility and is currently unimplemented
4294967194  4294967123  0         foreign_data_wrapper_options was created for compatibility and is currently unimplemented
4294967193  4294967123  0         foreign_data_wrappers was created for compatibility and is currently unimplemented
4294967192  4294967123  0         foreign_server_options was created for compatibility and is currently unimplemented
4294967191  4294967123  0         foreign_servers was created for compatibility and is currently unimplemented
4294967190  4294967123  0         foreign_table_options was created for compatibility and is currently unimplemented
4294967189  4294967123  0         foreign_tables was created for compatibility and is currently unimplemented
4294967188  4294967123  0         information_schema_catalog_name was created for compatibility and is currently unimplemented
4294967187  4294967123  0         column usage by indexes and key constraints
4294967186  4294967123  0         keywords was created for compatibility and is currently unimplemented
4294967185  4294967123  0         optimizer_trace was created for compatibility and is currently unimplemented
4294967184  4294967123  0         built-in function parameters (empty - introspection not yet supported)
4294967183  4294967123  0         partitions was created for compatibility and is currently unimplemented
4294967182  4294967123  0         plugins was created for compatibility and is currently unimplemented
4294967181  4294967123  0         processlist was created for compatibility and is currently unimplemented
4294967180  4294967123  0         profiling was created for compatibility and is currently unimplemented
4294967179  4294967123  0         foreign key constraints
4294967178  4294967123  0         resource_groups was created for compatibility and is currently unimplemented
4294967177  4294967123  0         role_column_grants was created for compatibility and is currently unimplemented
4294967176  4294967123  0         privileges granted on functions (incomplete; only contains privileges of user-defined functions)
4294967175  4294967123  0         privileges granted on table or views (incomplete; see also information_schema.table_privileges; may contain excess users or roles)
4294967174  4294967123  0         role_udt_grants was created for compatibility and is currently unimplemented
4294967173  4294967123  0         role_usage_grants was created for compatibility and is currently unimplemented
4294967172  4294967123  0         routine_privileges was created for compatibility and is currently unimplemented
4294967171  4294967123  0         built-in functions (empty - introspection not yet supported)
4294967164  4294967123  0         schema privileges (incomplete; may contain excess users or roles)
4294967165  4294967123  0         database schemas (may contain schemata without permission)
4294967166  4294967123  0         schemata_extensions was created for compatibility and is currently unimplemented
4294967163  4294967123  0         sequences
4294967162  4294967123  0         exposes the session variables.
4294967170  4294967123  0         sql_features was created for compatibility and is currently unimplemented
4294967169  4294967123  0         sql_implementation_info was created for compatibility and is currently unimplemented
4294967168  4294967123  0         sql_parts was created for compatibility and is currently unimplemented
4294967167  4294967123  0         sql_sizing was created for compatibility and is currently unimplemented
4294967161  4294967123  0         st_geometry_columns was created for compatibility and is currently unimplemented
4294967160  4294967123  0         st_spatial_reference_systems was created for compatibility and is currently unimplemented
4294967159  4294967123  0         st_units_of_measure was created for compatibility and is currently unimplemented
4294967158  4294967123  0         index metadata and statistics (incomplete)
4294967157  4294967123  0         table constraints
4294967156  4294967123  0         table_constraints_extensions was created for compatibility and is currently unimplemented
4294967155  4294967123  0         privileges granted on table or views (incomplete; may contain excess users or roles)
4294967153  4294967123  0         tables and views
4294967154  4294967123  0         tables_extensions was created for compatibility and is currently unimplemented
4294967151  4294967123  0         tablespaces was created for compatibility and is currently unimplemented
4294967152  4294967123  0         tablespaces_extensions was created for compatibility and is currently unimplemented
4294967150  4294967123  0         transforms was created for compatibility and is currently unimplemented
4294967149  4294967123  0         triggered_update_columns was created for compatibility and is currently unimplemented
4294967148  4294967123  0         triggers was created for compatibility and is currently unimplemented
4294967147  4294967123  0         type privileges (incomplete; may contain excess users or roles)
4294967146  4294967123  0         udt_privileges was created for compatibility and is currently unimplemented
4294967145  4294967123  0         usage_privileges was created for compatibility and is currently unimplemented
4294967144  4294967123  0         user_attributes was created for compatibility and is currently unimplemented
4294967143  4294967123  0         user_defined_types was created for compatibility and is currently unimplemented
4294967142  4294967123  0         user_mapping_options was created for compatibility and is currently unimplemented
4294967141  4294967123  0         user_mappings was created for compatibility and is currently unimplemented
4294967140  4294967123  0         grantable privileges (incomplete)
4294967139  4294967123  0         view_column_usage was created for compatibility and is currently unimplemented
4294967138  4294967123  0         view_routine_usage was created for compatibility and is currently unimplemented
4294967137  4294967123  0         view_table_usage was created for compatibility and is currently unimplemented
4294967136  4294967123  0         views (incomplete)
4294967134  4294967123  0         aggregated built-in functions (incomplete)
4294967133  4294967123  0         index access methods (incomplete)
4294967132  4294967123  0         pg_amop was created for compatibility and is currently unimplemented
4294967131  4294967123  0         pg_amproc was created for compatibility and is currently unimplemented
4294967130  4294967123  0         column default values
4294967129  4294967123  0         table columns (incomplete - see also information_schema.columns)
4294967127  4294967123  0         role membership
4294967128  4294967123  0         authorization identifiers - differs from postgres as we do not display passwords,
4294967126  4294967123  0         pg_available_extension_versions was created for compatibility and is currently unimplemented
4294967125  4294967123  0         available extensions
4294967124  4294967123  0         casts (empty - needs filling out)
4294967123  4294967123  0         tables and relation-like objects (incomplete - see also information_schema.tables/sequences/views)
4294967122  4294967123  0         available collations (incomplete)
4294967121  4294967123  0         pg_config was created for compatibility and is currently unimplemented
4294967120  4294967123  0         table constraints (incomplete - see also information_schema.table_constraints)
4294967119  4294967123  0         encoding conversions (empty - unimplemented)
4294967118  4294967123  0         contains currently active SQL cursors created with DECLARE
4294967117  4294967123  0         available databases (incomplete)
4294967116  4294967123  0         contains the default values that have been configured for session variables
4294967115  4294967123  0         default ACLs; these are the privileges that will be assigned to newly created objects
4294967114  4294967123  0         dependency relationships (incomplete)
4294967113  4294967123  0         object comments
4294967112  4294967123  0         enum types and labels (empty - feature does not exist)
4294967111  4294967123  0         event triggers (empty - feature does not exist)
4294967110  4294967123  0         installed extensions (empty - feature does not exist)
4294967109  4294967123  0         pg_file_settings was created for compatibility and is currently unimplemented
4294967108  4294967123  0         foreign data wrappers (empty - feature does not exist)
4294967107  4294967123  0         foreign servers (empty - feature does not exist)
4294967106  4294967123  0         foreign tables (empty  - feature does not exist)
4294967105  4294967123  0         pg_group was created for compatibility and is currently unimplemented
4294967104  4294967123  0         pg_hba_file_rules was created for compatibility and is currently unimplemented
4294967103  4294967123  0         indexes (incomplete)
4294967102  4294967123  0         index creation statements
4294967101  4294967123  0         table inheritance hierarchy (empty - feature does not exist)
4294967100  4294967123  0         pg_init_privs was created for compatibility and is currently unimplemented
4294967099  4294967123  0         available languages (empty - feature does not exist)
4294967097  4294967123  0         pg_largeobject was created for compatibility and is currently unimplemented
4294967098  4294967123  0         pg_largeobject_metadata was created for compatibility and is currently unimplemented
4294967096  4294967123  0         locks held by active processes (empty - feature does not exist)
4294967095  4294967123  0         available materialized views (empty - feature does not exist)
4294967094  4294967123  0         available namespaces (incomplete; namespaces and databases are congruent in CockroachDB)
4294967093  4294967123  0         opclass (empty - Operator classes not supported yet)
4294967092  4294967123  0         operators (incomplete)
4294967091  4294967123  0         pg_opfamily was created for compatibility and is currently unimplemented
4294967090  4294967123  0         pg_partitioned_table was created for compatibility and is currently unimplemented
4294967089  4294967123  0         pg_policies was created for compatibility and is currently unimplemented
4294967088  4294967123  0         pg_policy was created for compatibility and is currently unimplemented
4294967087  4294967123  0         prepared statements
4294967086  4294967123  0         prepared transactions (empty - feature does not exist)
4294967085  4294967123  0         built-in functions (incomplete)
4294967083  4294967123  0         pg_publication was created for compatibility and is currently unimplemented
4294967084  4294967123  0         pg_publication_rel was created for compatibility and is currently unimplemented
4294967082  4294967123  0         pg_publication_tables was created for compatibility and is currently unimplemented
4294967081  4294967123  0         range types (empty - feature does not exist)
4294967079  4294967123  0         pg_replication_origin was created for compatibility and is currently unimplemented
4294967080  4294967123  0         pg_replication_origin_status was created for compatibility and is currently unimplemented
4294967078  4294967123  0         pg_replication_slots was created for compatibility and is currently unimplemented
4294967077  4294967123  0         rewrite rules (only for referencing on pg_depend for table-view dependencies)
4294967076  4294967123  0         database roles
4294967075  4294967123  0         pg_rules was created for compatibility and is currently unimplemented
4294967073  4294967123  0         security labels (empty - feature does not exist)
4294967074  4294967123  0         security labels (empty)
4294967072  4294967123  0         sequences (see also information_schema.sequences)
4294967071  4294967123  0         pg_sequences is very similar as pg_sequence.
4294967070  4294967123  0         session variables (incomplete)
4294967069  4294967123  0         pg_shadow lists properties for roles that are marked as rolcanlogin in pg_authid
4294967066  4294967123  0         Shared Dependencies (Roles depending on objects).
4294967068  4294967123  0         shared object comments
4294967065  4294967123  0         pg_shmem_allocations was created for compatibility and is currently unimplemented
4294967067  4294967123  0         shared security labels (empty - feature not supported)
4294967064  4294967123  0         backend access statistics (empty - monitoring works differently in CockroachDB)
4294967063  4294967123  0         pg_stat_all_indexes was created for compatibility and is currently unimplemented
4294967062  4294967123  0         pg_stat_all_tables was created for compatibility and is currently unimplemented
4294967061  4294967123  0         pg_stat_archiver was created for compatibility and is currently unimplemented
4294967060  4294967123  0         pg_stat_bgwriter was created for compatibility and is currently unimplemented
4294967058  4294967123  0         pg_stat_database was created for compatibility and is currently unimplemented
4294967059  4294967123  0         pg_stat_database_conflicts was created for compatibility and is currently unimplemented
4294967057  4294967123  0         pg_stat_gssapi was created for compatibility and is currently unimplemented
4294967056  4294967123  0         pg_stat_progress_analyze was created for compatibility and is currently unimplemented
4294967055  4294967123  0         pg_stat_progress_basebackup was created for compatibility and is currently unimplemented
4294967054  4294967123  0         pg_stat_progress_cluster was created for compatibility and is currently unimplemented
4294967053  4294967123  0         pg_stat_progress_create_index was created for compatibility and is currently unimplemented
4294967052  4294967123  0         pg_stat_progress_vacuum was created for compatibility and is currently unimplemented
4294967051  4294967123  0         pg_stat_replication was created for compatibility and is currently unimplemented
4294967050  4294967123  0         pg_stat_slru was created for compatibility and is currently unimplemented
4294967049  4294967123  0         pg_stat_ssl was created for compatibility and is currently unimplemented
4294967048  4294967123  0         pg_stat_subscription was created for compatibility and is currently unimplemented
4294967047  4294967123  0         pg_stat_sys_indexes was created for compatibility and is currently unimplemented
4294967046  4294967123  0         pg_stat_sys_tables was created for compatibility and is currently unimplemented
4294967045  4294967123  0         pg_stat_user_functions was created for compatibility and is currently unimplemented
4294967044  4294967123  0         pg_stat_user_indexes was created for compatibility and is currently unimplemented
4294967043  4294967123  0         pg_stat_user_tables was created for compatibility and is currently unimplemented
4294967042  4294967123  0         pg_stat_wal_receiver was created for compatibility and is currently unimplemented
4294967041  4294967123  0         pg_stat_xact_all_tables was created for compatibility and is currently unimplemented
4294967040  4294967123  0         pg_stat_xact_sys_tables was created for compatibility and is currently unimplemented
4294967039  4294967123  0         pg_stat_xact_user_functions was created for compatibility and is currently unimplemented
4294967038  4294967123  0         pg_stat_xact_user_tables was created for compatibility and is currently unimplemented
4294967037  4294967123  0         pg_statio_all_indexes was created for compatibility and is currently unimplemented
4294967036  4294967123  0         pg_statio_all_sequences was created for compatibility and is currently unimplemented
4294967035  4294967123  0         pg_statio_all_tables was created for compatibility and is currently unimplemented
4294967034  4294967123  0         pg_statio_sys_indexes was created for compatibility and is currently unimplemented
4294967033  4294967123  0         pg_statio_sys_sequences was created for compatibility and is currently unimplemented
4294967032  4294967123  0         pg_statio_sys_tables was created for compatibility and is currently unimplemented
4294967031  4294967123  0         pg_statio_user_indexes was created for compatibility and is currently unimplemented
4294967030  4294967123  0         pg_statio_user_sequences was created for compatibility and is currently unimplemented
4294967029  4294967123  0         pg_statio_user_tables was created for compatibility and is currently unimplemented
4294967026  4294967123  0         pg_statistic was created for compatibility and is currently unimplemented
4294967027  4294967123  0         pg_statistic_ext has the statistics objects created with CREATE STATISTICS
4294967028  4294967123  0         pg_statistic_ext_data was created for compatibility and is currently unimplemented
4294967024  4294967123  0         pg_stats was created for compatibility and is currently unimplemented
4294967025  4294967123  0         pg_stats_ext was created for compatibility and is currently unimplemented
4294967022  4294967123  0         pg_subscription was created for compatibility and is currently unimplemented
4294967023  4294967123  0         pg_subscription_rel was created for compatibility and is currently unimplemented
4294967021  4294967123  0         tables summary (see also information_schema.tables, pg_catalog.pg_class)
4294967020  4294967123  0         available tablespaces (incomplete; concept inapplicable to CockroachDB)
4294967019  4294967123  0         pg_timezone_abbrevs was created for compatibility and is currently unimplemented
4294967018  4294967123  0         pg_timezone_names was created for compatibility and is currently unimplemented
4294967017  4294967123  0         pg_transform was created for compatibility and is currently unimplemented
4294967016  4294967123  0         triggers (empty - feature does not exist)
4294967014  4294967123  0         pg_ts_config was created for compatibility and is currently unimplemented
4294967015  4294967123  0         pg_ts_config_map was created for compatibility and is currently unimplemented
4294967013  4294967123  0         pg_ts_dict was created for compatibility and is currently unimplemented
4294967012  4294967123  0         pg_ts_parser was created for compatibility and is currently unimplemented
4294967011  4294967123  0         pg_ts_template was created for compatibility and is currently unimplemented
4294967010  4294967123  0         scalar types (incomplete)
4294967007  4294967123  0         database users
4294967009  4294967123  0         local to remote user mapping (empty - feature does not exist)
4294967008  4294967123  0         pg_user_mappings was created for compatibility and is currently unimplemented
4294967006  4294967123  0         view definitions (incomplete - see also information_schema.views)
4294967004  4294967123  0         Shows all defined geography columns. Matches PostGIS' geography_columns functionality.
4294967003  4294967123  0         Shows all defined geometry columns. Matches PostGIS' geometry_columns functionality.
4294967002  4294967123  0         Shows all defined Spatial Reference Identifiers (SRIDs). Matches PostGIS' spatial_ref_sys table.

## pg_catalog.pg_shdescription

query OOT colnames
SELECT objoid, classoid, description FROM pg_catalog.pg_shdescription
----
objoid  classoid  description

## pg_catalog.pg_event_trigger

query TTOOTTT colnames
SELECT * FROM pg_catalog.pg_event_trigger
----
evtname  evtevent  evtowner  evtfoid  evtenabled  evttags  oid

## pg_catalog.pg_extension
query OTOOBTTT colnames
SELECT * FROM pg_catalog.pg_extension
----
oid  extname  extowner  extnamespace  extrelocatable  extversion  extconfig  extcondition

## pg_catalog.pg_stat_activity

query OTIOTTTTITTTTTTTIITTT colnames
SELECT * FROM pg_catalog.pg_stat_activity
----
datid  datname  pid  usesysid  usename  application_name  client_addr  client_hostname  client_port  backend_start  xact_start  query_start  state_change  wait_event_type  wait_event  state  backend_xid  backend_xmin  query  backend_type  leader_pid

query TTBTTTB colnames
SHOW COLUMNS FROM pg_catalog.pg_stat_activity
----
column_name       data_type    is_nullable  column_default  generation_expression  indices  is_hidden
datid             OID          true         NULL            ·                      {}       false
datname           NAME         true         NULL            ·                      {}       false
pid               INT8         true         NULL            ·                      {}       false
usesysid          OID          true         NULL            ·                      {}       false
usename           NAME         true         NULL            ·                      {}       false
application_name  STRING       true         NULL            ·                      {}       false
client_addr       INET         true         NULL            ·                      {}       false
client_hostname   STRING       true         NULL            ·                      {}       false
client_port       INT8         true         NULL            ·                      {}       false
backend_start     TIMESTAMPTZ  true         NULL            ·                      {}       false
xact_start        TIMESTAMPTZ  true         NULL            ·                      {}       false
query_start       TIMESTAMPTZ  true         NULL            ·                      {}       false
state_change      TIMESTAMPTZ  true         NULL            ·                      {}       false
wait_event_type   STRING       true         NULL            ·                      {}       false
wait_event        STRING       true         NULL            ·                      {}       false
state             STRING       true         NULL            ·                      {}       false
backend_xid       INT8         true         NULL            ·                      {}       false
backend_xmin      INT8         true         NULL            ·                      {}       false
query             STRING       true         NULL            ·                      {}       false
backend_type      STRING       true         NULL            ·                      {}       false
leader_pid        INT4         true         NULL            ·                      {}       false


## pg_catalog.pg_settings

statement ok
SET DATABASE = test

# We filter here because 'optimizer' will be different depending on which
# configuration this logic test is running in, and session ID will vary.
skipif config 3node-tenant-default-configs
query TTTTTT colnames
SELECT
  name, setting, category, short_desc, extra_desc, vartype
FROM
  pg_catalog.pg_settings
WHERE
  name NOT IN ('optimizer', 'crdb_version', 'session_id', 'distsql_workmem', 'copy_fast_path_enabled')
----
name                                                  setting             category  short_desc  extra_desc  vartype
alter_primary_region_super_region_override            off                 NULL      NULL        NULL        string
application_name                                      ·                   NULL      NULL        NULL        string
avoid_buffering                                       off                 NULL      NULL        NULL        string
backslash_quote                                       safe_encoding       NULL      NULL        NULL        string
bytea_output                                          hex                 NULL      NULL        NULL        string
check_function_bodies                                 on                  NULL      NULL        NULL        string
client_encoding                                       UTF8                NULL      NULL        NULL        string
client_min_messages                                   notice              NULL      NULL        NULL        string
copy_from_atomic_enabled                              on                  NULL      NULL        NULL        string
cost_scans_with_default_col_size                      off                 NULL      NULL        NULL        string
database                                              test                NULL      NULL        NULL        string
datestyle                                             ISO, MDY            NULL      NULL        NULL        string
default_int_size                                      8                   NULL      NULL        NULL        string
default_table_access_method                           heap                NULL      NULL        NULL        string
default_tablespace                                    ·                   NULL      NULL        NULL        string
default_transaction_isolation                         serializable        NULL      NULL        NULL        string
default_transaction_priority                          normal              NULL      NULL        NULL        string
default_transaction_quality_of_service                regular             NULL      NULL        NULL        string
default_transaction_read_only                         off                 NULL      NULL        NULL        string
default_transaction_use_follower_reads                off                 NULL      NULL        NULL        string
default_with_oids                                     off                 NULL      NULL        NULL        string
disable_hoist_projection_in_join_limitation           off                 NULL      NULL        NULL        string
disable_partially_distributed_plans                   off                 NULL      NULL        NULL        string
disable_plan_gists                                    off                 NULL      NULL        NULL        string
disallow_full_table_scans                             off                 NULL      NULL        NULL        string
distsql                                               off                 NULL      NULL        NULL        string
enable_experimental_alter_column_type_general         off                 NULL      NULL        NULL        string
enable_experimental_stream_replication                off                 NULL      NULL        NULL        string
enable_implicit_select_for_update                     on                  NULL      NULL        NULL        string
enable_implicit_transaction_for_batch_statements      on                  NULL      NULL        NULL        string
enable_insert_fast_path                               on                  NULL      NULL        NULL        string
enable_multiple_modifications_of_table                off                 NULL      NULL        NULL        string
enable_multiregion_placement_policy                   off                 NULL      NULL        NULL        string
enable_seqscan                                        on                  NULL      NULL        NULL        string
enable_super_regions                                  off                 NULL      NULL        NULL        string
enable_zigzag_join                                    on                  NULL      NULL        NULL        string
enforce_home_region                                   off                 NULL      NULL        NULL        string
escape_string_warning                                 on                  NULL      NULL        NULL        string
expect_and_ignore_not_visible_columns_in_copy         off                 NULL      NULL        NULL        string
experimental_distsql_planning                         off                 NULL      NULL        NULL        string
experimental_enable_auto_rehoming                     off                 NULL      NULL        NULL        string
experimental_enable_implicit_column_partitioning      off                 NULL      NULL        NULL        string
experimental_enable_temp_tables                       off                 NULL      NULL        NULL        string
experimental_enable_unique_without_index_constraints  on                  NULL      NULL        NULL        string
extra_float_digits                                    1                   NULL      NULL        NULL        string
force_savepoint_restart                               off                 NULL      NULL        NULL        string
foreign_key_cascades_limit                            10000               NULL      NULL        NULL        string
idle_in_session_timeout                               0                   NULL      NULL        NULL        string
idle_in_transaction_session_timeout                   0                   NULL      NULL        NULL        string
idle_session_timeout                                  0                   NULL      NULL        NULL        string
index_join_streamer_batch_size                        8.0 MiB             NULL      NULL        NULL        string
index_recommendations_enabled                         off                 NULL      NULL        NULL        string
inject_retry_errors_enabled                           off                 NULL      NULL        NULL        string
integer_datetimes                                     on                  NULL      NULL        NULL        string
intervalstyle                                         postgres            NULL      NULL        NULL        string
is_superuser                                          on                  NULL      NULL        NULL        string
join_reader_index_join_strategy_batch_size            4.0 MiB             NULL      NULL        NULL        string
join_reader_no_ordering_strategy_batch_size           2.0 MiB             NULL      NULL        NULL        string
join_reader_ordering_strategy_batch_size              100 KiB             NULL      NULL        NULL        string
large_full_scan_rows                                  1000                NULL      NULL        NULL        string
lc_collate                                            C.UTF-8             NULL      NULL        NULL        string
lc_ctype                                              C.UTF-8             NULL      NULL        NULL        string
lc_messages                                           C.UTF-8             NULL      NULL        NULL        string
lc_monetary                                           C.UTF-8             NULL      NULL        NULL        string
lc_numeric                                            C.UTF-8             NULL      NULL        NULL        string
lc_time                                               C.UTF-8             NULL      NULL        NULL        string
locality                                              region=test,dc=dc1  NULL      NULL        NULL        string
locality_optimized_partitioned_index_scan             on                  NULL      NULL        NULL        string
lock_timeout                                          0                   NULL      NULL        NULL        string
max_identifier_length                                 128                 NULL      NULL        NULL        string
max_index_keys                                        32                  NULL      NULL        NULL        string
node_id                                               1                   NULL      NULL        NULL        string
null_ordered_last                                     off                 NULL      NULL        NULL        string
on_update_rehome_row_enabled                          on                  NULL      NULL        NULL        string
opt_split_scan_limit                                  2048                NULL      NULL        NULL        string
optimizer_use_forecasts                               on                  NULL      NULL        NULL        string
optimizer_use_histograms                              on                  NULL      NULL        NULL        string
optimizer_use_multicol_stats                          on                  NULL      NULL        NULL        string
optimizer_use_not_visible_indexes                     off                 NULL      NULL        NULL        string
override_multi_region_zone_config                     off                 NULL      NULL        NULL        string
parallelize_multi_key_lookup_joins_enabled            off                 NULL      NULL        NULL        string
password_encryption                                   scram-sha-256       NULL      NULL        NULL        string
pg_trgm.similarity_threshold                          0.3                 NULL      NULL        NULL        string
prefer_lookup_joins_for_fks                           off                 NULL      NULL        NULL        string
propagate_input_ordering                              off                 NULL      NULL        NULL        string
reorder_joins_limit                                   8                   NULL      NULL        NULL        string
require_explicit_primary_keys                         off                 NULL      NULL        NULL        string
results_buffer_size                                   16384               NULL      NULL        NULL        string
role                                                  none                NULL      NULL        NULL        string
row_security                                          off                 NULL      NULL        NULL        string
search_path                                           "$user", public     NULL      NULL        NULL        string
serial_normalization                                  rowid               NULL      NULL        NULL        string
server_encoding                                       UTF8                NULL      NULL        NULL        string
server_version                                        13.0.0              NULL      NULL        NULL        string
server_version_num                                    130000              NULL      NULL        NULL        string
session_user                                          root                NULL      NULL        NULL        string
show_primary_key_constraint_on_not_visible_columns    on                  NULL      NULL        NULL        string
sql_safe_updates                                      off                 NULL      NULL        NULL        string
standard_conforming_strings                           on                  NULL      NULL        NULL        string
statement_timeout                                     0                   NULL      NULL        NULL        string
stub_catalog_tables                                   on                  NULL      NULL        NULL        string
synchronize_seqscans                                  on                  NULL      NULL        NULL        string
synchronous_commit                                    on                  NULL      NULL        NULL        string
testing_optimizer_cost_perturbation                   0                   NULL      NULL        NULL        string
testing_optimizer_disable_rule_probability            0                   NULL      NULL        NULL        string
testing_optimizer_random_seed                         0                   NULL      NULL        NULL        string
testing_vectorize_inject_panics                       off                 NULL      NULL        NULL        string
timezone                                              UTC                 NULL      NULL        NULL        string
tracing                                               off                 NULL      NULL        NULL        string
transaction_isolation                                 serializable        NULL      NULL        NULL        string
transaction_priority                                  normal              NULL      NULL        NULL        string
transaction_read_only                                 off                 NULL      NULL        NULL        string
transaction_rows_read_err                             0                   NULL      NULL        NULL        string
transaction_rows_read_log                             0                   NULL      NULL        NULL        string
transaction_rows_written_err                          0                   NULL      NULL        NULL        string
transaction_rows_written_log                          0                   NULL      NULL        NULL        string
transaction_status                                    NoTxn               NULL      NULL        NULL        string
troubleshooting_mode                                  off                 NULL      NULL        NULL        string
unconstrained_non_covering_index_scan_enabled         off                 NULL      NULL        NULL        string
use_declarative_schema_changer                        on                  NULL      NULL        NULL        string
vectorize                                             on                  NULL      NULL        NULL        string
xmloption                                             content             NULL      NULL        NULL        string

skipif config 3node-tenant-default-configs
query TTTTTTT colnames
SELECT
  name, setting, unit, context, enumvals, boot_val, reset_val
FROM
  pg_catalog.pg_settings
WHERE
  name NOT IN ('optimizer', 'crdb_version', 'session_id', 'distsql_workmem', 'copy_fast_path_enabled')
----
name                                                  setting             unit  context  enumvals  boot_val            reset_val
alter_primary_region_super_region_override            off                 NULL  user     NULL      off                 off
application_name                                      ·                   NULL  user     NULL      ·                   ·
avoid_buffering                                       off                 NULL  user     NULL      false               false
backslash_quote                                       safe_encoding       NULL  user     NULL      safe_encoding       safe_encoding
bytea_output                                          hex                 NULL  user     NULL      hex                 hex
check_function_bodies                                 on                  NULL  user     NULL      on                  on
client_encoding                                       UTF8                NULL  user     NULL      UTF8                UTF8
client_min_messages                                   notice              NULL  user     NULL      notice              notice
copy_from_atomic_enabled                              on                  NULL  user     NULL      on                  on
cost_scans_with_default_col_size                      off                 NULL  user     NULL      off                 off
database                                              test                NULL  user     NULL      ·                   test
datestyle                                             ISO, MDY            NULL  user     NULL      ISO, MDY            ISO, MDY
default_int_size                                      8                   NULL  user     NULL      8                   8
default_table_access_method                           heap                NULL  user     NULL      heap                heap
default_tablespace                                    ·                   NULL  user     NULL      ·                   ·
default_transaction_isolation                         serializable        NULL  user     NULL      default             default
default_transaction_priority                          normal              NULL  user     NULL      normal              normal
default_transaction_quality_of_service                regular             NULL  user     NULL      regular             regular
default_transaction_read_only                         off                 NULL  user     NULL      off                 off
default_transaction_use_follower_reads                off                 NULL  user     NULL      off                 off
default_with_oids                                     off                 NULL  user     NULL      off                 off
disable_hoist_projection_in_join_limitation           off                 NULL  user     NULL      off                 off
disable_partially_distributed_plans                   off                 NULL  user     NULL      off                 off
disable_plan_gists                                    off                 NULL  user     NULL      off                 off
disallow_full_table_scans                             off                 NULL  user     NULL      off                 off
distsql                                               off                 NULL  user     NULL      off                 off
enable_experimental_alter_column_type_general         off                 NULL  user     NULL      off                 off
enable_experimental_stream_replication                off                 NULL  user     NULL      off                 off
enable_implicit_select_for_update                     on                  NULL  user     NULL      on                  on
enable_implicit_transaction_for_batch_statements      on                  NULL  user     NULL      on                  on
enable_insert_fast_path                               on                  NULL  user     NULL      on                  on
enable_multiple_modifications_of_table                off                 NULL  user     NULL      off                 off
enable_multiregion_placement_policy                   off                 NULL  user     NULL      off                 off
enable_seqscan                                        on                  NULL  user     NULL      on                  on
enable_super_regions                                  off                 NULL  user     NULL      off                 off
enable_zigzag_join                                    on                  NULL  user     NULL      on                  on
enforce_home_region                                   off                 NULL  user     NULL      off                 off
escape_string_warning                                 on                  NULL  user     NULL      on                  on
expect_and_ignore_not_visible_columns_in_copy         off                 NULL  user     NULL      off                 off
experimental_distsql_planning                         off                 NULL  user     NULL      off                 off
experimental_enable_auto_rehoming                     off                 NULL  user     NULL      off                 off
experimental_enable_implicit_column_partitioning      off                 NULL  user     NULL      off                 off
experimental_enable_temp_tables                       off                 NULL  user     NULL      off                 off
experimental_enable_unique_without_index_constraints  on                  NULL  user     NULL      off                 off
extra_float_digits                                    1                   NULL  user     NULL      1                   2
force_savepoint_restart                               off                 NULL  user     NULL      off                 off
foreign_key_cascades_limit                            10000               NULL  user     NULL      10000               10000
idle_in_session_timeout                               0                   NULL  user     NULL      0s                  0s
idle_in_transaction_session_timeout                   0                   NULL  user     NULL      0s                  0s
idle_session_timeout                                  0                   NULL  user     NULL      0s                  0s
index_join_streamer_batch_size                        8.0 MiB             NULL  user     NULL      8.0 MiB             8.0 MiB
index_recommendations_enabled                         off                 NULL  user     NULL      on                  on
inject_retry_errors_enabled                           off                 NULL  user     NULL      off                 off
integer_datetimes                                     on                  NULL  user     NULL      on                  on
intervalstyle                                         postgres            NULL  user     NULL      postgres            postgres
is_superuser                                          on                  NULL  user     NULL      on                  on
join_reader_index_join_strategy_batch_size            4.0 MiB             NULL  user     NULL      4.0 MiB             4.0 MiB
join_reader_no_ordering_strategy_batch_size           2.0 MiB             NULL  user     NULL      2.0 MiB             2.0 MiB
join_reader_ordering_strategy_batch_size              100 KiB             NULL  user     NULL      100 KiB             100 KiB
large_full_scan_rows                                  1000                NULL  user     NULL      1000                1000
lc_collate                                            C.UTF-8             NULL  user     NULL      C.UTF-8             C.UTF-8
lc_ctype                                              C.UTF-8             NULL  user     NULL      C.UTF-8             C.UTF-8
lc_messages                                           C.UTF-8             NULL  user     NULL      C.UTF-8             C.UTF-8
lc_monetary                                           C.UTF-8             NULL  user     NULL      C.UTF-8             C.UTF-8
lc_numeric                                            C.UTF-8             NULL  user     NULL      C.UTF-8             C.UTF-8
lc_time                                               C.UTF-8             NULL  user     NULL      C.UTF-8             C.UTF-8
locality                                              region=test,dc=dc1  NULL  user     NULL      region=test,dc=dc1  region=test,dc=dc1
locality_optimized_partitioned_index_scan             on                  NULL  user     NULL      on                  on
lock_timeout                                          0                   NULL  user     NULL      0s                  0s
max_identifier_length                                 128                 NULL  user     NULL      128                 128
max_index_keys                                        32                  NULL  user     NULL      32                  32
node_id                                               1                   NULL  user     NULL      1                   1
null_ordered_last                                     off                 NULL  user     NULL      off                 off
on_update_rehome_row_enabled                          on                  NULL  user     NULL      on                  on
opt_split_scan_limit                                  2048                NULL  user     NULL      2048                2048
optimizer_use_forecasts                               on                  NULL  user     NULL      on                  on
optimizer_use_histograms                              on                  NULL  user     NULL      on                  on
optimizer_use_multicol_stats                          on                  NULL  user     NULL      on                  on
optimizer_use_not_visible_indexes                     off                 NULL  user     NULL      off                 off
override_multi_region_zone_config                     off                 NULL  user     NULL      off                 off
parallelize_multi_key_lookup_joins_enabled            off                 NULL  user     NULL      false               false
password_encryption                                   scram-sha-256       NULL  user     NULL      scram-sha-256       scram-sha-256
pg_trgm.similarity_threshold                          0.3                 NULL  user     NULL      0.3                 0.3
prefer_lookup_joins_for_fks                           off                 NULL  user     NULL      off                 off
propagate_input_ordering                              off                 NULL  user     NULL      off                 off
reorder_joins_limit                                   8                   NULL  user     NULL      8                   8
require_explicit_primary_keys                         off                 NULL  user     NULL      off                 off
results_buffer_size                                   16384               NULL  user     NULL      16384               16384
role                                                  none                NULL  user     NULL      none                none
row_security                                          off                 NULL  user     NULL      off                 off
search_path                                           "$user", public     NULL  user     NULL      $user,public        $user,public
serial_normalization                                  rowid               NULL  user     NULL      rowid               rowid
server_encoding                                       UTF8                NULL  user     NULL      UTF8                UTF8
server_version                                        13.0.0              NULL  user     NULL      13.0.0              13.0.0
server_version_num                                    130000              NULL  user     NULL      130000              130000
session_user                                          root                NULL  user     NULL      root                root
show_primary_key_constraint_on_not_visible_columns    on                  NULL  user     NULL      on                  on
sql_safe_updates                                      off                 NULL  user     NULL      off                 off
standard_conforming_strings                           on                  NULL  user     NULL      on                  on
statement_timeout                                     0                   NULL  user     NULL      0s                  0s
stub_catalog_tables                                   on                  NULL  user     NULL      on                  on
synchronize_seqscans                                  on                  NULL  user     NULL      on                  on
synchronous_commit                                    on                  NULL  user     NULL      on                  on
testing_optimizer_cost_perturbation                   0                   NULL  user     NULL      0                   0
testing_optimizer_disable_rule_probability            0                   NULL  user     NULL      0                   0
testing_optimizer_random_seed                         0                   NULL  user     NULL      0                   0
testing_vectorize_inject_panics                       off                 NULL  user     NULL      off                 off
timezone                                              UTC                 NULL  user     NULL      UTC                 UTC
tracing                                               off                 NULL  user     NULL      off                 off
transaction_isolation                                 serializable        NULL  user     NULL      serializable        serializable
transaction_priority                                  normal              NULL  user     NULL      normal              normal
transaction_read_only                                 off                 NULL  user     NULL      off                 off
transaction_rows_read_err                             0                   NULL  user     NULL      0                   0
transaction_rows_read_log                             0                   NULL  user     NULL      0                   0
transaction_rows_written_err                          0                   NULL  user     NULL      0                   0
transaction_rows_written_log                          0                   NULL  user     NULL      0                   0
transaction_status                                    NoTxn               NULL  user     NULL      NoTxn               NoTxn
troubleshooting_mode                                  off                 NULL  user     NULL      off                 off
unconstrained_non_covering_index_scan_enabled         off                 NULL  user     NULL      off                 off
use_declarative_schema_changer                        on                  NULL  user     NULL      on                  on
vectorize                                             on                  NULL  user     NULL      on                  on
xmloption                                             content             NULL  user     NULL      content             content

query TTTTTT colnames
SELECT name, source, min_val, max_val, sourcefile, sourceline FROM pg_catalog.pg_settings
----
name                                                  source  min_val  max_val  sourcefile  sourceline
alter_primary_region_super_region_override            NULL    NULL     NULL     NULL        NULL
application_name                                      NULL    NULL     NULL     NULL        NULL
avoid_buffering                                       NULL    NULL     NULL     NULL        NULL
backslash_quote                                       NULL    NULL     NULL     NULL        NULL
bytea_output                                          NULL    NULL     NULL     NULL        NULL
check_function_bodies                                 NULL    NULL     NULL     NULL        NULL
client_encoding                                       NULL    NULL     NULL     NULL        NULL
client_min_messages                                   NULL    NULL     NULL     NULL        NULL
copy_fast_path_enabled                                NULL    NULL     NULL     NULL        NULL
copy_from_atomic_enabled                              NULL    NULL     NULL     NULL        NULL
cost_scans_with_default_col_size                      NULL    NULL     NULL     NULL        NULL
crdb_version                                          NULL    NULL     NULL     NULL        NULL
database                                              NULL    NULL     NULL     NULL        NULL
datestyle                                             NULL    NULL     NULL     NULL        NULL
default_int_size                                      NULL    NULL     NULL     NULL        NULL
default_table_access_method                           NULL    NULL     NULL     NULL        NULL
default_tablespace                                    NULL    NULL     NULL     NULL        NULL
default_transaction_isolation                         NULL    NULL     NULL     NULL        NULL
default_transaction_priority                          NULL    NULL     NULL     NULL        NULL
default_transaction_quality_of_service                NULL    NULL     NULL     NULL        NULL
default_transaction_read_only                         NULL    NULL     NULL     NULL        NULL
default_transaction_use_follower_reads                NULL    NULL     NULL     NULL        NULL
default_with_oids                                     NULL    NULL     NULL     NULL        NULL
disable_hoist_projection_in_join_limitation           NULL    NULL     NULL     NULL        NULL
disable_partially_distributed_plans                   NULL    NULL     NULL     NULL        NULL
disable_plan_gists                                    NULL    NULL     NULL     NULL        NULL
disallow_full_table_scans                             NULL    NULL     NULL     NULL        NULL
distsql                                               NULL    NULL     NULL     NULL        NULL
distsql_workmem                                       NULL    NULL     NULL     NULL        NULL
enable_experimental_alter_column_type_general         NULL    NULL     NULL     NULL        NULL
enable_experimental_stream_replication                NULL    NULL     NULL     NULL        NULL
enable_implicit_select_for_update                     NULL    NULL     NULL     NULL        NULL
enable_implicit_transaction_for_batch_statements      NULL    NULL     NULL     NULL        NULL
enable_insert_fast_path                               NULL    NULL     NULL     NULL        NULL
enable_multiple_modifications_of_table                NULL    NULL     NULL     NULL        NULL
enable_multiregion_placement_policy                   NULL    NULL     NULL     NULL        NULL
enable_seqscan                                        NULL    NULL     NULL     NULL        NULL
enable_super_regions                                  NULL    NULL     NULL     NULL        NULL
enable_zigzag_join                                    NULL    NULL     NULL     NULL        NULL
enforce_home_region                                   NULL    NULL     NULL     NULL        NULL
escape_string_warning                                 NULL    NULL     NULL     NULL        NULL
expect_and_ignore_not_visible_columns_in_copy         NULL    NULL     NULL     NULL        NULL
experimental_distsql_planning                         NULL    NULL     NULL     NULL        NULL
experimental_enable_auto_rehoming                     NULL    NULL     NULL     NULL        NULL
experimental_enable_implicit_column_partitioning      NULL    NULL     NULL     NULL        NULL
experimental_enable_temp_tables                       NULL    NULL     NULL     NULL        NULL
experimental_enable_unique_without_index_constraints  NULL    NULL     NULL     NULL        NULL
extra_float_digits                                    NULL    NULL     NULL     NULL        NULL
force_savepoint_restart                               NULL    NULL     NULL     NULL        NULL
foreign_key_cascades_limit                            NULL    NULL     NULL     NULL        NULL
idle_in_session_timeout                               NULL    NULL     NULL     NULL        NULL
idle_in_transaction_session_timeout                   NULL    NULL     NULL     NULL        NULL
idle_session_timeout                                  NULL    NULL     NULL     NULL        NULL
index_join_streamer_batch_size                        NULL    NULL     NULL     NULL        NULL
index_recommendations_enabled                         NULL    NULL     NULL     NULL        NULL
inject_retry_errors_enabled                           NULL    NULL     NULL     NULL        NULL
integer_datetimes                                     NULL    NULL     NULL     NULL        NULL
intervalstyle                                         NULL    NULL     NULL     NULL        NULL
is_superuser                                          NULL    NULL     NULL     NULL        NULL
join_reader_index_join_strategy_batch_size            NULL    NULL     NULL     NULL        NULL
join_reader_no_ordering_strategy_batch_size           NULL    NULL     NULL     NULL        NULL
join_reader_ordering_strategy_batch_size              NULL    NULL     NULL     NULL        NULL
large_full_scan_rows                                  NULL    NULL     NULL     NULL        NULL
lc_collate                                            NULL    NULL     NULL     NULL        NULL
lc_ctype                                              NULL    NULL     NULL     NULL        NULL
lc_messages                                           NULL    NULL     NULL     NULL        NULL
lc_monetary                                           NULL    NULL     NULL     NULL        NULL
lc_numeric                                            NULL    NULL     NULL     NULL        NULL
lc_time                                               NULL    NULL     NULL     NULL        NULL
locality                                              NULL    NULL     NULL     NULL        NULL
locality_optimized_partitioned_index_scan             NULL    NULL     NULL     NULL        NULL
lock_timeout                                          NULL    NULL     NULL     NULL        NULL
max_identifier_length                                 NULL    NULL     NULL     NULL        NULL
max_index_keys                                        NULL    NULL     NULL     NULL        NULL
node_id                                               NULL    NULL     NULL     NULL        NULL
null_ordered_last                                     NULL    NULL     NULL     NULL        NULL
on_update_rehome_row_enabled                          NULL    NULL     NULL     NULL        NULL
opt_split_scan_limit                                  NULL    NULL     NULL     NULL        NULL
optimizer                                             NULL    NULL     NULL     NULL        NULL
optimizer_use_forecasts                               NULL    NULL     NULL     NULL        NULL
optimizer_use_histograms                              NULL    NULL     NULL     NULL        NULL
optimizer_use_multicol_stats                          NULL    NULL     NULL     NULL        NULL
optimizer_use_not_visible_indexes                     NULL    NULL     NULL     NULL        NULL
override_multi_region_zone_config                     NULL    NULL     NULL     NULL        NULL
parallelize_multi_key_lookup_joins_enabled            NULL    NULL     NULL     NULL        NULL
password_encryption                                   NULL    NULL     NULL     NULL        NULL
pg_trgm.similarity_threshold                          NULL    NULL     NULL     NULL        NULL
prefer_lookup_joins_for_fks                           NULL    NULL     NULL     NULL        NULL
propagate_input_ordering                              NULL    NULL     NULL     NULL        NULL
reorder_joins_limit                                   NULL    NULL     NULL     NULL        NULL
require_explicit_primary_keys                         NULL    NULL     NULL     NULL        NULL
results_buffer_size                                   NULL    NULL     NULL     NULL        NULL
role                                                  NULL    NULL     NULL     NULL        NULL
row_security                                          NULL    NULL     NULL     NULL        NULL
search_path                                           NULL    NULL     NULL     NULL        NULL
serial_normalization                                  NULL    NULL     NULL     NULL        NULL
server_encoding                                       NULL    NULL     NULL     NULL        NULL
server_version                                        NULL    NULL     NULL     NULL        NULL
server_version_num                                    NULL    NULL     NULL     NULL        NULL
session_id                                            NULL    NULL     NULL     NULL        NULL
session_user                                          NULL    NULL     NULL     NULL        NULL
show_primary_key_constraint_on_not_visible_columns    NULL    NULL     NULL     NULL        NULL
sql_safe_updates                                      NULL    NULL     NULL     NULL        NULL
standard_conforming_strings                           NULL    NULL     NULL     NULL        NULL
statement_timeout                                     NULL    NULL     NULL     NULL        NULL
stub_catalog_tables                                   NULL    NULL     NULL     NULL        NULL
synchronize_seqscans                                  NULL    NULL     NULL     NULL        NULL
synchronous_commit                                    NULL    NULL     NULL     NULL        NULL
testing_optimizer_cost_perturbation                   NULL    NULL     NULL     NULL        NULL
testing_optimizer_disable_rule_probability            NULL    NULL     NULL     NULL        NULL
testing_optimizer_random_seed                         NULL    NULL     NULL     NULL        NULL
testing_vectorize_inject_panics                       NULL    NULL     NULL     NULL        NULL
timezone                                              NULL    NULL     NULL     NULL        NULL
tracing                                               NULL    NULL     NULL     NULL        NULL
transaction_isolation                                 NULL    NULL     NULL     NULL        NULL
transaction_priority                                  NULL    NULL     NULL     NULL        NULL
transaction_read_only                                 NULL    NULL     NULL     NULL        NULL
transaction_rows_read_err                             NULL    NULL     NULL     NULL        NULL
transaction_rows_read_log                             NULL    NULL     NULL     NULL        NULL
transaction_rows_written_err                          NULL    NULL     NULL     NULL        NULL
transaction_rows_written_log                          NULL    NULL     NULL     NULL        NULL
transaction_status                                    NULL    NULL     NULL     NULL        NULL
troubleshooting_mode                                  NULL    NULL     NULL     NULL        NULL
unconstrained_non_covering_index_scan_enabled         NULL    NULL     NULL     NULL        NULL
use_declarative_schema_changer                        NULL    NULL     NULL     NULL        NULL
vectorize                                             NULL    NULL     NULL     NULL        NULL
xmloption                                             NULL    NULL     NULL     NULL        NULL

# pg_catalog.pg_sequence

statement ok
CREATE DATABASE seq

query OOIIIIIB
SELECT * FROM pg_catalog.pg_sequence
----

statement ok
CREATE SEQUENCE foo

statement ok
CREATE SEQUENCE bar MAXVALUE 10 MINVALUE 5 START 6 INCREMENT 2

query OOIIIIIB colnames
SELECT * FROM pg_catalog.pg_sequence
----
seqrelid  seqtypid  seqstart  seqincrement  seqmax               seqmin  seqcache  seqcycle
137       20        1         1             9223372036854775807  1       1         false
138       20        6         2             10                   5       1         false

statement ok
DROP DATABASE seq

statement ok
SET database = constraint_db

# Verify sequences can't be seen from another database.
query OOIIIIIB
SELECT * FROM pg_catalog.pg_sequence
----
111  20  1  1  9223372036854775807  1  1  false
112  20  1  1  9223372036854775807  1  1  false

## pg_catalog.pg_operator

query OTOOTBBOOOOOOOO colnames
SELECT * FROM pg_catalog.pg_operator where oprname='+' and oprleft='float8'::regtype
----
oid       oprname  oprnamespace  oprowner  oprkind  oprcanmerge  oprcanhash  oprleft  oprright  oprresult  oprcom  oprnegate  oprcode  oprrest  oprjoin
74817020  +        591606261     NULL      b        false        false       701      701       701        NULL    NULL       NULL     NULL     NULL

# Verify proper functionality of system information functions.

query TT
SELECT pg_catalog.pg_get_expr('1', 0), pg_catalog.pg_get_expr('1', 0::OID)
----
1  1

query T
SELECT pg_catalog.pg_get_expr('1', 0, true)
----
1

statement ok
SET DATABASE = constraint_db

query OTT
SELECT def.oid, c.relname, pg_catalog.pg_get_expr(def.adbin, def.adrelid)
FROM pg_catalog.pg_attrdef def
JOIN pg_catalog.pg_class c ON def.adrelid = c.oid
JOIN pg_catalog.pg_namespace n ON c.relnamespace = n.oid
WHERE n.nspname = 'public'
----
2306804694  t1   12
2306804700  t1   nextval('public.t1_m_seq'::REGCLASS)
2306804701  t1   nextval('public.t1_n_seq'::REGCLASS)
4171354239  t2   unique_rowid()
1221463949  t3   'FOO'::STRING
1221463946  t3   unique_rowid()
1740936492  t4   unique_rowid()
3086013501  t5   unique_rowid()
655595746   t6   unique_rowid()
2000672759  mv1  unique_rowid()

# Verify that a set database shows tables from that database for a non-root
# user, when that user has permissions.

statement ok
GRANT ALL ON constraint_db.* TO testuser

user testuser

statement ok
SET DATABASE = 'constraint_db'

query I
SELECT count(*) FROM pg_catalog.pg_tables WHERE schemaname='public'
----
7

user root

# Verify that an unset database shows tables across databases.
# But only those items visible to this user are reported.
# (Tests below show that root sees more).

statement ok
SET DATABASE = ''

query error cannot access virtual schema in anonymous database
SELECT tablename FROM pg_catalog.pg_tables WHERE schemaname='public' ORDER BY 1

query error cannot access virtual schema in anonymous database
SELECT viewname FROM pg_catalog.pg_views WHERE schemaname='public' ORDER BY 1

query error cannot access virtual schema in anonymous database
SELECT relname FROM pg_catalog.pg_class c
JOIN pg_catalog.pg_namespace n ON c.relnamespace = n.oid
WHERE nspname='public'

query error cannot access virtual schema in anonymous database
SELECT conname FROM pg_catalog.pg_constraint con
JOIN pg_catalog.pg_namespace n ON con.connamespace = n.oid
WHERE n.nspname = 'public'

query error cannot access virtual schema in anonymous database
SELECT count(*) FROM pg_catalog.pg_depend

statement ok
SET DATABASE = test

## #13567
## regproc columns display as text but can still be joined against oid columns
query OTO
SELECT p.oid, p.proname, t.typinput
FROM pg_proc p
JOIN pg_type t ON t.typinput = p.oid
WHERE t.typname = '_int4'
----
<<<<<<< HEAD
2013  array_in  array_in
=======
2018  array_in  array_in
>>>>>>> 9bd5bb08

## #16285
## int2vectors should be 0-indexed
query I
SELECT count(*) FROM pg_catalog.pg_index WHERE indkey[0] IS NULL;
----
0

## Ensure no two builtins have the same oid.
query TI
WITH r AS (
  SELECT oid, c FROM (SELECT oid, count(*) as c FROM pg_catalog.pg_proc GROUP BY oid) WHERE c > 1
)
SELECT proname, l.oid::int AS id
FROM pg_catalog.pg_proc l
JOIN r on l.oid = r.oid
ORDER BY id
----

## Ensure no builtin has zero oid.
query T
SELECT proname FROM pg_catalog.pg_proc WHERE oid = 0
----

let $cur_max_builtin_oid
SELECT cur_max_builtin_oid FROM [SELECT max(oid) as cur_max_builtin_oid FROM pg_catalog.pg_proc]

## If this test failed (proname is the same, but oid increased), it's likely that a
## new builtin function is implemented and  it's somewhere in the middle of the
## existing functions at init time. Though the changes to builtin function OID is
## generally ok, it's still better if we could move the new implement to end of the
## list at init time (see all_builtins.go)
## TODO(chengxiong): consider to have a deterministic list of builtin function oids
## so that new implementations can just be added to it.
query TT
SELECT proname, oid FROM pg_catalog.pg_proc WHERE oid = $cur_max_builtin_oid
----
<<<<<<< HEAD
to_regtype  2033
=======
to_regtype  2038
>>>>>>> 9bd5bb08

## Ensure that unnest works with oid wrapper arrays

query O
SELECT unnest((SELECT proargtypes FROM pg_proc WHERE proname='split_part'));
----
25
25
20

subtest pg_catalog.pg_prepare_statement

statement ok
CREATE TABLE types(a timestamptz, b integer)

statement ok
PREPARE test_insert_statement (integer, timestamptz) AS INSERT INTO types VALUES ($2, $1)

statement ok
PREPARE test_select_statement AS SELECT * FROM types

query TTTB
select name, statement, parameter_types, from_sql from pg_prepared_statements ORDER BY 1, 2
----
test_insert_statement  PREPARE test_insert_statement (int, timestamptz) AS INSERT INTO types VALUES ($2, $1)  {bigint,"'timestamp with time zone'"}  true
test_select_statement  PREPARE test_select_statement AS SELECT * FROM types                                   {}                                     true

subtest pg_catalog.pg_prepare_statement,with_possible_mismatch_num_types

statement ok
PREPARE args_test_many(int, int) as select $1

statement ok
PREPARE args_test_few(int) as select $1, $2::int

statement ok
DROP TABLE IF EXISTS t_prepare;

statement ok
CREATE TABLE t_prepare (x int, y varchar(10), z int2);

statement ok
PREPARE args_deduce_type(int, int, int, int) AS INSERT INTO t_prepare VALUES ($1, $2, $3);

statement ok
PREPARE args_deduce_type_1(int) AS SELECT $1::int, $2::varchar(10), $3::varchar(20);

query TTTB
SELECT name, statement, parameter_types, from_sql FROM pg_prepared_statements WHERE name LIKE 'args_%' ORDER BY 1,2
----
args_deduce_type    PREPARE args_deduce_type (int, varchar, int, int) AS INSERT INTO t_prepare VALUES ($1, $2, $3)                   {bigint,"'character varying'",bigint,bigint}          true
args_deduce_type_1  PREPARE args_deduce_type_1 (int, varchar, varchar) AS SELECT $1::INT8, $2::VARCHAR(10), $3::VARCHAR(20)  {bigint,"'character varying'","'character varying'"}  true
args_test_few       PREPARE args_test_few (int, int) AS SELECT $1, $2::INT8                                                  {bigint,bigint}                                       true
args_test_many      PREPARE args_test_many (int, int) AS SELECT $1                                                           {bigint,bigint}                                       true

statement ok
DROP TABLE types

## TODO(masha): #16769
#statement ok
#CREATE TABLE types(a int8, b int2);

#query I
#SELECT attname, atttypid, typname FROM pg_attribute a JOIN pg_type t ON a.atttypid=t.oid WHERE attrelid = 'types'::REGCLASS;
#attname   atttypid  typname
#a         20        int8
#b         20        int2

subtest pg_catalog.pg_seclabel

query OOOTT colnames
SELECT objoid, classoid, objsubid, provider, label FROM pg_catalog.pg_seclabel
----
objoid  classoid  objsubid  provider  label

subtest pg_catalog.pg_shseclabel

query OOTT colnames
SELECT objoid, classoid, provider, label FROM pg_catalog.pg_shseclabel
----
objoid  classoid  provider  label

subtest pg_catalog.pg_aggregate

query O colnames
SELECT oid::REGPROC FROM pg_proc WHERE proisagg = true EXCEPT SELECT aggfnoid FROM pg_aggregate
----
oid

# Check whether correct operator's oid is set for max and bool_or.
query OTO colnames,rowsort
SELECT c.oid, c.oprname, a.aggsortop FROM pg_aggregate a
JOIN pg_proc b ON a.aggfnoid = b.oid::REGPROC
JOIN pg_operator c ON c.oprname = '>' AND b.proargtypes[0] = c.oprleft AND b.proargtypes[0] = c.oprright
WHERE (b.proname = 'max' OR b.proname = 'bool_or') AND c.oid = a.aggsortop;
----
oid         oprname  aggsortop
1224236426  >        1224236426
3636536082  >        3636536082
3636536082  >        3636536082
2948286002  >        2948286002
3234851498  >        3234851498
2318307066  >        2318307066
1737252658  >        1737252658
1737252658  >        1737252658
1383827510  >        1383827510
264553706   >        264553706
2105536758  >        2105536758
1928531314  >        1928531314
3421685890  >        3421685890
883535762   >        883535762
530358714   >        530358714
3802002898  >        3802002898
1737252658  >        1737252658
1737252658  >        1737252658
1064453514  >        1064453514
1778355034  >        1778355034
256681770   >        256681770
2139039570  >        2139039570
3457382662  >        3457382662
1385359122  >        1385359122

# Check whether correct operator's oid is set for min, bool_and and every.
query OTO colnames,rowsort
SELECT c.oid, c.oprname, a.aggsortop FROM pg_aggregate a
JOIN pg_proc b ON a.aggfnoid = b.oid::REGPROC
JOIN pg_operator c ON c.oprname = '<' AND b.proargtypes[0] = c.oprleft AND b.proargtypes[0] = c.oprright
WHERE (b.proname = 'min' OR b.proname = 'bool_and' OR b.proname = 'every') AND c.oid = a.aggsortop;
----
oid         oprname  aggsortop
3859576864  <        3859576864
2134593616  <        2134593616
2134593616  <        2134593616
2134593616  <        2134593616
1446343536  <        1446343536
2457977576  <        2457977576
2790955336  <        2790955336
235310192   <        235310192
235310192   <        235310192
2011297100  <        2011297100
3269496816  <        3269496816
2104629996  <        2104629996
3942776496  <        3942776496
4132205728  <        4132205728
3676560592  <        3676560592
1494969736  <        1494969736
3842027408  <        3842027408
235310192   <        235310192
235310192   <        235310192
2300570720  <        2300570720
3675947880  <        3675947880
426663592   <        426663592
2699108304  <        2699108304
2897050084  <        2897050084
1579888144  <        1579888144

subtest collated_string_type

statement ok
CREATE TABLE coltab (a STRING COLLATE en)

query OT
SELECT typ.oid, typ.typname FROM pg_attribute att JOIN pg_type typ ON atttypid=typ.oid WHERE attrelid='coltab'::regclass AND attname='a'
----
25 text

subtest 31545

# Test an index of 2 referencing an index of 2.
statement ok
CREATE TABLE a (
  id_a_1 INT UNIQUE,
  id_a_2 INT,
  PRIMARY KEY (id_a_1, id_a_2)
)

statement ok
CREATE TABLE b (
  id_b_1 INT,
  id_b_2 INT,
  PRIMARY KEY (id_b_1, id_b_2),
  CONSTRAINT my_fkey FOREIGN KEY (id_b_1, id_b_2) REFERENCES a (id_a_1, id_a_2)
)

query TT colnames
SELECT conkey, confkey FROM pg_catalog.pg_constraint WHERE conname = 'my_fkey'
----
conkey  confkey
{1,2}   {1,2}

# Test an index of 3 referencing an index of 2.
statement ok
DROP TABLE b;

statement ok
CREATE TABLE b (
  id_b_1 INT,
  id_b_2 INT,
  id_b_3 INT,
  PRIMARY KEY (id_b_1, id_b_2, id_b_3),
  CONSTRAINT my_fkey FOREIGN KEY (id_b_1, id_b_2) REFERENCES a (id_a_1, id_a_2)
)

query TT colnames
SELECT conkey, confkey FROM pg_catalog.pg_constraint WHERE conname = 'my_fkey'
----
conkey  confkey
{1,2}   {1,2}

# Test an index of 3 referencing an index of 1.
statement ok
DROP TABLE b;

statement ok
CREATE TABLE b (
  id_b_1 INT,
  id_b_2 INT,
  id_b_3 INT,
  PRIMARY KEY (id_b_1, id_b_2, id_b_3),
  CONSTRAINT my_fkey FOREIGN KEY (id_b_1) REFERENCES a (id_a_1)
)

query TT colnames
SELECT conkey, confkey FROM pg_catalog.pg_constraint WHERE conname = 'my_fkey'
----
conkey  confkey
{1}     {1}

subtest regression_34856

statement ok
CREATE DATABASE d34856

statement ok
CREATE TABLE d34856.t(x INT);
  CREATE VIEW d34856.v AS SELECT x FROM d34856.t;
  CREATE SEQUENCE d34856.s

# Check that only tables show up in pg_tables.
query T
SELECT tablename FROM d34856.pg_catalog.pg_tables WHERE schemaname = 'public'
----
t

statement ok
DROP DATABASE d34856 CASCADE

subtest regression_34862

statement ok
CREATE DATABASE d34862; SET database=d34862

statement ok
CREATE TABLE t(x INT UNIQUE);
  CREATE TABLE u(
    a INT REFERENCES t(x) ON DELETE NO ACTION,
    b INT REFERENCES t(x) ON DELETE RESTRICT,
    c INT REFERENCES t(x) ON DELETE SET NULL,
    d INT DEFAULT 123 REFERENCES t(x) ON DELETE SET DEFAULT,
    e INT REFERENCES t(x) ON DELETE CASCADE,
    f INT REFERENCES t(x) ON UPDATE NO ACTION,
    g INT REFERENCES t(x) ON UPDATE RESTRICT,
    h INT REFERENCES t(x) ON UPDATE SET NULL,
    i INT DEFAULT 123 REFERENCES t(x) ON UPDATE SET DEFAULT,
    j INT REFERENCES t(x) ON UPDATE CASCADE,
    k INT REFERENCES t(x) ON DELETE RESTRICT ON UPDATE SET NULL
  );

query TTT
SELECT conname, confupdtype, confdeltype FROM pg_constraint ORDER BY conname
----
t_pkey    NULL  NULL
t_x_key   NULL  NULL
u_a_fkey  a     a
u_b_fkey  a     r
u_c_fkey  a     n
u_d_fkey  a     d
u_e_fkey  a     c
u_f_fkey  a     a
u_g_fkey  r     a
u_h_fkey  n     a
u_i_fkey  d     a
u_j_fkey  c     a
u_k_fkey  n     r
u_pkey    NULL  NULL

statement ok
DROP TABLE u; DROP TABLE t

statement ok
CREATE TABLE v(x INT, y INT, UNIQUE (x,y))

statement ok
CREATE TABLE w(
  a INT, b INT, c INT, d INT,
  FOREIGN KEY (a,b) REFERENCES v(x,y) MATCH FULL,
  FOREIGN KEY (c,d) REFERENCES v(x,y) MATCH SIMPLE
  );

query TT
SELECT conname, confmatchtype FROM pg_constraint ORDER BY conname
----
v_pkey      NULL
v_x_y_key   NULL
w_a_b_fkey  f
w_c_d_fkey  s
w_pkey      NULL

statement ok
DROP DATABASE d34862 CASCADE; SET database=test

subtest regression_46450

statement ok
CREATE TABLE regression_46450 (id UUID PRIMARY KEY, json JSONB)

statement ok
CREATE INDEX regression_46450_idx ON regression_46450 USING gin(json)

query T
select indexdef from pg_indexes where indexname = 'regression_46450_idx'
----
CREATE INDEX regression_46450_idx ON test.public.regression_46450 USING gin (json)

# Make sure indexdef uses user-defined schemas.

statement ok
CREATE SCHEMA test_schema;
CREATE TABLE test_schema.test (
  a INT PRIMARY KEY,
  b INT
);
CREATE index on test_schema.test(b)

query TTTT colnames
SELECT schemaname, tablename, indexname, indexdef
FROM pg_indexes WHERE schemaname='test_schema' and tablename='test'
----
schemaname   tablename  indexname   indexdef
test_schema  test       test_pkey   CREATE UNIQUE INDEX test_pkey ON test.test_schema.test USING btree (a ASC)
test_schema  test       test_b_idx  CREATE INDEX test_b_idx ON test.test_schema.test USING btree (b ASC)

# Make sure that selecting from vtables with indexes in other dbs properly
# hides descriptors that should be hidden.

statement ok
CREATE TABLE hidden_in_vtable_index_test(a int)

let $testid
SELECT oid FROM pg_class WHERE relname='hidden_in_vtable_index_test'

statement ok
CREATE DATABASE other_db; SET DATABASE = other_db

query O
SELECT oid FROM pg_class WHERE oid=$testid
----

subtest geospatial

statement ok
SET DATABASE = test

statement ok
CREATE TABLE geospatial_table (
  id UUID PRIMARY KEY,
  a geography(geometry, 4326),
  b geometry(point, 4326),
  INVERTED INDEX idxa (a)
)

statement ok
CREATE INVERTED INDEX idxb ON geospatial_table (b)

query TT colnames
SELECT indexname, indexdef
FROM pg_catalog.pg_indexes
WHERE tablename = 'geospatial_table'
----
indexname              indexdef
geospatial_table_pkey  CREATE UNIQUE INDEX geospatial_table_pkey ON test.public.geospatial_table USING btree (id ASC)
idxa                   CREATE INDEX idxa ON test.public.geospatial_table USING gin (a)
idxb                   CREATE INDEX idxb ON test.public.geospatial_table USING gin (b)

subtest partial_index

statement ok
SET DATABASE = test

statement ok
CREATE TYPE testenum AS ENUM ('foo', 'bar', 'baz')

statement ok
CREATE TABLE partial_index_table (
  a INT,
  b testenum,
  UNIQUE INDEX (a) WHERE a > 0
)

statement ok
CREATE UNIQUE INDEX ON partial_index_table (a) WHERE b IN ('foo', 'bar')

query TT colnames
SELECT indexname, indexdef
FROM pg_catalog.pg_indexes
WHERE tablename = 'partial_index_table'
----
indexname                   indexdef
partial_index_table_pkey    CREATE UNIQUE INDEX partial_index_table_pkey ON test.public.partial_index_table USING btree (rowid ASC)
partial_index_table_a_key   CREATE UNIQUE INDEX partial_index_table_a_key ON test.public.partial_index_table USING btree (a ASC) WHERE (a > 0)
partial_index_table_a_key1  CREATE UNIQUE INDEX partial_index_table_a_key1 ON test.public.partial_index_table USING btree (a ASC) WHERE (b IN ('foo'::test.public.testenum, 'bar'::test.public.testenum))

query TT colnames
SELECT conname, condef
FROM pg_catalog.pg_constraint c JOIN pg_catalog.pg_class t
ON c.conrelid = t.oid
WHERE t.relname = 'partial_index_table'
ORDER BY conname
----
conname                     condef
partial_index_table_a_key   UNIQUE (a ASC) WHERE (a > 0)
partial_index_table_a_key1  UNIQUE (a ASC) WHERE (b IN ('foo'::test.public.testenum, 'bar'::test.public.testenum))
partial_index_table_pkey    PRIMARY KEY (rowid ASC)

subtest regression_46799
statement ok
CREATE TABLE t46799 (x INT DEFAULT 1, y INT DEFAULT 1);

query I
SELECT adnum FROM pg_attrdef WHERE adrelid = 't46799'::REGCLASS
----
1
2
3

statement ok
ALTER TABLE t46799 DROP COLUMN y;

statement ok
ALTER TABLE t46799 ADD COLUMN y INT DEFAULT 1;

# Make sure after adding and dropping the same column, the adnum for the re-added column increases.
query I
select adnum from pg_attrdef WHERE adrelid = 't46799'::REGCLASS
----
1
3
4

# Check virtual table lookup joins.
statement ok
CREATE TABLE jt (a INT PRIMARY KEY); INSERT INTO jt VALUES(1); INSERT INTO jt VALUES('jt'::regclass::int)

query ITT
SELECT a, oid, relname FROM jt INNER LOOKUP JOIN pg_class ON a::oid=oid
----
168  168  jt

query ITT
SELECT a, oid, relname FROM jt LEFT OUTER LOOKUP JOIN pg_class ON a::oid=oid
----
1    NULL  NULL
168  168   jt

subtest regression_49207
statement ok
CREATE ROLE role_test_login with LOGIN;
CREATE ROLE role_test_nologin;

query B
SELECT rolcanlogin FROM pg_roles WHERE rolname = 'role_test_login';
----
true

query B
SELECT rolcanlogin FROM pg_roles WHERE rolname = 'role_test_nologin';
----
false

subtest regression_49420
statement ok
CREATE USER role_test_with_date VALID UNTIL '2021-01-01';
CREATE USER role_test_with_date_timezone VALID UNTIL '2021-01-01 00:00:00 +02:00';
CREATE USER role_test_nodate;

query T
SELECT rolvaliduntil FROM pg_roles WHERE rolname = 'role_test_with_date';
----
2021-01-01 00:00:00 +0000 UTC

query T
SELECT rolvaliduntil FROM pg_roles WHERE rolname = 'role_test_with_date_timezone';
----
2020-12-31 22:00:00 +0000 UTC

query T
SELECT rolvaliduntil FROM pg_roles WHERE rolname = 'role_test_nodate';
----
NULL

query T
SELECT rolvaliduntil FROM pg_authid WHERE rolname = 'role_test_with_date';
----
2021-01-01 00:00:00 +0000 UTC

query T
SELECT rolvaliduntil FROM pg_authid WHERE rolname = 'role_test_with_date_timezone';
----
2020-12-31 22:00:00 +0000 UTC

query T
SELECT rolvaliduntil FROM pg_authid WHERE rolname = 'role_test_nodate';
----
NULL

subtest mutations

statement error pg_tables is a system catalog
ALTER TABLE pg_catalog.pg_tables RENAME TO pg_catalog.bad

statement error pg_tables is a system catalog
ALTER TABLE pg_catalog.pg_tables RENAME COLUMN x TO y

statement error pg_tables is a system catalog
ALTER TABLE pg_catalog.pg_tables ADD COLUMN x DECIMAL

statement error pg_tables is a system catalog
ALTER TABLE pg_catalog.pg_tables DROP COLUMN x

statement error pg_tables is a system catalog
ALTER TABLE pg_catalog.pg_tables ADD CONSTRAINT foo UNIQUE (b)

statement error pg_tables is a system catalog
ALTER TABLE pg_catalog.pg_tables DROP CONSTRAINT bar

statement error pg_tables is a system catalog
ALTER TABLE pg_catalog.pg_tables ALTER COLUMN x SET DEFAULT 'foo'

statement error pg_tables is a system catalog
ALTER TABLE pg_catalog.pg_tables ALTER x DROP NOT NULL

statement error pg_tables is a system catalog
CREATE INDEX i on pg_catalog.pg_tables (x)

statement error pg_tables is a system catalog
DROP TABLE pg_catalog.pg_tables

statement error pg_tables is a system catalog
DROP INDEX pg_catalog.pg_tables@i

statement error pq: invalid privilege type CREATE for virtual_table
GRANT CREATE ON pg_catalog.pg_tables TO root

statement error pq: invalid privilege type CREATE for virtual_table
REVOKE CREATE ON pg_catalog.pg_tables FROM root

# Verify pg_catalog tables handles read-only property correctly.

query error user root does not have DELETE privilege on relation pg_tables
DELETE FROM pg_catalog.pg_tables

query error user root does not have INSERT privilege on relation pg_tables
INSERT INTO pg_catalog.pg_tables VALUES ('abc')

statement error user root does not have UPDATE privilege on relation pg_tables
UPDATE pg_catalog.pg_tables SET a = 'abc'

statement error pg_tables is a system catalog
TRUNCATE TABLE pg_catalog.pg_tables

# Regression for #47285.
statement ok
CREATE TABLE t47285 (x STRING DEFAULT 'hello');
ALTER TABLE t47285 ALTER COLUMN x SET DEFAULT 'howdy'

query T
SELECT
  pg_get_expr(d.adbin, d.adrelid)
FROM
  pg_attribute AS a
  LEFT JOIN pg_attrdef AS d ON a.attrelid = d.adrelid AND a.attnum = d.adnum
  LEFT JOIN pg_type AS t ON a.atttypid = t.oid
  LEFT JOIN pg_collation AS c ON
    a.attcollation = c.oid AND a.attcollation != t.typcollation
WHERE
  a.attrelid = 't47285'::REGCLASS
  AND a.attnum > 0
  AND NOT a.attisdropped
  AND attname = 'x'
----
'howdy'::STRING

# Regression test for array formatting logic, #55320.
statement ok
CREATE TABLE default_arrays (
  id INT8 NOT NULL PRIMARY KEY,
  string_array text[] DEFAULT '{cat, dog}',
  weird_array text[] DEFAULT '{a,"", "b,c", "a''::string","''::string", "a''::string, ''::string",null}',
  int_array int[] default '{1, 2}'
);

query TTTBOI
SELECT a.attname, format_type(a.atttypid, a.atttypmod),
  pg_get_expr(d.adbin, d.adrelid), a.attnotnull, a.atttypid, a.atttypmod
 FROM pg_attribute a
 LEFT JOIN pg_attrdef d ON a.attrelid = d.adrelid AND a.attnum = d.adnum
 LEFT JOIN pg_type t ON a.atttypid = t.oid
 LEFT JOIN pg_collation c ON a.attcollation = c.oid AND a.attcollation <> t.typcollation
WHERE a.attrelid = 'default_arrays'::regclass
  AND a.attnum > 0 AND NOT a.attisdropped
ORDER BY a.attnum;
----
id            bigint    NULL                                                                            true   20    -1
string_array  text[]    '{cat,dog}'::STRING[]                                                           false  1009  -1
weird_array   text[]    '{a,"","b,c",a''::string,''::string,"a''::string, ''::string",NULL}'::STRING[]  false  1009  -1
int_array     bigint[]  '{1,2}'::INT8[]                                                                 false  1016  -1

# Regression test for limits on virtual index scans. (#53522)

let $testid
SELECT 't47285'::REGCLASS::OID

query T
SELECT attname FROM pg_attribute WHERE attrelid = $testid LIMIT 1
----
x

# Regression test for #53854.
statement ok
SELECT
  t.typname, t.oid
FROM
  pg_catalog.pg_type AS t JOIN pg_catalog.pg_namespace AS n ON t.typnamespace = n.oid
WHERE
  n.nspname != 'pg_toast'
  AND (t.typrelid = 0 OR (SELECT c.relkind = 'c' FROM pg_catalog.pg_class AS c WHERE c.oid = t.typrelid))

# Regression test for range constraints on virtual index scans. (#56440)
query O
SELECT oid FROM pg_type WHERE oid IN (19,20,24) ORDER BY oid
----
19
20
24

statement ok
SELECT * FROM pg_class WHERE oid = 10 OR oid BETWEEN 20 AND 30 OR oid = 40

statement ok
SET experimental_enable_temp_tables = 'on';

statement ok
CREATE TEMPORARY TABLE test_temp (id UUID PRIMARY KEY);
CREATE UNLOGGED TABLE test_unlogged (id UUID PRIMARY KEY);
CREATE TABLE test_persistent (id UUID PRIMARY KEY);

# We don't store UNLOGGED beyond the parser at the moment so we expect 'p' for test_unlogged.
query TTB
SELECT
  relname, relpersistence, relistemp
FROM
  pg_catalog.pg_class
WHERE
  relname IN ('test_temp', 'test_unlogged', 'test_persistent')
ORDER BY
  relname
----
test_persistent  p  false
test_temp        t  true
test_unlogged    p  false

# Issue 44793
statement ok
CREATE TABLE PARENT_TABLE_A(id UUID PRIMARY KEY);
CREATE TABLE CHILD_TABLE_B(
  id UUID PRIMARY KEY,
  a_id UUID,
  CONSTRAINT fk_b_to_a FOREIGN KEY (a_id) REFERENCES PARENT_TABLE_A (id)
);

query TT
SELECT pg_typeof(confkey), pg_typeof(conkey) FROM pg_constraint WHERE conname = 'fk_b_to_a'
----
smallint[]  smallint[]

# Postgres always uses "char" (oid=18) and not CHAR (oid=1042) for character
# columns in pg_catalog. (Nor does it use CHAR[] (oid=1014).) See #57301.

query I
SELECT count(*)
FROM pg_class c
JOIN pg_attribute a ON a.attrelid = c.oid
JOIN pg_type t ON t.oid = a.atttypid
JOIN pg_namespace n ON n.oid = c.relnamespace
WHERE n.nspname = 'pg_catalog' AND (t.oid = 1042 OR t.oid = 1014)
----
0

# pg_catalog is explicitly disallowed for use with the anonymous database.
query error cannot access virtual schema in anonymous database
SELECT tablename FROM "".pg_catalog.pg_tables

statement ok
SET DATABASE = "";

query error cannot access virtual schema in anonymous database
SELECT tablename FROM pg_catalog.pg_tables

statement ok
SET DATABASE = test;

subtest 58945

statement ok
CREATE TABLE t_hash (
  a INT,
  INDEX t_hash_a_idx (a DESC) USING HASH WITH (bucket_count=8)
);

query T colnames
SELECT indoption
FROM pg_catalog.pg_index
WHERE indexrelid IN (SELECT crdb_oid FROM pg_catalog.pg_indexes WHERE indexname = 't_hash_a_idx')
----
indoption
1

# Regression #59561.
# database_name would not be populated even when the SELECT does not use the virtual index.
query TTI
SELECT database_name, descriptor_name, descriptor_id from test.crdb_internal.create_statements where descriptor_name = 'pg_views'
----
test  pg_views  4294967006

# Verify INCLUDED columns appear in pg_index. See issue #59563
statement ok
CREATE TABLE "indexes_table" (
    "id" integer NOT NULL PRIMARY KEY DEFAULT unique_rowid(),
    "a" varchar(100) NOT NULL,
    "b" timestamptz NOT NULL,
    "c" boolean NOT NULL,
    "d" TEXT NOT NULL
);
CREATE INDEX "indexes_include_idx" ON "indexes_table" ("a") INCLUDE ("c", "d");

query TII colnames
SELECT pg_index.indkey, pg_index.indnatts, pg_index.indnkeyatts
FROM pg_class
JOIN pg_index ON pg_class.oid = pg_index.indexrelid
WHERE pg_class.relname = 'indexes_include_idx'
----
indkey  indnatts  indnkeyatts
2 4 5   3         1

query TTBBTTTT colnames
SELECT
    indexname, array_agg(attname ORDER BY rnum), indisunique, indisprimary,
    array_agg(ordering ORDER BY rnum), amname, exprdef, s2.attoptions
FROM (
    SELECT
        c2.relname as indexname, idx.*, attr.attname, am.amname,
        CASE
            WHEN idx.indexprs IS NOT NULL THEN
                pg_get_indexdef(idx.indexrelid)
        END AS exprdef,
        CASE am.amname
            WHEN 'prefix' THEN
                CASE (option & 1)
                    WHEN 1 THEN 'DESC' ELSE 'ASC'
                END
        END as ordering,
        c2.reloptions as attoptions
    FROM (
        SELECT
            row_number() OVER () as rnum, *,
            unnest(i.indkey) as key, unnest(i.indoption) as option
        FROM pg_index i
    ) idx
    LEFT JOIN pg_class c ON idx.indrelid = c.oid
    LEFT JOIN pg_class c2 ON idx.indexrelid = c2.oid
    LEFT JOIN pg_am am ON c2.relam = am.oid
    LEFT JOIN pg_attribute attr ON attr.attrelid = c.oid AND attr.attnum = idx.key
    WHERE c.relname = 'indexes_table'
) s2
GROUP BY indexname, indisunique, indisprimary, amname, exprdef, attoptions
----
indexname            array_agg  indisunique  indisprimary  array_agg      amname  exprdef  attoptions
indexes_include_idx  {a,c,d}    false        false         {ASC,ASC,ASC}  prefix  NULL     NULL
indexes_table_pkey   {id}       true         true          {ASC}          prefix  NULL     NULL

statement ok
SET stub_catalog_tables=false

statement error pq: unimplemented: virtual schema table not implemented: pg_catalog.pg_seclabel
SELECT * FROM pg_seclabel

statement ok
SELECT count(*) FROM pg_depend

statement ok
SET stub_catalog_tables=true

statement ok
SELECT * FROM pg_seclabel

statement ok
CREATE SEQUENCE serial START 101 INCREMENT 5

# Last value must return NULL when querying pg_sequences and sequence haven't
# been used.
query I
SELECT last_value FROM pg_sequences WHERE sequencename = 'serial'
----
NULL

statement ok
SELECT nextval('serial');
SELECT nextval('serial');
SELECT nextval('serial');

# Now last_value should be 111
query TTTOIIIIBII colnames
SELECT * FROM pg_sequences WHERE sequencename = 'serial'
----
schemaname  sequencename  sequenceowner  data_type  start_value  min_value  max_value            increment_by  cycle  cache_size  last_value
public      serial        root           20         101          1          9223372036854775807  5             false  1           111

# Testing sequenceowner and cache_size
statement ok
CREATE USER anyuser;
GRANT CREATE ON DATABASE test TO anyuser;
ALTER SEQUENCE serial OWNER TO anyuser;
ALTER SEQUENCE serial CACHE 10;

query TI colnames
SELECT sequenceowner, cache_size FROM pg_sequences WHERE sequencename = 'serial'
----
sequenceowner  cache_size
anyuser        10

statement ok
COMMENT ON SCHEMA test_schema is 'testing schema';

query T colnames
SELECT obj_description(objoid)
  FROM pg_catalog.pg_description
 WHERE description = 'testing schema'
----
obj_description
testing schema

# Testing pg_shdepend pinned elements
query T colnames
SELECT rolname
FROM pg_authid WHERE oid IN (
  SELECT refobjid FROM pg_shdepend WHERE deptype = 'p'
) ORDER BY rolname
----
rolname
admin
root

statement ok
CREATE DATABASE sh_db;
CREATE DATABASE sh_db_root;
CREATE TABLE sh_db.sh_table_a(id INT);
CREATE TABLE sh_db_root.sh_table_b(id INT);
CREATE USER sh_user;
CREATE USER sh_owner;
GRANT CREATE ON DATABASE sh_db TO sh_owner;
GRANT SELECT ON sh_db.sh_table_a TO sh_owner;
ALTER TABLE sh_db.sh_table_a OWNER TO sh_owner;
ALTER DATABASE sh_db OWNER TO sh_owner;
ALTER TABLE sh_db_root.sh_table_b OWNER TO root;
ALTER DATABASE sh_db_root OWNER TO root;
GRANT SELECT ON sh_db.sh_table_a TO sh_user;
GRANT SELECT ON sh_db_root.sh_table_b TO sh_user;
CREATE ROLE sh_role;
GRANT SELECT ON sh_db.sh_table_a TO sh_role;
GRANT SELECT ON sh_db_root.sh_table_b TO sh_role;
GRANT CONNECT ON DATABASE sh_db TO sh_role;
GRANT CONNECT ON DATABASE sh_db_root TO sh_role;
USE sh_db;

# Testing shared dependencies on sh_table_a
query TTTT colnames
SELECT
  pg_class.relname,
  pg_authid.rolname,
  pg_shdepend.deptype,
  pg_database.datname
FROM pg_authid
JOIN pg_shdepend ON pg_authid.oid = pg_shdepend.refobjid
JOIN pg_class ON pg_shdepend.objid = pg_class.oid
JOIN pg_database ON pg_database.oid = pg_shdepend.dbid
WHERE pg_class.relname IN ('sh_table_a')
ORDER BY pg_class.relname, pg_authid.rolname
----
relname     rolname   deptype  datname
sh_table_a  sh_owner  o        sh_db
sh_table_a  sh_role   a        sh_db
sh_table_a  sh_user   a        sh_db

statement ok
USE sh_db_root;

# Testing shared dependencies on sh_table_a
query TTTT colnames
SELECT
  pg_class.relname,
  pg_authid.rolname,
  pg_shdepend.deptype,
  pg_database.datname
FROM pg_authid
JOIN pg_shdepend ON pg_authid.oid = pg_shdepend.refobjid
JOIN pg_class ON pg_shdepend.objid = pg_class.oid
JOIN pg_database ON pg_database.oid = pg_shdepend.dbid
WHERE pg_class.relname IN ('sh_table_b')
ORDER BY pg_class.relname, pg_authid.rolname
----
relname     rolname  deptype  datname
sh_table_b  sh_role  a        sh_db_root
sh_table_b  sh_user  a        sh_db_root

statement ok
USE test;

# Testing shared dependencies on sh_db
query TTT colnames
SELECT
  pg_database.datname,
  pg_authid.rolname,
  pg_shdepend.deptype
FROM pg_authid
JOIN pg_shdepend ON pg_authid.oid = pg_shdepend.refobjid
JOIN pg_database ON pg_shdepend.objid = pg_database.oid
WHERE pg_database.datname IN ('sh_db', 'sh_db_root')
ORDER BY pg_database.datname, pg_authid.rolname
----
datname     rolname   deptype
sh_db       sh_owner  o
sh_db       sh_role   a
sh_db_root  sh_role   a

# Testing settings and createDB from forEachRoles
statement ok
CREATE USER testuser1;
CREATE USER testuser2;
CREATE ROLE testrole1;
CREATE DATABASE foreachroles;
ALTER USER testuser1 WITH CREATEDB;
ALTER USER testuser1 SET TimeZone = 'America/Los_Angeles';
ALTER USER testuser1 SET application_name = 'a';
ALTER USER testuser1 IN DATABASE foreachroles SET application_name = 'b';
ALTER USER testuser2 WITH CREATEROLE PASSWORD '123' VALID UNTIL '3022-01-01';

query TBT colnames
SELECT usename, usecreatedb, useconfig
FROM pg_user
WHERE usename IN ('testuser1', 'testuser2')
ORDER BY usename
----
usename    usecreatedb  useconfig
testuser1  true         {timezone=America/Los_Angeles,application_name=a}
testuser2  false        NULL

query TBTBBT colnames
SELECT rolname, rolcreatedb, rolconfig, rolinherit, rolcanlogin, rolvaliduntil
FROM pg_roles
WHERE rolname IN ('testuser1', 'testuser2', 'testrole1')
ORDER BY rolname
----
rolname    rolcreatedb  rolconfig                                          rolinherit  rolcanlogin  rolvaliduntil
testrole1  false        NULL                                               true        false        NULL
testuser1  true         {timezone=America/Los_Angeles,application_name=a}  true        true         NULL
testuser2  false        NULL                                               true        true         3022-01-01 00:00:00 +0000 UTC

query TBBBBT colnames
SELECT rolname, rolcreatedb, rolcreaterole, rolinherit, rolcanlogin, rolvaliduntil
FROM pg_authid
WHERE rolname IN ('testuser1', 'testuser2', 'testrole1', 'root')
ORDER BY rolname
----
rolname    rolcreatedb  rolcreaterole  rolinherit  rolcanlogin  rolvaliduntil
root       true         true           true        true         NULL
testrole1  false        false          true        false        NULL
testuser1  true         false          true        true         NULL
testuser2  false        true           true        true         3022-01-01 00:00:00 +0000 UTC

# Testing users that have admin role

statement ok;
CREATE USER super_user;
GRANT admin TO super_user;
CREATE USER regular_user;
CREATE ROLE super_role;
GRANT admin TO super_role;
CREATE ROLE regular_role;

query TB colnames
SELECT rolname, rolsuper
FROM pg_authid
WHERE rolname IN ('super_user', 'super_role', 'regular_user', 'regular_role', 'root', 'admin')
ORDER BY rolname
----
rolname       rolsuper
admin         true
regular_role  false
regular_user  false
root          true
super_role    true
super_user    true

query TB colnames
SELECT rolname, rolsuper
FROM pg_roles
WHERE rolname IN ('super_user', 'super_role', 'regular_user', 'regular_role', 'root', 'admin')
ORDER BY rolname
----
rolname       rolsuper
admin         true
regular_role  false
regular_user  false
root          true
super_role    true
super_user    true

query TB colnames
SELECT usename, usesuper
FROM pg_user
WHERE usename IN ('super_user', 'regular_user', 'root')
ORDER BY usename
----
usename       usesuper
regular_user  false
root          true
super_user    true

# Testing null valid until roles
statement ok
CREATE USER regression_70180 WITH password '123' VALID UNTIL null;

query TT colnames
SELECT usename, valuntil
FROM pg_user
WHERE usename = 'regression_70180'
----
usename           valuntil
regression_70180  NULL

# Testing pg_statistic_ext
statement ok
CREATE TABLE stxtbl(a INT, b INT, c INT);
CREATE STATISTICS stxobj ON b, c FROM stxtbl;

query TTOOTTT colnames
SELECT
  relname,
  stxname,
  stxnamespace,
  stxowner,
  stxstattarget,
  stxkeys,
  stxkind
FROM pg_statistic_ext
JOIN pg_class ON pg_statistic_ext.stxrelid = pg_class.oid
----
relname  stxname  stxnamespace  stxowner  stxstattarget  stxkeys  stxkind
stxtbl   stxobj   NULL          NULL      NULL           {2,3}    NULL

# Test that pg_shadow doesn't include roles that can't login
query B colnames
SELECT (count(1) = 0) AS PASSED
FROM pg_shadow
WHERE EXISTS (
  SELECT 1 FROM pg_authid WHERE oid = usesysid AND NOT rolcanlogin
)
----
passed
true

# Test pg_shadow contents
query TOBBBBTTT colnames
SELECT * FROM pg_shadow ORDER BY usename;
----
usename                       usesysid    usecreatedb  usesuper  userepl  usebypassrls  passwd    valuntil                       useconfig
admin                         2310524507  true         true      false    false         ********  NULL                           NULL
anyuser                       2525089181  false        false     false    false         ********  NULL                           NULL
regression_70180              2066478618  false        false     false    false         ********  NULL                           NULL
regular_user                  3044356792  false        false     false    false         ********  NULL                           NULL
role_test_login               2531829827  false        false     false    false         ********  NULL                           NULL
role_test_nodate              1492950893  false        false     false    false         ********  NULL                           NULL
role_test_with_date           1212615927  false        false     false    false         ********  2021-01-01 00:00:00 +0000 UTC  NULL
role_test_with_date_timezone  1682504215  false        false     false    false         ********  2020-12-31 22:00:00 +0000 UTC  NULL
root                          1546506610  true         true      false    false         ********  NULL                           NULL
sh_owner                      2488412215  false        false     false    false         ********  NULL                           NULL
sh_user                       2387559583  false        false     false    false         ********  NULL                           NULL
super_user                    2430969455  false        true      false    false         ********  NULL                           NULL
testuser                      2264919399  false        false     false    false         ********  NULL                           NULL
testuser1                     3957504276  true         false     false    false         ********  NULL                           {timezone=America/Los_Angeles,application_name=a}
testuser2                     3957504279  false        false     false    false         ********  3022-01-01 00:00:00 +0000 UTC  NULL

# Testing oids references the same roles in pg_shadow and pg_authid
query B colnames
SELECT bool_and(usename = rolname) PASSED
FROM pg_shadow
JOIN pg_authid ON usesysid = oid
----
passed
true

# Regression test for crashing when performing a lookup join of NULL into
# pg_type.oid virtual table (#76768).
query T
SELECT pg_type.oid
FROM (SELECT null::OID AS b) AS a
INNER LOOKUP JOIN pg_type ON pg_type.oid=a.b
----

## pg_cast

query OOOOTT colnames
SELECT * FROM pg_cast
ORDER BY oid
----
oid         castsource  casttarget  castfunc  castcontext  castmethod
140679991   1042        25          NULL      i            NULL
140679996   1042        18          NULL      a            NULL
140679997   1042        19          NULL      i            NULL
186882866   869         1042        NULL      a            NULL
186882867   869         1043        NULL      a            NULL
207790440   1042        1042        NULL      i            NULL
207790441   1042        1043        NULL      i            NULL
253993333   869         25          NULL      a            NULL
398529196   90002       90002       NULL      i            NULL
398529198   90002       90000       NULL      e            NULL
486164264   1266        1266        NULL      i            NULL
486164449   1266        1083        NULL      a            NULL
519779712   25          25          NULL      i            NULL
519779722   25          19          NULL      i            NULL
519779723   25          18          NULL      a            NULL
586890230   25          1043        NULL      i            NULL
586890231   25          1042        NULL      i            NULL
637806108   700         1700        NULL      a            NULL
641069276   1700        700         NULL      i            NULL
641069277   1700        701         NULL      i            NULL
654000812   25          2205        NULL      i            NULL
674624401   1700        23          NULL      a            NULL
674624402   1700        20          NULL      a            NULL
674624403   1700        21          NULL      a            NULL
704916921   700         701         NULL      i            NULL
705151184   3802        16          NULL      e            NULL
705151188   3802        20          NULL      e            NULL
705151189   3802        21          NULL      e            NULL
705151191   3802        23          NULL      e            NULL
708179464   1700        1700        NULL      i            NULL
718142737   1186        1083        NULL      a            NULL
718142856   1186        1186        NULL      i            NULL
738471997   700         23          NULL      a            NULL
738471998   700         20          NULL      a            NULL
738471999   700         21          NULL      a            NULL
738706266   3802        700         NULL      e            NULL
738706267   3802        701         NULL      e            NULL
805816982   3802        1700        NULL      e            NULL
939073229   25          90000       NULL      i            NULL
1019153911  90002       17          NULL      i            NULL
1039252266  19          25          NULL      i            NULL
1106362732  19          1043        NULL      a            NULL
1106362733  19          1042        NULL      a            NULL
1298988567  16          23          NULL      e            NULL
1298988569  16          25          NULL      a            NULL
1366099038  16          1042        NULL      a            NULL
1366099039  16          1043        NULL      a            NULL
1418646496  1043        1043        NULL      i            NULL
1418646497  1043        1042        NULL      i            NULL
1485756966  1043        25          NULL      i            NULL
1485756972  1043        19          NULL      i            NULL
1485756973  1043        18          NULL      a            NULL
1619977802  1043        2205        NULL      i            NULL
1646747850  26          4089        NULL      i            NULL
1730635912  26          2202        NULL      i            NULL
1730635916  26          2206        NULL      i            NULL
1730635919  26          2205        NULL      i            NULL
1864856754  26          24          NULL      i            NULL
1864856765  26          23          NULL      a            NULL
1864856766  26          20          NULL      a            NULL
1940039391  23          4089        NULL      i            NULL
1984069072  1560        1560        NULL      i            NULL
1984069074  1560        1562        NULL      i            NULL
1990371905  23          2206        NULL      i            NULL
1990371906  23          2205        NULL      i            NULL
1990371909  23          2202        NULL      i            NULL
2083548972  701         23          NULL      a            NULL
2083548974  701         21          NULL      a            NULL
2083548975  701         20          NULL      a            NULL
2084734765  1560        23          NULL      e            NULL
2084734766  1560        20          NULL      e            NULL
2091037769  23          1560        NULL      e            NULL
2091037941  23          1700        NULL      i            NULL
2117104349  701         700         NULL      a            NULL
2124592994  23          21          NULL      a            NULL
2124592995  23          20          NULL      i            NULL
2124592997  23          18          NULL      e            NULL
2124592999  23          16          NULL      e            NULL
2124593005  23          26          NULL      i            NULL
2124593007  23          24          NULL      i            NULL
2133298650  26          4096        NULL      i            NULL
2146493458  1114        1184        NULL      i            NULL
2146493576  1114        1082        NULL      a            NULL
2146493577  1114        1083        NULL      a            NULL
2146493672  1114        1114        NULL      i            NULL
2158148128  23          701         NULL      i            NULL
2158148129  23          700         NULL      i            NULL
2173360273  2205        20          NULL      a            NULL
2173360274  2205        23          NULL      a            NULL
2173360287  2205        26          NULL      i            NULL
2184214537  701         1700        NULL      a            NULL
2188735018  1184        1114        NULL      a            NULL
2188735050  1184        1082        NULL      a            NULL
2188735051  1184        1083        NULL      a            NULL
2188735106  1184        1266        NULL      a            NULL
2188735184  1184        1184        NULL      i            NULL
2233330912  20          4089        NULL      i            NULL
2250108209  20          2205        NULL      i            NULL
2250108210  20          2206        NULL      i            NULL
2250108214  20          2202        NULL      i            NULL
2350774022  20          1560        NULL      e            NULL
2350774202  20          1700        NULL      i            NULL
2384329297  20          21          NULL      a            NULL
2384329299  20          23          NULL      a            NULL
2384329308  20          24          NULL      i            NULL
2384329310  20          26          NULL      i            NULL
2393034919  23          4096        NULL      i            NULL
2417884630  20          700         NULL      i            NULL
2417884631  20          701         NULL      i            NULL
2424867656  1082        1114        NULL      i            NULL
2424867762  1082        1184        NULL      i            NULL
2433096517  2202        23          NULL      a            NULL
2433096518  2202        20          NULL      a            NULL
2433096520  2202        26          NULL      i            NULL
2433096522  2202        24          NULL      i            NULL
2456191196  90000       3802        NULL      e            NULL
2493265536  4089        20          NULL      a            NULL
2493265539  4089        23          NULL      a            NULL
2493265550  4089        26          NULL      i            NULL
2623967189  90000       17          NULL      i            NULL
2623967197  90000       25          NULL      i            NULL
2652771188  20          4096        NULL      i            NULL
2794916917  17          90000       NULL      i            NULL
2794916919  17          90002       NULL      i            NULL
3132647220  90004       90000       NULL      i            NULL
3335448938  24          2202        NULL      i            NULL
3460964389  21          4096        NULL      i            NULL
3469670034  24          26          NULL      i            NULL
3469670044  24          20          NULL      a            NULL
3469670047  24          23          NULL      a            NULL
3518437249  2206        23          NULL      a            NULL
3518437250  2206        20          NULL      a            NULL
3518437260  2206        26          NULL      i            NULL
3628740423  21          1700        NULL      i            NULL
3635723561  1083        1186        NULL      i            NULL
3635723641  1083        1266        NULL      i            NULL
3635723696  1083        1083        NULL      i            NULL
3695851154  21          701         NULL      i            NULL
3695851155  21          700         NULL      i            NULL
3729406273  21          20          NULL      i            NULL
3729406274  21          23          NULL      i            NULL
3729406285  21          24          NULL      i            NULL
3729406287  21          26          NULL      i            NULL
3746183697  21          4089        NULL      i            NULL
3790213776  1562        1562        NULL      i            NULL
3790213778  1562        1560        NULL      i            NULL
3815325360  90000       90000       NULL      i            NULL
3815325362  90000       90002       NULL      i            NULL
3815325364  90000       90004       NULL      i            NULL
3854332660  4096        20          NULL      a            NULL
3854332663  4096        23          NULL      a            NULL
3854332666  4096        26          NULL      i            NULL
3863627120  21          2205        NULL      i            NULL
3863627123  21          2206        NULL      i            NULL
3863627127  21          2202        NULL      i            NULL
3922032068  18          1042        NULL      a            NULL
3922032069  18          1043        NULL      a            NULL
3989142581  18          23          NULL      e            NULL
3989142587  18          25          NULL      i            NULL

subtest seq_bound_should_consistent_with_session_var

statement ok
DROP sequence serial

statement ok
set default_int_size=4

statement ok
CREATE SEQUENCE serial START 101 INCREMENT 5

query TTTOIIIIBII colnames
SELECT * FROM pg_sequences WHERE sequencename = 'serial'
----
schemaname  sequencename  sequenceowner  data_type  start_value  min_value  max_value   increment_by  cycle  cache_size  last_value
public      serial        root           20         101          1          2147483647  5             false  1           NULL

statement ok
set default_int_size=8

query TTTOIIIIBII colnames
SELECT * FROM pg_sequences WHERE sequencename = 'serial'
----
schemaname  sequencename  sequenceowner  data_type  start_value  min_value  max_value   increment_by  cycle  cache_size  last_value
public      serial        root           20         101          1          2147483647  5             false  1           NULL

statement ok
DROP sequence serial

statement ok
CREATE SEQUENCE serial START 101 INCREMENT 5

query TTTOIIIIBII colnames
SELECT * FROM pg_sequences WHERE sequencename = 'serial'
----
schemaname  sequencename  sequenceowner  data_type  start_value  min_value  max_value            increment_by  cycle  cache_size  last_value
public      serial        root           20         101          1          9223372036854775807  5             false  1           NULL<|MERGE_RESOLUTION|>--- conflicted
+++ resolved
@@ -4672,11 +4672,7 @@
 JOIN pg_type t ON t.typinput = p.oid
 WHERE t.typname = '_int4'
 ----
-<<<<<<< HEAD
-2013  array_in  array_in
-=======
 2018  array_in  array_in
->>>>>>> 9bd5bb08
 
 ## #16285
 ## int2vectors should be 0-indexed
@@ -4714,11 +4710,7 @@
 query TT
 SELECT proname, oid FROM pg_catalog.pg_proc WHERE oid = $cur_max_builtin_oid
 ----
-<<<<<<< HEAD
-to_regtype  2033
-=======
 to_regtype  2038
->>>>>>> 9bd5bb08
 
 ## Ensure that unnest works with oid wrapper arrays
 
