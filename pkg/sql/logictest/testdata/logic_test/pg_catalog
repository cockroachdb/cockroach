--- conflicted
+++ resolved
@@ -952,17 +952,12 @@
 ORDER BY objid
 ----
 classid     objid       objsubid  refclassid  refobjid   refobjsubid  deptype
-<<<<<<< HEAD
-4294967219  58          0         4294967219  55         1            n
-4294967219  58          0         4294967219  55         2            n
-4294967219  58          0         4294967219  55         3            n
-4294967219  58          0         4294967219  55         4            n
-4294967217  2143281868  0         4294967219  450499961  0            n
-4294967217  4089604113  0         4294967219  450499960  0            n
-=======
+4294967218  58          0         4294967218  55         1            n
+4294967218  58          0         4294967218  55         2            n
+4294967218  58          0         4294967218  55         3            n
+4294967218  58          0         4294967218  55         4            n
 4294967216  2143281868  0         4294967218  450499961  0            n
 4294967216  4089604113  0         4294967218  450499960  0            n
->>>>>>> 965db4ac
 
 # Some entries in pg_depend are dependency links from the pg_constraint system
 # table to the pg_class system table. Other entries are links to pg_class when it is
@@ -975,12 +970,8 @@
 JOIN pg_class refcla ON refclassid=refcla.oid
 ----
 classid     refclassid  tablename      reftablename
-<<<<<<< HEAD
-4294967219  4294967219  pg_class       pg_class
-4294967217  4294967219  pg_constraint  pg_class
-=======
+4294967218  4294967218  pg_class       pg_class
 4294967216  4294967218  pg_constraint  pg_class
->>>>>>> 965db4ac
 
 # Some entries in pg_depend are foreign key constraints that reference an index
 # in pg_class. Other entries are table-view dependencies
