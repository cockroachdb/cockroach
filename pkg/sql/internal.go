// Copyright 2016 The Cockroach Authors.
//
// Use of this software is governed by the Business Source License
// included in the file licenses/BSL.txt.
//
// As of the Change Date specified in that file, in accordance with
// the Business Source License, use of this software will be governed
// by the Apache License, Version 2.0, included in the file
// licenses/APL.txt.

package sql

import (
	"context"
	"math"
	"strings"
	"sync"
	"time"

	"github.com/cockroachdb/cockroach/pkg/kv"
	"github.com/cockroachdb/cockroach/pkg/security"
	"github.com/cockroachdb/cockroach/pkg/settings/cluster"
	"github.com/cockroachdb/cockroach/pkg/sql/catalog"
	"github.com/cockroachdb/cockroach/pkg/sql/catalog/catconstants"
	"github.com/cockroachdb/cockroach/pkg/sql/catalog/colinfo"
	"github.com/cockroachdb/cockroach/pkg/sql/parser"
	"github.com/cockroachdb/cockroach/pkg/sql/pgwire/pgwirebase"
	"github.com/cockroachdb/cockroach/pkg/sql/sem/tree"
	"github.com/cockroachdb/cockroach/pkg/sql/sessiondata"
	"github.com/cockroachdb/cockroach/pkg/sql/sessiondatapb"
	"github.com/cockroachdb/cockroach/pkg/sql/sqltelemetry"
	"github.com/cockroachdb/cockroach/pkg/sql/sqlutil"
	"github.com/cockroachdb/cockroach/pkg/sql/types"
	"github.com/cockroachdb/cockroach/pkg/util/mon"
	"github.com/cockroachdb/cockroach/pkg/util/timeutil"
	"github.com/cockroachdb/cockroach/pkg/util/tracing"
	"github.com/cockroachdb/errors"
	"github.com/cockroachdb/logtags"
)

var _ sqlutil.InternalExecutor = &InternalExecutor{}

// InternalExecutor can be used internally by code modules to execute SQL
// statements without needing to open a SQL connection.
//
// InternalExecutor can execute one statement at a time. As of 03/2018, it
// doesn't offer a session interface for maintaining session state or for
// running explicit SQL transactions. However, it supports running SQL
// statements inside a higher-lever (KV) txn and inheriting session variables
// from another session.
//
// Methods not otherwise specified are safe for concurrent execution.
type InternalExecutor struct {
	s *Server

	// mon is the monitor used by all queries executed through the
	// InternalExecutor.
	mon *mon.BytesMonitor

	// memMetrics is the memory metrics that queries executed through the
	// InternalExecutor will contribute to.
	memMetrics MemoryMetrics

	// sessionData, if not nil, represents the session variables used by
	// statements executed on this internalExecutor. Note that queries executed
	// by the executor will run on copies of this data.
	sessionData *sessiondata.SessionData

	// syntheticDescriptors stores the synthetic descriptors to be injected into
	// each query/statement's descs.Collection upon initialization.
	//
	// Warning: Not safe for concurrent use from multiple goroutines.
	syntheticDescriptors []catalog.Descriptor
}

// WithSyntheticDescriptors sets the synthetic descriptors before running the
// the provided closure and resets them afterward. Used for queries/statements
// that need to use in-memory synthetic descriptors different from descriptors
// written to disk. These descriptors override all other descriptors on the
// immutable resolution path.
//
// Warning: Not safe for concurrent use from multiple goroutines. This API is
// flawed in that the internal executor is meant to function as a stateless
// wrapper, and creates a new connExecutor and descs.Collection on each query/
// statement, so these descriptors should really be specified at a per-query/
// statement level. See #34304.
func (ie *InternalExecutor) WithSyntheticDescriptors(
	descs []catalog.Descriptor, run func() error,
) error {
	ie.syntheticDescriptors = descs
	defer func() {
		ie.syntheticDescriptors = nil
	}()
	return run()
}

// MakeInternalExecutor creates an InternalExecutor.
func MakeInternalExecutor(
	ctx context.Context, s *Server, memMetrics MemoryMetrics, settings *cluster.Settings,
) InternalExecutor {
	monitor := mon.NewUnlimitedMonitor(
		ctx,
		"internal SQL executor",
		mon.MemoryResource,
		memMetrics.CurBytesCount,
		memMetrics.MaxBytesHist,
		math.MaxInt64, /* noteworthy */
		settings,
	)
	return InternalExecutor{
		s:          s,
		mon:        monitor,
		memMetrics: memMetrics,
	}
}

// SetSessionData binds the session variables that will be used by queries
// performed through this executor from now on.
//
// SetSessionData cannot be called concurrently with query execution.
func (ie *InternalExecutor) SetSessionData(sessionData *sessiondata.SessionData) {
	ie.s.populateMinimalSessionData(sessionData)
	ie.sessionData = sessionData
}

// initConnEx creates a connExecutor and runs it on a separate goroutine. It
// takes in a StmtBuf into which commands can be pushed and a WaitGroup that
// will be signaled when connEx.run() returns.
//
// If txn is not nil, the statement will be executed in the respective txn.
//
// The ieResultWriter coordinates communicating results to the client. It may
// block execution when rows are being sent in order to prevent hazardous
// concurrency.
//
// sd will constitute the executor's session state.
func (ie *InternalExecutor) initConnEx(
	ctx context.Context,
	txn *kv.Txn,
	w ieResultWriter,
	sd *sessiondata.SessionData,
	stmtBuf *StmtBuf,
	wg *sync.WaitGroup,
	syncCallback func([]resWithPos),
	errCallback func(error),
) {
	clientComm := &internalClientComm{
		w: w,
		// init lastDelivered below the position of the first result (0).
		lastDelivered: -1,
		sync:          syncCallback,
	}

	// When the connEx is serving an internal executor, it can inherit the
	// application name from an outer session. This happens e.g. during ::regproc
	// casts and built-in functions that use SQL internally. In that case, we do
	// not want to record statistics against the outer application name directly;
	// instead we want to use a separate bucket. However we will still want to
	// have separate buckets for different applications so that we can measure
	// their respective "pressure" on internal queries. Hence the choice here to
	// add the delegate prefix to the current app name.
	var appStatsBucketName string
	if !strings.HasPrefix(sd.ApplicationName, catconstants.InternalAppNamePrefix) {
		appStatsBucketName = catconstants.DelegatedAppNamePrefix + sd.ApplicationName
	} else {
		// If this is already an "internal app", don't put more prefix.
		appStatsBucketName = sd.ApplicationName
	}
	appStats := ie.s.sqlStats.getStatsForApplication(appStatsBucketName)

	var ex *connExecutor
	if txn == nil {
		ex = ie.s.newConnExecutor(
			ctx,
			sd,
			nil, /* sdDefaults */
			stmtBuf,
			clientComm,
			ie.memMetrics,
			&ie.s.InternalMetrics,
			appStats,
		)
	} else {
		ex = ie.s.newConnExecutorWithTxn(
			ctx,
			sd,
			nil, /* sdDefaults */
			stmtBuf,
			clientComm,
			ie.mon,
			ie.memMetrics,
			&ie.s.InternalMetrics,
			txn,
			ie.syntheticDescriptors,
			appStats,
		)
	}
	ex.executorType = executorTypeInternal

	wg.Add(1)
	go func() {
		if err := ex.run(ctx, ie.mon, mon.BoundAccount{} /*reserved*/, nil /* cancel */); err != nil {
			sqltelemetry.RecordError(ctx, err, &ex.server.cfg.Settings.SV)
			errCallback(err)
		}
		w.finish()
		closeMode := normalClose
		if txn != nil {
			closeMode = externalTxnClose
		}
		ex.close(ctx, closeMode)
		wg.Done()
	}()
}

type ieIteratorResult struct {
	// Exactly one of these 4 fields will be set.
	row                   tree.Datums
	rowsAffectedIncrement *int
	cols                  colinfo.ResultColumns
	err                   error
}

type rowsIterator struct {
	r ieResultReader

	rowsAffected int
	resultCols   colinfo.ResultColumns

	// first, if non-nil, is the first object read from r. We block the return
	// of the created rowsIterator in execInternal() until the producer writes
	// something into the corresponding ieResultWriter because this indicates
	// that the query planning has been fully performed (we want to prohibit the
	// concurrent usage of the transactions).
	first *ieIteratorResult

	lastRow tree.Datums
	lastErr error
	done    bool

	// errCallback is an optional callback that will be called exactly once
	// before an error is returned by Next() or Close().
	errCallback func(err error) error

	// stmtBuf will be closed on Close(). This is necessary in order to tell
	// the connExecutor's goroutine to exit when the iterator's user wants to
	// short-circuit the iteration (i.e. before Next() returns false).
	stmtBuf *StmtBuf

	// wg can be used to wait for the connExecutor's goroutine to exit.
	wg *sync.WaitGroup

	// sp will finished on Close().
	sp *tracing.Span
}

var _ sqlutil.InternalRows = &rowsIterator{}

func (r *rowsIterator) Next(ctx context.Context) (_ bool, retErr error) {
	// Due to recursive calls to Next() below, this deferred function might get
	// executed multiple times, yet it is not a problem because Close() is
	// idempotent and we're unsetting the error callback.
	defer func() {
		// If the iterator has just reached its terminal state, we'll close it
		// automatically.
		if r.done {
			// We can ignore the returned error because Close() will update
			// r.lastErr if necessary.
			_ /* err */ = r.Close()
		}
		if r.errCallback != nil {
			r.lastErr = r.errCallback(r.lastErr)
			r.errCallback = nil
		}
		retErr = r.lastErr
	}()

	if r.done {
		return false, r.lastErr
	}

	// handleDataObject processes a single object read from ieResultReader and
	// returns the result to be returned by Next. It also might call Next
	// recursively if the object is a piece of metadata.
	handleDataObject := func(data ieIteratorResult) (bool, error) {
		if data.row != nil {
			r.rowsAffected++
			// No need to make a copy because streamingCommandResult does that
			// for us.
			r.lastRow = data.row
			return true, nil
		}
		if data.rowsAffectedIncrement != nil {
			r.rowsAffected += *data.rowsAffectedIncrement
			return r.Next(ctx)
		}
		if data.cols != nil {
			// Ignore the result columns if they are already set on the
			// iterator: it is possible for ROWS statement type to be executed
			// in a 'rows affected' mode, in such case the correct columns are
			// set manually when instantiating the iterator, but the result
			// columns of the statement are also sent by SetColumns() (we need
			// to keep the former).
			if r.resultCols == nil {
				r.resultCols = data.cols
			}
			return r.Next(ctx)
		}
		if data.err == nil {
			data.err = errors.AssertionFailedf("unexpectedly empty ieIteratorResult object")
		}
		r.lastErr = data.err
		r.done = true
		return false, r.lastErr
	}

	if r.first != nil {
		// This is the very first call to Next() and we have already buffered
		// up the first piece of data before returning rowsIterator to the
		// caller.
		first := r.first
		r.first = nil
		return handleDataObject(*first)
	}

	var next ieIteratorResult
	next, r.done, r.lastErr = r.r.nextResult(ctx)
	if r.done || r.lastErr != nil {
		return false, r.lastErr
	}
	return handleDataObject(next)
}

func (r *rowsIterator) Cur() tree.Datums {
	return r.lastRow
}

func (r *rowsIterator) Close() error {
	// Closing the stmtBuf will tell the connExecutor to stop executing commands
	// (if it hasn't exited yet).
	r.stmtBuf.Close()
	// We need to finish the span but only after the connExecutor goroutine is
	// done.
	defer func() {
		if r.sp != nil {
			r.wg.Wait()
			r.sp.Finish()
			r.sp = nil
		}
	}()
	// Close the ieResultReader to tell the writer that we're done.
	if err := r.r.close(); err != nil && r.lastErr == nil {
		r.lastErr = err
	}
	return r.lastErr
}

func (r *rowsIterator) Types() colinfo.ResultColumns {
	return r.resultCols
}

// QueryBuffered executes the supplied SQL statement and returns the resulting
// rows (meaning all of them are buffered at once). If no user has been
// previously set through SetSessionData, the statement is executed as the root
// user.
//
// If txn is not nil, the statement will be executed in the respective txn.
//
// QueryBuffered is deprecated because it may transparently execute a query as
// root. Use QueryBufferedEx instead.
func (ie *InternalExecutor) QueryBuffered(
	ctx context.Context, opName string, txn *kv.Txn, stmt string, qargs ...interface{},
) ([]tree.Datums, error) {
	return ie.QueryBufferedEx(ctx, opName, txn, ie.maybeRootSessionDataOverride(opName), stmt, qargs...)
}

// QueryBufferedEx executes the supplied SQL statement and returns the resulting
// rows (meaning all of them are buffered at once).
//
// If txn is not nil, the statement will be executed in the respective txn.
//
// The fields set in session that are set override the respective fields if they
// have previously been set through SetSessionData().
func (ie *InternalExecutor) QueryBufferedEx(
	ctx context.Context,
	opName string,
	txn *kv.Txn,
	session sessiondata.InternalExecutorOverride,
	stmt string,
	qargs ...interface{},
) ([]tree.Datums, error) {
	datums, _, err := ie.queryInternalBuffered(ctx, opName, txn, session, stmt, 0 /* limit */, qargs...)
	return datums, err
}

func (ie *InternalExecutor) queryInternalBuffered(
	ctx context.Context,
	opName string,
	txn *kv.Txn,
	sessionDataOverride sessiondata.InternalExecutorOverride,
	stmt string,
	// Non-zero limit specifies the limit on the number of rows returned.
	limit int,
	qargs ...interface{},
) ([]tree.Datums, colinfo.ResultColumns, error) {
	// We will run the query to completion, so we can use an async result
	// channel.
	rw := newAsyncIEResultChannel()
	it, err := ie.execInternal(ctx, opName, rw, txn, sessionDataOverride, stmt, qargs...)
	if err != nil {
		return nil, nil, err
	}
	var rows []tree.Datums
	var ok bool
	for ok, err = it.Next(ctx); ok; ok, err = it.Next(ctx) {
		rows = append(rows, it.Cur())
		if limit != 0 && len(rows) == limit {
			// We have accumulated the requested number of rows, so we can
			// short-circuit the iteration.
			err = it.Close()
			break
		}
	}
	if err != nil {
		return nil, nil, err
	}
	return rows, it.Types(), nil
}

// QueryRow is like Query, except it returns a single row, or nil if not row is
// found, or an error if more that one row is returned.
//
// QueryRow is deprecated (like Query). Use QueryRowEx() instead.
func (ie *InternalExecutor) QueryRow(
	ctx context.Context, opName string, txn *kv.Txn, stmt string, qargs ...interface{},
) (tree.Datums, error) {
	return ie.QueryRowEx(ctx, opName, txn, ie.maybeRootSessionDataOverride(opName), stmt, qargs...)
}

// QueryRowEx is like QueryRow, but allows the caller to override some session data
// fields (e.g. the user).
//
// The fields set in session that are set override the respective fields if they
// have previously been set through SetSessionData().
func (ie *InternalExecutor) QueryRowEx(
	ctx context.Context,
	opName string,
	txn *kv.Txn,
	session sessiondata.InternalExecutorOverride,
	stmt string,
	qargs ...interface{},
) (tree.Datums, error) {
	rows, _, err := ie.QueryRowExWithCols(ctx, opName, txn, session, stmt, qargs...)
	return rows, err
}

// QueryRowExWithCols is like QueryRowEx, additionally returning the computed
// ResultColumns of the input query.
func (ie *InternalExecutor) QueryRowExWithCols(
	ctx context.Context,
	opName string,
	txn *kv.Txn,
	session sessiondata.InternalExecutorOverride,
	stmt string,
	qargs ...interface{},
) (tree.Datums, colinfo.ResultColumns, error) {
	rows, cols, err := ie.queryInternalBuffered(ctx, opName, txn, session, stmt, 2 /* limit */, qargs...)
	if err != nil {
		return nil, nil, err
	}
	switch len(rows) {
	case 0:
		return nil, nil, nil
	case 1:
		return rows[0], cols, nil
	default:
		return nil, nil, &tree.MultipleResultsError{SQL: stmt}
	}
}

// Exec executes the supplied SQL statement and returns the number of rows
// affected (not like the results; see Query()). If no user has been previously
// set through SetSessionData, the statement is executed as the root user.
//
// If txn is not nil, the statement will be executed in the respective txn.
//
// Exec is deprecated because it may transparently execute a query as root. Use
// ExecEx instead.
func (ie *InternalExecutor) Exec(
	ctx context.Context, opName string, txn *kv.Txn, stmt string, qargs ...interface{},
) (int, error) {
	return ie.ExecEx(ctx, opName, txn, ie.maybeRootSessionDataOverride(opName), stmt, qargs...)
}

// ExecEx is like Exec, but allows the caller to override some session data
// fields (e.g. the user).
//
// The fields set in session that are set override the respective fields if they
// have previously been set through SetSessionData().
func (ie *InternalExecutor) ExecEx(
	ctx context.Context,
	opName string,
	txn *kv.Txn,
	session sessiondata.InternalExecutorOverride,
	stmt string,
	qargs ...interface{},
) (int, error) {
	// We will run the query to completion, so we can use an async result
	// channel.
	rw := newAsyncIEResultChannel()
	it, err := ie.execInternal(ctx, opName, rw, txn, session, stmt, qargs...)
	if err != nil {
		return 0, err
	}
	// We need to exhaust the iterator so that it can count the number of rows
	// affected.
	var ok bool
	for ok, err = it.Next(ctx); ok; ok, err = it.Next(ctx) {
	}
	if err != nil {
		return 0, err
	}
	return it.rowsAffected, nil
}

// QueryIterator executes the query, returning an iterator that can be used
// to get the results. If the call is successful, the returned iterator
// *must* be closed.
//
// QueryIterator is deprecated because it may transparently execute a query
// as root. Use QueryIteratorEx instead.
func (ie *InternalExecutor) QueryIterator(
	ctx context.Context, opName string, txn *kv.Txn, stmt string, qargs ...interface{},
) (sqlutil.InternalRows, error) {
	return ie.QueryIteratorEx(ctx, opName, txn, ie.maybeRootSessionDataOverride(opName), stmt, qargs...)
}

// QueryIteratorEx executes the query, returning an iterator that can be used
// to get the results. If the call is successful, the returned iterator
// *must* be closed.
func (ie *InternalExecutor) QueryIteratorEx(
	ctx context.Context,
	opName string,
	txn *kv.Txn,
	session sessiondata.InternalExecutorOverride,
	stmt string,
	qargs ...interface{},
) (sqlutil.InternalRows, error) {
	return ie.execInternal(
		ctx, opName, newSyncIEResultChannel(), txn, session, stmt, qargs...,
	)
}

// applyOverrides overrides the respective fields from sd for all the fields set on o.
func applyOverrides(o sessiondata.InternalExecutorOverride, sd *sessiondata.SessionData) {
	if !o.User.Undefined() {
		sd.UserProto = o.User.EncodeProto()
	}
	if o.Database != "" {
		sd.Database = o.Database
	}
	if o.ApplicationName != "" {
		sd.ApplicationName = o.ApplicationName
	}
	if o.SearchPath != nil {
		sd.SearchPath = *o.SearchPath
	}
	if o.DatabaseIDToTempSchemaID != nil {
		sd.DatabaseIDToTempSchemaID = o.DatabaseIDToTempSchemaID
	}
}

func (ie *InternalExecutor) maybeRootSessionDataOverride(
	opName string,
) sessiondata.InternalExecutorOverride {
	if ie.sessionData == nil {
		return sessiondata.InternalExecutorOverride{
			User:            security.RootUserName(),
			ApplicationName: catconstants.InternalAppNamePrefix + "-" + opName,
		}
	}
	o := sessiondata.InternalExecutorOverride{}
	if ie.sessionData.User().Undefined() {
		o.User = security.RootUserName()
	}
	if ie.sessionData.ApplicationName == "" {
		o.ApplicationName = catconstants.InternalAppNamePrefix + "-" + opName
	}
	return o
}

var rowsAffectedResultColumns = colinfo.ResultColumns{
	colinfo.ResultColumn{
		Name: "rows_affected",
		Typ:  types.Int,
	},
}

// execInternal executes a statement.
//
// sessionDataOverride can be used to control select fields in the executor's
// session data. It overrides what has been previously set through
// SetSessionData(), if anything.
func (ie *InternalExecutor) execInternal(
	ctx context.Context,
	opName string,
	rw ieResultChannel,
	txn *kv.Txn,
	sessionDataOverride sessiondata.InternalExecutorOverride,
	stmt string,
	qargs ...interface{},
) (r *rowsIterator, retErr error) {
	ctx = logtags.AddTag(ctx, "intExec", opName)

	var sd *sessiondata.SessionData
	if ie.sessionData != nil {
		// TODO(andrei): Properly clone (deep copy) ie.sessionData.
		sdCopy := *ie.sessionData
		sd = &sdCopy
	} else {
		sd = ie.s.newSessionData(SessionArgs{})
	}
	applyOverrides(sessionDataOverride, sd)
	if sd.User().Undefined() {
		return nil, errors.AssertionFailedf("no user specified for internal query")
	}
	if sd.ApplicationName == "" {
		sd.ApplicationName = catconstants.InternalAppNamePrefix + "-" + opName
	}

	// The returned span is finished by this function in all error paths, but if
	// an iterator is returned, then we transfer the responsibility of closing
	// the span to the iterator. This is necessary so that the connExecutor
	// exits before the span is finished.
	ctx, sp := tracing.EnsureChildSpan(ctx, ie.s.cfg.AmbientCtx.Tracer, opName)
	stmtBuf := NewStmtBuf()
	var wg sync.WaitGroup

	defer func() {
		// We wrap errors with the opName, but not if they're retriable - in that
		// case we need to leave the error intact so that it can be retried at a
		// higher level.
		//
		// TODO(knz): track the callers and check whether opName could be turned
		// into a type safe for reporting.
		if retErr != nil {
			if !errIsRetriable(retErr) {
				retErr = errors.Wrapf(retErr, "%s", opName)
			}
			stmtBuf.Close()
			wg.Wait()
			sp.Finish()
		} else {
			// r must be non-nil here.
			r.errCallback = func(err error) error {
				if err != nil && !errIsRetriable(err) {
					err = errors.Wrapf(err, "%s", opName)
				}
				return err
			}
			r.sp = sp
		}
	}()

	timeReceived := timeutil.Now()
	parseStart := timeReceived
	parsed, err := parser.ParseOne(stmt)
	if err != nil {
		return nil, err
	}
	parseEnd := timeutil.Now()

	// Transforms the args to datums. The datum types will be passed as type
	// hints to the PrepareStmt command below.
	datums, err := golangFillQueryArguments(qargs...)
	if err != nil {
		return nil, err
	}

	// resPos will be set to the position of the command that represents the
	// statement we care about before that command is sent for execution.
	var resPos CmdPos

	syncCallback := func(results []resWithPos) {
		// Close the stmtBuf so that the connExecutor exits its run() loop.
		stmtBuf.Close()
		for _, res := range results {
			if res.Err() != nil {
				// If we encounter an error, there's no point in looking
				// further; the rest of the commands in the batch have been
				// skipped.
				_ = rw.addResult(ctx, ieIteratorResult{err: res.Err()})
				return
			}
			if res.pos == resPos {
				return
			}
		}
		_ = rw.addResult(ctx, ieIteratorResult{
			err: errors.AssertionFailedf(
				"missing result for pos: %d and no previous error", resPos,
			),
		})
	}
	// errCallback is called if an error is returned from the connExecutor's
	// run() loop.
	errCallback := func(err error) {
		// The connExecutor exited its run() loop, so the stmtBuf must have been
		// closed. Still, since Close() is idempotent, we'll call it here too.
		stmtBuf.Close()
		_ = rw.addResult(ctx, ieIteratorResult{err: err})
	}
	ie.initConnEx(ctx, txn, rw, sd, stmtBuf, &wg, syncCallback, errCallback)

	typeHints := make(tree.PlaceholderTypes, len(datums))
	for i, d := range datums {
		// Arg numbers start from 1.
		typeHints[tree.PlaceholderIdx(i)] = d.ResolvedType()
	}
	if len(qargs) == 0 {
		resPos = 0
		if err := stmtBuf.Push(
			ctx,
			ExecStmt{
				Statement:    parsed,
				TimeReceived: timeReceived,
				ParseStart:   parseStart,
				ParseEnd:     parseEnd,
			}); err != nil {
			return nil, err
		}
	} else {
		resPos = 2
		if err := stmtBuf.Push(
			ctx,
			PrepareStmt{
				Statement:  parsed,
				ParseStart: parseStart,
				ParseEnd:   parseEnd,
				TypeHints:  typeHints,
			},
		); err != nil {
			return nil, err
		}

		if err := stmtBuf.Push(ctx, BindStmt{internalArgs: datums}); err != nil {
			return nil, err
		}

		if err := stmtBuf.Push(ctx, ExecPortal{TimeReceived: timeReceived}); err != nil {
			return nil, err
		}
	}
	if err := stmtBuf.Push(ctx, Sync{}); err != nil {
		return nil, err
	}
	r = &rowsIterator{
		r:       rw,
		stmtBuf: stmtBuf,
		wg:      &wg,
	}

<<<<<<< HEAD
	var resultColumns colinfo.ResultColumns
	if parsed.AST.StatementReturnType() != tree.Rows {
		resultColumns = rowsAffectedResultColumns
=======
	if parsed.AST.StatementType() != tree.Rows {
		r.resultCols = rowsAffectedResultColumns
>>>>>>> 2a16884a
	}

	// Now we need to block the reader goroutine until the query planning has
	// been performed by the connExecutor goroutine. We do so by waiting until
	// the first object is sent on the data channel.
	{
		var first ieIteratorResult
		if first, r.done, r.lastErr = rw.firstResult(ctx); !r.done {
			r.first = &first
		}
	}
	if !r.done && r.first.cols != nil {
		// If the query is of ROWS statement type, the very first thing sent on
		// the channel will be the column schema. This will occur before the
		// query is given to the execution engine, so we actually need to get
		// the next piece from the data channel.
		//
		// Note that only statements of ROWS type should send the cols, but we
		// choose to be defensive and don't assert that.
		if r.resultCols == nil {
			r.resultCols = r.first.cols
		}
		var first ieIteratorResult
		first, r.done, r.lastErr = rw.nextResult(ctx)
		if !r.done {
			r.first = &first
		}
	}

	// Note that if a context cancellation error has occurred, we still return
	// the iterator and nil retErr so that the iterator is properly closed by
	// the caller which will cleanup the connExecutor goroutine.
	return r, nil
}

// internalClientComm is an implementation of ClientComm used by the
// InternalExecutor. Result rows are buffered in memory.
type internalClientComm struct {
	// results will contain the results of the commands executed by an
	// InternalExecutor.
	results []resWithPos

	// The results of the query execution will be written into w.
	w ieResultWriter

	lastDelivered CmdPos

	// sync, if set, is called whenever a Sync is executed.
	sync func([]resWithPos)
}

var _ ClientComm = &internalClientComm{}

type resWithPos struct {
	*streamingCommandResult
	pos CmdPos
}

// CreateStatementResult is part of the ClientComm interface.
func (icc *internalClientComm) CreateStatementResult(
	_ tree.Statement,
	_ RowDescOpt,
	pos CmdPos,
	_ []pgwirebase.FormatCode,
	_ sessiondatapb.DataConversionConfig,
	_ *time.Location,
	_ int,
	_ string,
	_ bool,
) CommandResult {
	return icc.createRes(pos, nil /* onClose */)
}

// createRes creates a result. onClose, if not nil, is called when the result is
// closed.
func (icc *internalClientComm) createRes(pos CmdPos, onClose func()) *streamingCommandResult {
	res := &streamingCommandResult{
		w: icc.w,
		closeCallback: func(res *streamingCommandResult, typ resCloseType) {
			if typ == discarded {
				return
			}
			icc.results = append(icc.results, resWithPos{streamingCommandResult: res, pos: pos})
			if onClose != nil {
				onClose()
			}
		},
	}
	return res
}

// CreatePrepareResult is part of the ClientComm interface.
func (icc *internalClientComm) CreatePrepareResult(pos CmdPos) ParseResult {
	return icc.createRes(pos, nil /* onClose */)
}

// CreateBindResult is part of the ClientComm interface.
func (icc *internalClientComm) CreateBindResult(pos CmdPos) BindResult {
	return icc.createRes(pos, nil /* onClose */)
}

// CreateSyncResult is part of the ClientComm interface.
//
// The returned SyncResult will call the sync callback when its closed.
func (icc *internalClientComm) CreateSyncResult(pos CmdPos) SyncResult {
	return icc.createRes(pos, func() {
		results := make([]resWithPos, len(icc.results))
		copy(results, icc.results)
		icc.results = icc.results[:0]
		icc.sync(results)
		icc.lastDelivered = pos
	} /* onClose */)
}

// LockCommunication is part of the ClientComm interface.
func (icc *internalClientComm) LockCommunication() ClientLock {
	return (*noopClientLock)(icc)
}

// Flush is part of the ClientComm interface.
func (icc *internalClientComm) Flush(pos CmdPos) error {
	return nil
}

// CreateDescribeResult is part of the ClientComm interface.
func (icc *internalClientComm) CreateDescribeResult(pos CmdPos) DescribeResult {
	return icc.createRes(pos, nil /* onClose */)
}

// CreateDeleteResult is part of the ClientComm interface.
func (icc *internalClientComm) CreateDeleteResult(pos CmdPos) DeleteResult {
	panic("unimplemented")
}

// CreateFlushResult is part of the ClientComm interface.
func (icc *internalClientComm) CreateFlushResult(pos CmdPos) FlushResult {
	panic("unimplemented")
}

// CreateErrorResult is part of the ClientComm interface.
func (icc *internalClientComm) CreateErrorResult(pos CmdPos) ErrorResult {
	panic("unimplemented")
}

// CreateEmptyQueryResult is part of the ClientComm interface.
func (icc *internalClientComm) CreateEmptyQueryResult(pos CmdPos) EmptyQueryResult {
	panic("unimplemented")
}

// CreateCopyInResult is part of the ClientComm interface.
func (icc *internalClientComm) CreateCopyInResult(pos CmdPos) CopyInResult {
	panic("unimplemented")
}

// CreateDrainResult is part of the ClientComm interface.
func (icc *internalClientComm) CreateDrainResult(pos CmdPos) DrainResult {
	panic("unimplemented")
}

// noopClientLock is an implementation of ClientLock that says that no results
// have been communicated to the client.
type noopClientLock internalClientComm

// Close is part of the ClientLock interface.
func (ncl *noopClientLock) Close() {}

// ClientPos is part of the ClientLock interface.
func (ncl *noopClientLock) ClientPos() CmdPos {
	return ncl.lastDelivered
}

// RTrim is part of the ClientLock interface.
func (ncl *noopClientLock) RTrim(_ context.Context, pos CmdPos) {
	var i int
	var r resWithPos
	for i, r = range ncl.results {
		if r.pos >= pos {
			break
		}
	}
	ncl.results = ncl.results[:i]
}<|MERGE_RESOLUTION|>--- conflicted
+++ resolved
@@ -760,14 +760,8 @@
 		wg:      &wg,
 	}
 
-<<<<<<< HEAD
-	var resultColumns colinfo.ResultColumns
 	if parsed.AST.StatementReturnType() != tree.Rows {
-		resultColumns = rowsAffectedResultColumns
-=======
-	if parsed.AST.StatementType() != tree.Rows {
 		r.resultCols = rowsAffectedResultColumns
->>>>>>> 2a16884a
 	}
 
 	// Now we need to block the reader goroutine until the query planning has
