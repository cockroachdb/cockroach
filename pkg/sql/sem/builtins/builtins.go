--- conflicted
+++ resolved
@@ -2929,7 +2929,6 @@
 	"tsvector_update_trigger_column": makeBuiltin(tree.FunctionProperties{UnsupportedWithIssue: 7821, Category: categoryFullTextSearch}),
 
 	// Fuzzy String Matching
-<<<<<<< HEAD
 	"soundex": makeBuiltin(
 		tree.FunctionProperties{NullableArgs: true, Category: categoryString},
 		tree.Overload{
@@ -2967,9 +2966,6 @@
 			Volatility: tree.VolatilityImmutable,
 		},
 	),
-=======
-	"soundex":    makeBuiltin(tree.FunctionProperties{UnsupportedWithIssue: 56820, Category: categoryFuzzyStringMatching}),
-	"difference": makeBuiltin(tree.FunctionProperties{UnsupportedWithIssue: 56820, Category: categoryFuzzyStringMatching}),
 	"levenshtein": makeBuiltin(defProps(),
 		tree.Overload{
 			Types:      tree.ArgTypes{{"source", types.String}, {"target", types.String}},
@@ -3009,7 +3005,6 @@
 	"levenshtein_less_equal": makeBuiltin(tree.FunctionProperties{UnsupportedWithIssue: 56820, Category: categoryFuzzyStringMatching}),
 	"metaphone":              makeBuiltin(tree.FunctionProperties{UnsupportedWithIssue: 56820, Category: categoryFuzzyStringMatching}),
 	"dmetaphone_alt":         makeBuiltin(tree.FunctionProperties{UnsupportedWithIssue: 56820, Category: categoryFuzzyStringMatching}),
->>>>>>> 2b897f30
 
 	// Trigram functions.
 	"similarity":             makeBuiltin(tree.FunctionProperties{UnsupportedWithIssue: 41285, Category: categoryTrigram}),
