--- conflicted
+++ resolved
@@ -1015,13 +1015,9 @@
 // TABLE statement.
 type UniqueConstraintTableDef struct {
 	IndexTableDef
-<<<<<<< HEAD
-	PrimaryKey  bool
-	IfNotExists bool
-=======
 	PrimaryKey   bool
 	WithoutIndex bool
->>>>>>> def44f22
+	IfNotExists  bool
 }
 
 // SetName implements the TableDef interface.
