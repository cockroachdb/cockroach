--- conflicted
+++ resolved
@@ -1015,13 +1015,9 @@
 // TABLE statement.
 type UniqueConstraintTableDef struct {
 	IndexTableDef
-<<<<<<< HEAD
 	PrimaryKey  bool
+  WithoutIndex bool
 	IfNotExists bool
-=======
-	PrimaryKey   bool
-	WithoutIndex bool
->>>>>>> def44f22
 }
 
 // SetName implements the TableDef interface.
