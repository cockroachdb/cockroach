--- conflicted
+++ resolved
@@ -1147,15 +1147,6 @@
 		return nil, pgerror.Newf(pgcode.UndefinedFunction, "unknown signature: %s", getFuncSig(expr, s.typedExprs, desired))
 	}
 
-<<<<<<< HEAD
-	// Get overloads from the most significant schema in search path.
-	favoredOverload, err := getMostSignificantOverload(
-		def.Overloads, s.overloads, s.overloadIdxs, searchPath, expr, s.typedExprs,
-		func() string { return getFuncSig(expr, s.typedExprs, desired) },
-	)
-	if err != nil {
-		return nil, err
-=======
 	var favoredOverload QualifiedOverload
 	if functionResolvedByID {
 		// If the function is resolved by OID, we know that there is always only one
@@ -1165,13 +1156,12 @@
 	} else {
 		// Get overloads from the most significant schema in search path.
 		favoredOverload, err = getMostSignificantOverload(
-			def.Overloads, s.overloads, s.overloadIdxs, searchPath, expr,
+			def.Overloads, s.overloads, s.overloadIdxs, searchPath, expr, s.typedExprs,
 			func() string { return getFuncSig(expr, s.typedExprs, desired) },
 		)
 		if err != nil {
 			return nil, err
 		}
->>>>>>> 5455e9e7
 	}
 
 	// Just pick the first overload from the search path.
