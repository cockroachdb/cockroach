--- conflicted
+++ resolved
@@ -1047,10 +1047,6 @@
 		}
 
 		if staticMemOp, ok := op.(exec.StaticMemOperator); ok {
-<<<<<<< HEAD
-			fmt.Println("GOT SOME STATIC MEMORY USAGE", staticMemOp.DeclareStaticMemoryUsage())
-=======
->>>>>>> 4e4027e7
 			if err := vectorizedFlowAcct.Grow(ctx, staticMemOp.DeclareStaticMemoryUsage()); err != nil {
 				return errors.Wrap(err, "not enough memory to construct vectorized operator")
 			}
