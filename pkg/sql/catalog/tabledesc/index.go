// Copyright 2020 The Cockroach Authors.
//
// Use of this software is governed by the Business Source License
// included in the file licenses/BSL.txt.
//
// As of the Change Date specified in that file, in accordance with
// the Business Source License, use of this software will be governed
// by the Apache License, Version 2.0, included in the file
// licenses/APL.txt.

package tabledesc

import (
	"fmt"
	"strings"
	"time"

	"github.com/cockroachdb/cockroach/pkg/geo/geoindex"
	"github.com/cockroachdb/cockroach/pkg/sql/catalog"
	"github.com/cockroachdb/cockroach/pkg/sql/catalog/catpb"
	"github.com/cockroachdb/cockroach/pkg/sql/catalog/descpb"
	"github.com/cockroachdb/cockroach/pkg/sql/types"
	"github.com/cockroachdb/cockroach/pkg/util/iterutil"
	"github.com/cockroachdb/cockroach/pkg/util/protoutil"
	"github.com/cockroachdb/cockroach/pkg/util/timeutil"
	"github.com/cockroachdb/errors"
)

var _ catalog.Index = (*index)(nil)

// index implements the catalog.Index interface by wrapping the protobuf index
// descriptor along with some metadata from its parent table descriptor.
type index struct {
	maybeMutation
	desc    *descpb.IndexDescriptor
	ordinal int
}

// IndexDesc returns the underlying protobuf descriptor.
// Ideally, this method should be called as rarely as possible.
func (w index) IndexDesc() *descpb.IndexDescriptor {
	return w.desc
}

// IndexDescDeepCopy returns a deep copy of the underlying protobuf descriptor.
func (w index) IndexDescDeepCopy() descpb.IndexDescriptor {
	return *protoutil.Clone(w.desc).(*descpb.IndexDescriptor)
}

// Ordinal returns the ordinal of the index in its parent TableDescriptor.
// The ordinal is defined as follows:
// - 0 is the ordinal of the primary index,
// - [1:1+len(desc.Indexes)] is the range of public non-primary indexes,
// - [1+len(desc.Indexes):] is the range of non-public indexes.
func (w index) Ordinal() int {
	return w.ordinal
}

// Primary returns true iff the index is the primary index for the table
// descriptor.
func (w index) Primary() bool {
	return w.ordinal == 0
}

// Public returns true iff the index is active, i.e. readable.
func (w index) Public() bool {
	return !w.IsMutation()
}

// GetID returns the index ID.
func (w index) GetID() descpb.IndexID {
	return w.desc.ID
}

// GetConstraintID returns the constraint ID.
func (w index) GetConstraintID() descpb.ConstraintID {
	return w.desc.ConstraintID
}

// GetName returns the index name.
func (w index) GetName() string {
	return w.desc.Name
}

// IsPartial returns true iff the index is a partial index.
func (w index) IsPartial() bool {
	return w.desc.IsPartial()
}

// IsUnique returns true iff the index is a unique index.
func (w index) IsUnique() bool {
	return w.desc.Unique
}

// IsDisabled returns true iff the index is disabled.
func (w index) IsDisabled() bool {
	return w.desc.Disabled
}

// IsSharded returns true iff the index is hash sharded.
func (w index) IsSharded() bool {
	return w.desc.IsSharded()
}

<<<<<<< HEAD
// IsHidden returns true iff the index is invisible.
=======
// IsHidden returns true iff the index is hidden.
>>>>>>> c3926705
func (w index) IsHidden() bool {
	return w.desc.Hidden
}

// IsCreatedExplicitly returns true iff this index was created explicitly, i.e.
// via 'CREATE INDEX' statement.
func (w index) IsCreatedExplicitly() bool {
	return w.desc.CreatedExplicitly
}

// GetPredicate returns the empty string when the index is not partial,
// otherwise it returns the corresponding expression of the partial index.
// Columns are referred to in the expression by their name.
func (w index) GetPredicate() string {
	return w.desc.Predicate
}

// GetType returns the type of index, inverted or forward.
func (w index) GetType() descpb.IndexDescriptor_Type {
	return w.desc.Type
}

// GetPartitioning returns the partitioning descriptor of the index.
func (w index) GetPartitioning() catalog.Partitioning {
	return &partitioning{desc: &w.desc.Partitioning}
}

// ExplicitColumnStartIdx returns the first index in which the column is
// explicitly part of the index.
func (w index) ExplicitColumnStartIdx() int {
	return w.desc.ExplicitColumnStartIdx()
}

// IsValidOriginIndex returns whether the index can serve as an origin index for
// a foreign key constraint with the provided set of originColIDs.
func (w index) IsValidOriginIndex(originColIDs descpb.ColumnIDs) bool {
	return w.desc.IsValidOriginIndex(originColIDs)
}

// IsValidReferencedUniqueConstraint returns whether the index can serve as a
// referenced index for a foreign  key constraint with the provided set of
// referencedColumnIDs.
func (w index) IsValidReferencedUniqueConstraint(referencedColIDs descpb.ColumnIDs) bool {
	return w.desc.IsValidReferencedUniqueConstraint(referencedColIDs)
}

// HasOldStoredColumns returns whether the index has stored columns in the old
// format, in which the IDs of the stored columns were kept in the "extra"
// column IDs slice, which is now called KeySuffixColumnIDs. Thus their data
// was encoded the same way as if they were in an implicit column.
// TODO(postamar): this concept should be migrated away.
func (w index) HasOldStoredColumns() bool {
	return w.NumKeySuffixColumns() > 0 &&
		!w.Primary() &&
		len(w.desc.StoreColumnIDs) < len(w.desc.StoreColumnNames)
}

// InvertedColumnID returns the ColumnID of the inverted column of the inverted
// index. This is always the last column in KeyColumnIDs. Panics if the index is
// not inverted.
func (w index) InvertedColumnID() descpb.ColumnID {
	return w.desc.InvertedColumnID()
}

// InvertedColumnName returns the name of the inverted column of the inverted
// index. This is always the last column in KeyColumnNames. Panics if the index is
// not inverted.
func (w index) InvertedColumnName() string {
	return w.desc.InvertedColumnName()
}

// InvertedColumnKeyType returns the type of the data element that is encoded
// as the inverted index key. This is currently always EncodedKey.
//
// Panics if the index is not inverted.
func (w index) InvertedColumnKeyType() *types.T {
	return w.desc.InvertedColumnKeyType()
}

// InvertedColumnKind returns the kind of the inverted column of the inverted
// index.
//
// Panics if the index is not inverted.
func (w index) InvertedColumnKind() catpb.InvertedIndexColumnKind {
	if w.desc.Type != descpb.IndexDescriptor_INVERTED {
		panic(errors.AssertionFailedf("index is not inverted"))
	}
	if len(w.desc.InvertedColumnKinds) == 0 {
		// Not every inverted index has kinds inside, since no kinds were set prior
		// to version 22.2.
		return catpb.InvertedIndexColumnKind_DEFAULT
	}
	return w.desc.InvertedColumnKinds[0]
}

// CollectKeyColumnIDs creates a new set containing the column IDs in the key
// of this index.
func (w index) CollectKeyColumnIDs() catalog.TableColSet {
	return catalog.MakeTableColSet(w.desc.KeyColumnIDs...)
}

// CollectPrimaryStoredColumnIDs creates a new set containing the column IDs
// stored in this index if it is a primary index.
func (w index) CollectPrimaryStoredColumnIDs() catalog.TableColSet {
	if !w.Primary() {
		return catalog.TableColSet{}
	}
	return catalog.MakeTableColSet(w.desc.StoreColumnIDs...)
}

// CollectSecondaryStoredColumnIDs creates a new set containing the column IDs
// stored in this index if it is a secondary index.
func (w index) CollectSecondaryStoredColumnIDs() catalog.TableColSet {
	if w.Primary() {
		return catalog.TableColSet{}
	}
	return catalog.MakeTableColSet(w.desc.StoreColumnIDs...)
}

// CollectKeySuffixColumnIDs creates a new set containing the key suffix column
// IDs in this index. These are the columns from the table's primary index which
// are otherwise not in this index.
func (w index) CollectKeySuffixColumnIDs() catalog.TableColSet {
	return catalog.MakeTableColSet(w.desc.KeySuffixColumnIDs...)
}

// CollectCompositeColumnIDs creates a new set containing the composite column
// IDs.
func (w index) CollectCompositeColumnIDs() catalog.TableColSet {
	return catalog.MakeTableColSet(w.desc.CompositeColumnIDs...)
}

// GetGeoConfig returns the geo config in the index descriptor.
func (w index) GetGeoConfig() geoindex.Config {
	return w.desc.GeoConfig
}

// GetSharded returns the ShardedDescriptor in the index descriptor
func (w index) GetSharded() catpb.ShardedDescriptor {
	return w.desc.Sharded
}

// GetShardColumnName returns the name of the shard column if the index is hash
// sharded, empty string otherwise.
func (w index) GetShardColumnName() string {
	return w.desc.Sharded.Name
}

// GetVersion returns the version of the index descriptor.
func (w index) GetVersion() descpb.IndexDescriptorVersion {
	return w.desc.Version
}

// GetEncodingType returns the encoding type of this index. For backward
// compatibility reasons, this might not match what is stored in
// w.desc.EncodingType.
func (w index) GetEncodingType() descpb.IndexDescriptorEncodingType {
	if w.Primary() {
		// Primary indexes always use the PrimaryIndexEncoding, regardless of what
		// desc.EncodingType indicates.
		return descpb.PrimaryIndexEncoding
	}
	return w.desc.EncodingType
}

// NumKeyColumns returns the number of columns in the index key.
func (w index) NumKeyColumns() int {
	return len(w.desc.KeyColumnIDs)
}

// GetKeyColumnID returns the ID of the columnOrdinal-th column in the index key.
func (w index) GetKeyColumnID(columnOrdinal int) descpb.ColumnID {
	return w.desc.KeyColumnIDs[columnOrdinal]
}

// GetKeyColumnName returns the name of the columnOrdinal-th column in the index
// key.
func (w index) GetKeyColumnName(columnOrdinal int) string {
	return w.desc.KeyColumnNames[columnOrdinal]
}

// GetKeyColumnDirection returns the direction of the columnOrdinal-th column in
// the index key.
func (w index) GetKeyColumnDirection(columnOrdinal int) catpb.IndexColumn_Direction {
	return w.desc.KeyColumnDirections[columnOrdinal]
}

// NumPrimaryStoredColumns returns the number of columns which the index
// stores in addition to the columns which are part of the primary key.
// Returns 0 if the index isn't primary.
func (w index) NumPrimaryStoredColumns() int {
	if !w.Primary() {
		return 0
	}
	return len(w.desc.StoreColumnIDs)
}

// NumSecondaryStoredColumns returns the number of columns which the index
// stores in addition to the columns which are explicitly part of the index
// (STORING clause). Returns 0 if the index isn't secondary.
func (w index) NumSecondaryStoredColumns() int {
	if w.Primary() {
		return 0
	}
	return len(w.desc.StoreColumnIDs)
}

// GetStoredColumnID returns the ID of the storeColumnOrdinal-th store column.
func (w index) GetStoredColumnID(storedColumnOrdinal int) descpb.ColumnID {
	return w.desc.StoreColumnIDs[storedColumnOrdinal]
}

// GetStoredColumnName returns the name of the storeColumnOrdinal-th store column.
func (w index) GetStoredColumnName(storedColumnOrdinal int) string {
	return w.desc.StoreColumnNames[storedColumnOrdinal]
}

// NumKeySuffixColumns returns the number of additional columns referenced by
// the index descriptor, which are not part of the index key but which are part
// of the table's primary key.
func (w index) NumKeySuffixColumns() int {
	return len(w.desc.KeySuffixColumnIDs)
}

// GetKeySuffixColumnID returns the ID of the extraColumnOrdinal-th key suffix
// column.
func (w index) GetKeySuffixColumnID(keySuffixColumnOrdinal int) descpb.ColumnID {
	return w.desc.KeySuffixColumnIDs[keySuffixColumnOrdinal]
}

// NumCompositeColumns returns the number of composite columns referenced by the
// index descriptor.
func (w index) NumCompositeColumns() int {
	return len(w.desc.CompositeColumnIDs)
}

// GetCompositeColumnID returns the ID of the compositeColumnOrdinal-th
// composite column.
func (w index) GetCompositeColumnID(compositeColumnOrdinal int) descpb.ColumnID {
	return w.desc.CompositeColumnIDs[compositeColumnOrdinal]
}

// UseDeletePreservingEncoding returns true if the index is to be encoded with
// an additional bit that indicates whether or not the value has been deleted.
//
// Index key-values that are deleted in this way are not actually deleted,
// but remain in the index with a value which has the delete bit set to true.
// This is necessary to preserve the delete history for the MVCC-compatible
// index backfiller
// docs/RFCS/20211004_incremental_index_backfiller.md#new-index-encoding-for-deletions-vs-mvcc
//
// We only use the delete preserving encoding if the index is
// writable. Otherwise, we may preserve a delete when in DELETE_ONLY but never
// see a subsequent write that replaces it. This a problem for the
// MVCC-compatible index backfiller which merges entries from a
// delete-preserving index into a newly-added index. A delete preserved in
// DELETE_ONLY could result in a value being erroneously deleted during the
// merge process. While we could filter such deletes, the filtering would
// require more data being stored in each deleted entry and further complicate
// the merge process. See #75720 for further details.
func (w index) UseDeletePreservingEncoding() bool {
	return w.desc.UseDeletePreservingEncoding && !w.maybeMutation.DeleteOnly()
}

// ForcePut returns true if writes to the index should only use Put (rather than
// CPut or InitPut). This is used by indexes currently being built by the
// MVCC-compliant index backfiller and the temporary indexes that support that
// process.
func (w index) ForcePut() bool {
	return w.Merging() || w.desc.UseDeletePreservingEncoding
}

func (w index) CreatedAt() time.Time {
	if w.desc.CreatedAtNanos == 0 {
		return time.Time{}
	}
	return timeutil.Unix(0, w.desc.CreatedAtNanos)
}

// IsTemporaryIndexForBackfill() returns true iff the index is
// an index being used as the temporary index being used by an
// in-progress index backfill.
//
// TODO(ssd): This could be its own boolean or we could store the ID
// of the index it is a temporary index for.
func (w index) IsTemporaryIndexForBackfill() bool {
	return w.desc.UseDeletePreservingEncoding
}

// partitioning is the backing struct for a catalog.Partitioning interface.
type partitioning struct {
	desc *catpb.PartitioningDescriptor
}

// PartitioningDesc returns the underlying protobuf descriptor.
func (p partitioning) PartitioningDesc() *catpb.PartitioningDescriptor {
	return p.desc
}

// DeepCopy returns a deep copy of the receiver.
func (p partitioning) DeepCopy() catalog.Partitioning {
	return &partitioning{desc: protoutil.Clone(p.desc).(*catpb.PartitioningDescriptor)}
}

// FindPartitionByName recursively searches the partitioning for a partition
// whose name matches the input and returns it, or nil if no match is found.
func (p partitioning) FindPartitionByName(name string) (found catalog.Partitioning) {
	_ = p.forEachPartitionName(func(partitioning catalog.Partitioning, currentName string) error {
		if name == currentName {
			found = partitioning
			return iterutil.StopIteration()
		}
		return nil
	})
	return found
}

// ForEachPartitionName applies fn on each of the partition names in this
// partition and recursively in its subpartitions.
// Supports iterutil.StopIteration.
func (p partitioning) ForEachPartitionName(fn func(name string) error) error {
	err := p.forEachPartitionName(func(_ catalog.Partitioning, name string) error {
		return fn(name)
	})
	return iterutil.Map(err)
}

func (p partitioning) forEachPartitionName(
	fn func(partitioning catalog.Partitioning, name string) error,
) error {
	for _, l := range p.desc.List {
		err := fn(p, l.Name)
		if err != nil {
			return err
		}
		err = partitioning{desc: &l.Subpartitioning}.forEachPartitionName(fn)
		if err != nil {
			return err
		}
	}
	for _, r := range p.desc.Range {
		err := fn(p, r.Name)
		if err != nil {
			return err
		}
	}
	return nil
}

// NumLists returns the number of list elements in the underlying partitioning
// descriptor.
func (p partitioning) NumLists() int {
	return len(p.desc.List)
}

// NumRanges returns the number of range elements in the underlying
// partitioning descriptor.
func (p partitioning) NumRanges() int {
	return len(p.desc.Range)
}

// ForEachList applies fn on each list element of the wrapped partitioning.
// Supports iterutil.StopIteration.
func (p partitioning) ForEachList(
	fn func(name string, values [][]byte, subPartitioning catalog.Partitioning) error,
) error {
	for _, l := range p.desc.List {
		subp := partitioning{desc: &l.Subpartitioning}
		err := fn(l.Name, l.Values, subp)
		if err != nil {
			return iterutil.Map(err)
		}
	}
	return nil
}

// ForEachRange applies fn on each range element of the wrapped partitioning.
// Supports iterutil.StopIteration.
func (p partitioning) ForEachRange(fn func(name string, from, to []byte) error) error {
	for _, r := range p.desc.Range {
		err := fn(r.Name, r.FromInclusive, r.ToExclusive)
		if err != nil {
			return iterutil.Map(err)
		}
	}
	return nil
}

// NumColumns is how large of a prefix of the columns in an index are used in
// the function mapping column values to partitions. If this is a
// subpartition, this is offset to start from the end of the parent
// partition's columns. If NumColumns is 0, then there is no partitioning.
func (p partitioning) NumColumns() int {
	return int(p.desc.NumColumns)
}

// NumImplicitColumns specifies the number of columns that implicitly prefix a
// given index. This occurs if a user specifies a PARTITION BY which is not a
// prefix of the given index, in which case the KeyColumnIDs are added in front
// of the index and this field denotes the number of columns added as a prefix.
// If NumImplicitColumns is 0, no implicit columns are defined for the index.
func (p partitioning) NumImplicitColumns() int {
	return int(p.desc.NumImplicitColumns)
}

// indexCache contains precomputed slices of catalog.Index interfaces.
type indexCache struct {
	primary              catalog.Index
	all                  []catalog.Index
	active               []catalog.Index
	nonDrop              []catalog.Index
	nonPrimary           []catalog.Index
	publicNonPrimary     []catalog.Index
	writableNonPrimary   []catalog.Index
	deletableNonPrimary  []catalog.Index
	deleteOnlyNonPrimary []catalog.Index
	partial              []catalog.Index
}

// newIndexCache returns a fresh fully-populated indexCache struct for the
// TableDescriptor.
func newIndexCache(desc *descpb.TableDescriptor, mutations *mutationCache) *indexCache {
	c := indexCache{}
	// Build a slice of structs to back the public interfaces in c.all.
	// This is better than allocating memory once per struct.
	numPublic := 1 + len(desc.Indexes)
	backingStructs := make([]index, numPublic)
	backingStructs[0] = index{desc: &desc.PrimaryIndex}
	for i := range desc.Indexes {
		backingStructs[i+1] = index{desc: &desc.Indexes[i], ordinal: i + 1}
	}
	// Populate the c.all slice with Index interfaces.
	numMutations := len(mutations.indexes)
	c.all = make([]catalog.Index, numPublic, numPublic+numMutations)
	for i := range backingStructs {
		c.all[i] = &backingStructs[i]
	}
	for _, m := range mutations.indexes {
		c.all = append(c.all, m.AsIndex())
	}
	// Populate the remaining fields in c.
	c.primary = c.all[0]
	c.active = c.all[:numPublic]
	c.publicNonPrimary = c.active[1:]
	for _, idx := range c.all[1:] {
		if !idx.Backfilling() {
			lazyAllocAppendIndex(&c.deletableNonPrimary, idx, len(c.all[1:]))
		}
		lazyAllocAppendIndex(&c.nonPrimary, idx, len(c.all[1:]))
	}

	if numMutations == 0 {
		c.writableNonPrimary = c.publicNonPrimary
	} else {
		for _, idx := range c.deletableNonPrimary {
			if idx.DeleteOnly() {
				lazyAllocAppendIndex(&c.deleteOnlyNonPrimary, idx, numMutations)
			} else {
				lazyAllocAppendIndex(&c.writableNonPrimary, idx, len(c.deletableNonPrimary))
			}
		}
	}
	for _, idx := range c.all {
		if !idx.Dropped() && (!idx.Primary() || desc.IsPhysicalTable()) {
			lazyAllocAppendIndex(&c.nonDrop, idx, len(c.all))
		}
		// TODO(ssd): We exclude backfilling indexes from
		// IsPartial() for the unprincipled reason of not
		// wanting to modify all of the code that assumes
		// these are always at least delete-only.
		if idx.IsPartial() && !idx.Backfilling() {
			lazyAllocAppendIndex(&c.partial, idx, len(c.all))
		}
	}
	return &c
}

func lazyAllocAppendIndex(slice *[]catalog.Index, idx catalog.Index, cap int) {
	if *slice == nil {
		*slice = make([]catalog.Index, 0, cap)
	}
	*slice = append(*slice, idx)
}

// ForeignKeyConstraintName forms a default foreign key constraint name.
func ForeignKeyConstraintName(fromTable string, columnNames []string) string {
	return fmt.Sprintf("%s_%s_fkey", fromTable, strings.Join(columnNames, "_"))
}<|MERGE_RESOLUTION|>--- conflicted
+++ resolved
@@ -102,11 +102,7 @@
 	return w.desc.IsSharded()
 }
 
-<<<<<<< HEAD
-// IsHidden returns true iff the index is invisible.
-=======
 // IsHidden returns true iff the index is hidden.
->>>>>>> c3926705
 func (w index) IsHidden() bool {
 	return w.desc.Hidden
 }
