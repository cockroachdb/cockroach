--- conflicted
+++ resolved
@@ -667,11 +667,7 @@
 					Name:                "primary",
 					KeyColumnIDs:        []descpb.ColumnID{1},
 					KeyColumnNames:      []string{"bar"},
-<<<<<<< HEAD
-					KeyColumnDirections: []descpb.IndexDescriptor_Direction{descpb.IndexDescriptor_ASC},
-=======
-					KeyColumnDirections: []catpb.IndexColumn_Direction{catpb.IndexColumn_ASC},
->>>>>>> c3926705
+					KeyColumnDirections: []catpb.IndexColumn_Direction{catpb.IndexColumn_ASC},
 					Version:             descpb.PrimaryIndexWithStoredColumnsVersion,
 					EncodingType:        descpb.PrimaryIndexEncoding,
 					ConstraintID:        1,
