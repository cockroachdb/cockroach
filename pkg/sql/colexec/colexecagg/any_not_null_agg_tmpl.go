--- conflicted
+++ resolved
@@ -105,20 +105,7 @@
 	}
 	// {{end}}
 
-<<<<<<< HEAD
-	// {{if eq .VecMethod "Bytes"}}
-	oldCurAggSize := len(a.curAgg)
-	// {{else if eq .VecMethod "Decimal"}}
-	oldCurAggSize := encoding.FlatDecimalLen(&a.curAgg)
-	// {{else if eq .VecMethod "Datum"}}
-	var oldCurAggSize uintptr
-	if a.curAgg != nil {
-		oldCurAggSize = a.curAgg.(*coldataext.Datum).Size()
-	}
-	// {{end}}
-=======
 	execgen.SETVARIABLESIZE(oldCurAggSize, a.curAgg)
->>>>>>> 05a192a4
 	vec := vecs[inputIdxs[0]]
 	col, nulls := vec.TemplateType(), vec.Nulls()
 	a.allocator.PerformOperation([]coldata.Vec{a.vec}, func() {
@@ -160,26 +147,10 @@
 		}
 	},
 	)
-<<<<<<< HEAD
-	// {{if eq .VecMethod "Bytes"}}
-	newCurAggSize := len(a.curAgg)
-	// {{else if eq .VecMethod "Decimal"}}
-	newCurAggSize := encoding.FlatDecimalLen(&a.curAgg)
-	// {{else if eq .VecMethod "Datum"}}
-	var newCurAggSize uintptr
-	if a.curAgg != nil {
-		newCurAggSize = a.curAgg.(*coldataext.Datum).Size()
-	}
-	// {{end}}
-	// {{if or (.VecMethod.IsBytesLike) (eq .VecMethod "Datum")}}
-	a.allocator.AdjustMemoryUsage(int64(newCurAggSize - oldCurAggSize))
-	// {{end}}
-=======
 	execgen.SETVARIABLESIZE(newCurAggSize, a.curAgg)
 	if newCurAggSize != oldCurAggSize {
 		a.allocator.AdjustMemoryUsage(int64(newCurAggSize - oldCurAggSize))
 	}
->>>>>>> 05a192a4
 }
 
 func (a *anyNotNull_TYPE_AGGKINDAgg) Flush(outputIdx int) {
