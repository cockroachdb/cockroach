// Copyright 2018 The Cockroach Authors.
//
// Use of this software is governed by the Business Source License
// included in the file licenses/BSL.txt.
//
// As of the Change Date specified in that file, in accordance with
// the Business Source License, use of this software will be governed
// by the Apache License, Version 2.0, included in the file
// licenses/APL.txt.

// {{/*
// +build execgen_template
//
// This file is the execgen template for sum_agg.eg.go. It's formatted in a
// special way, so it's both valid Go and a valid text/template input. This
// permits editing this file with editor support.
//
// */}}

package colexecagg

import (
	"strings"
	"unsafe"

	"github.com/cockroachdb/cockroach/pkg/col/coldata"
	"github.com/cockroachdb/cockroach/pkg/sql/colexec/execgen"
	"github.com/cockroachdb/cockroach/pkg/sql/colexecbase/colexecerror"
	"github.com/cockroachdb/cockroach/pkg/sql/colmem"
	"github.com/cockroachdb/cockroach/pkg/sql/types"
	"github.com/cockroachdb/errors"
)

// {{/*
// Declarations to make the template compile properly

// _ASSIGN_ADD is the template addition function for assigning the first input
// to the result of the second input + the third input.
func _ASSIGN_ADD(_, _, _, _, _, _ string) {
	colexecerror.InternalError(errors.AssertionFailedf(""))
}

// */}}

func newSum_SUMKIND_AGGKINDAggAlloc(
	allocator *colmem.Allocator, t *types.T, allocSize int64,
) (aggregateFuncAlloc, error) {
	allocBase := aggAllocBase{allocator: allocator, allocSize: allocSize}
	switch t.Family() {
	case types.IntFamily:
		switch t.Width() {
		case 16:
			return &sum_SUMKINDInt16_AGGKINDAggAlloc{aggAllocBase: allocBase}, nil
		case 32:
			return &sum_SUMKINDInt32_AGGKINDAggAlloc{aggAllocBase: allocBase}, nil
		default:
			return &sum_SUMKINDInt64_AGGKINDAggAlloc{aggAllocBase: allocBase}, nil
		}
	// {{if eq .SumKind ""}}
	case types.DecimalFamily:
		return &sumDecimal_AGGKINDAggAlloc{aggAllocBase: allocBase}, nil
	case types.FloatFamily:
		return &sumFloat64_AGGKINDAggAlloc{aggAllocBase: allocBase}, nil
	case types.IntervalFamily:
		return &sumInterval_AGGKINDAggAlloc{aggAllocBase: allocBase}, nil
	// {{end}}
	default:
		return nil, errors.Errorf("unsupported sum %s agg type %s", strings.ToLower("_SUMKIND"), t.Name())
	}
}

// {{range .Infos}}

type sum_SUMKIND_TYPE_AGGKINDAgg struct {
	// {{if eq "_AGGKIND" "Ordered"}}
	orderedAggregateFuncBase
	// {{else}}
	hashAggregateFuncBase
	// {{end}}
	// curAgg holds the running total, so we can index into the slice once per
	// group, instead of on each iteration.
	curAgg _RET_GOTYPE
	// col points to the output vector we are updating.
	col _RET_GOTYPESLICE
	// foundNonNullForCurrentGroup tracks if we have seen any non-null values
	// for the group that is currently being aggregated.
	foundNonNullForCurrentGroup bool
	// {{if .NeedsHelper}}
	// {{/*
	// overloadHelper is used only when we perform the summation of integers
	// and get a decimal result which is the case when {{if .NeedsHelper}}
	// evaluates to true. In all other cases we don't want to wastefully
	// allocate the helper.
	// */}}
	overloadHelper execgen.OverloadHelper
	// {{end}}
}

var _ AggregateFunc = &sum_SUMKIND_TYPE_AGGKINDAgg{}

func (a *sum_SUMKIND_TYPE_AGGKINDAgg) SetOutput(vec coldata.Vec) {
	// {{if eq "_AGGKIND" "Ordered"}}
	a.orderedAggregateFuncBase.SetOutput(vec)
	// {{else}}
	a.hashAggregateFuncBase.SetOutput(vec)
	// {{end}}
	a.col = vec._RET_TYPE()
}

func (a *sum_SUMKIND_TYPE_AGGKINDAgg) Compute(
	vecs []coldata.Vec, inputIdxs []uint32, inputLen int, sel []int,
) {
	// {{if .NeedsHelper}}
	// {{/*
	// overloadHelper is used only when we perform the summation of integers
	// and get a decimal result which is the case when {{if .NeedsHelper}}
	// evaluates to true. In all other cases we don't want to wastefully
	// allocate the helper.
	// */}}
	// In order to inline the templated code of overloads, we need to have a
	// "_overloadHelper" local variable of type "overloadHelper".
	_overloadHelper := a.overloadHelper
	// {{end}}
	execgen.SETVARIABLESIZE(oldCurAggSize, a.curAgg)
	vec := vecs[inputIdxs[0]]
	col, nulls := vec.TemplateType(), vec.Nulls()
	a.allocator.PerformOperation([]coldata.Vec{a.vec}, func() {
		// Capture col to force bounds check to work. See
		// https://github.com/golang/go/issues/39756
		col := col
		// {{if eq "_AGGKIND" "Ordered"}}
		groups := a.groups
		// {{/*
		// We don't need to check whether sel is non-nil when performing
		// hash aggregation because the hash aggregator always uses non-nil
		// sel to specify the tuples to be aggregated.
		// */}}
		if sel == nil {
			_ = groups[inputLen-1]
			_ = col.Get(inputLen - 1)
			if nulls.MaybeHasNulls() {
				for i := 0; i < inputLen; i++ {
					_ACCUMULATE_SUM(a, nulls, i, true)
				}
			} else {
				for i := 0; i < inputLen; i++ {
					_ACCUMULATE_SUM(a, nulls, i, false)
				}
			}
		} else
		// {{end}}
		{
			sel = sel[:inputLen]
			if nulls.MaybeHasNulls() {
				for _, i := range sel {
					_ACCUMULATE_SUM(a, nulls, i, true)
				}
			} else {
				for _, i := range sel {
					_ACCUMULATE_SUM(a, nulls, i, false)
				}
			}
		}
	},
	)
	execgen.SETVARIABLESIZE(newCurAggSize, a.curAgg)
	if newCurAggSize != oldCurAggSize {
		a.allocator.AdjustMemoryUsage(int64(newCurAggSize - oldCurAggSize))
	}
}

func (a *sum_SUMKIND_TYPE_AGGKINDAgg) Flush(outputIdx int) {
	// The aggregation is finished. Flush the last value. If we haven't found
	// any non-nulls for this group so far, the output for this group should be
	// null.
	// {{if eq "_AGGKIND" "Ordered"}}
	// Go around "argument overwritten before first use" linter error.
	_ = outputIdx
	outputIdx = a.curIdx
	a.curIdx++
	// {{end}}
	if !a.foundNonNullForCurrentGroup {
		a.nulls.SetNull(outputIdx)
	} else {
		a.col.Set(outputIdx, a.curAgg)
	}
}

type sum_SUMKIND_TYPE_AGGKINDAggAlloc struct {
	aggAllocBase
	aggFuncs []sum_SUMKIND_TYPE_AGGKINDAgg
}

var _ aggregateFuncAlloc = &sum_SUMKIND_TYPE_AGGKINDAggAlloc{}

const sizeOfSum_SUMKIND_TYPE_AGGKINDAgg = int64(unsafe.Sizeof(sum_SUMKIND_TYPE_AGGKINDAgg{}))
const sum_SUMKIND_TYPE_AGGKINDAggSliceOverhead = int64(unsafe.Sizeof([]sum_SUMKIND_TYPE_AGGKINDAgg{}))

func (a *sum_SUMKIND_TYPE_AGGKINDAggAlloc) newAggFunc() AggregateFunc {
	if len(a.aggFuncs) == 0 {
		a.allocator.AdjustMemoryUsage(sum_SUMKIND_TYPE_AGGKINDAggSliceOverhead + sizeOfSum_SUMKIND_TYPE_AGGKINDAgg*a.allocSize)
		a.aggFuncs = make([]sum_SUMKIND_TYPE_AGGKINDAgg, a.allocSize)
	}
	f := &a.aggFuncs[0]
	f.allocator = a.allocator
	a.aggFuncs = a.aggFuncs[1:]
	return f
}

// {{end}}

// {{/*
// _ACCUMULATE_SUM adds the value of the ith row to the output for the current
// group. If this is the first row of a new group, and no non-nulls have been
// found for the current group, then the output for the current group is set to
// null.
func _ACCUMULATE_SUM(a *sum_SUMKIND_TYPE_AGGKINDAgg, nulls *coldata.Nulls, i int, _HAS_NULLS bool) { // */}}
	// {{define "accumulateSum"}}

	// {{if eq "_AGGKIND" "Ordered"}}
	if groups[i] {
<<<<<<< HEAD
		// If we encounter a new group, and we haven't found any non-nulls for the
		// current group, the output for this group should be null.
		if !a.foundNonNullForCurrentGroup {
			a.nulls.SetNull(a.curIdx)
		} else {
			a.col.Set(a.curIdx, a.curAgg)
		}
		a.curIdx++
		// {{with .Global}}
		a.curAgg = zero_RET_TYPEValue
		// {{end}}
=======
		if !a.isFirstGroup {
			// If we encounter a new group, and we haven't found any non-nulls for the
			// current group, the output for this group should be null.
			if !a.foundNonNullForCurrentGroup {
				a.nulls.SetNull(a.curIdx)
			} else {
				a.col[a.curIdx] = a.curAgg
			}
			a.curIdx++
			// {{with .Global}}
			a.curAgg = zero_RET_TYPEValue
			// {{end}}
>>>>>>> 05a192a4

			// {{/*
			// We only need to reset this flag if there are nulls. If there are no
			// nulls, this will be updated unconditionally below.
			// */}}
			// {{if .HasNulls}}
			a.foundNonNullForCurrentGroup = false
			// {{end}}
		}
		a.isFirstGroup = false
	}
	// {{end}}

	var isNull bool
	// {{if .HasNulls}}
	isNull = nulls.NullAt(i)
	// {{else}}
	isNull = false
	// {{end}}
	if !isNull {
		elt := col.Get(i)
		_ASSIGN_ADD(a.curAgg, a.curAgg, elt, _, _, col)
		a.foundNonNullForCurrentGroup = true
	}
	// {{end}}

	// {{/*
} // */}}<|MERGE_RESOLUTION|>--- conflicted
+++ resolved
@@ -219,32 +219,18 @@
 
 	// {{if eq "_AGGKIND" "Ordered"}}
 	if groups[i] {
-<<<<<<< HEAD
-		// If we encounter a new group, and we haven't found any non-nulls for the
-		// current group, the output for this group should be null.
-		if !a.foundNonNullForCurrentGroup {
-			a.nulls.SetNull(a.curIdx)
-		} else {
-			a.col.Set(a.curIdx, a.curAgg)
-		}
-		a.curIdx++
-		// {{with .Global}}
-		a.curAgg = zero_RET_TYPEValue
-		// {{end}}
-=======
 		if !a.isFirstGroup {
 			// If we encounter a new group, and we haven't found any non-nulls for the
 			// current group, the output for this group should be null.
 			if !a.foundNonNullForCurrentGroup {
 				a.nulls.SetNull(a.curIdx)
 			} else {
-				a.col[a.curIdx] = a.curAgg
+				a.col.Set(a.curIdx, a.curAgg)
 			}
 			a.curIdx++
 			// {{with .Global}}
 			a.curAgg = zero_RET_TYPEValue
 			// {{end}}
->>>>>>> 05a192a4
 
 			// {{/*
 			// We only need to reset this flag if there are nulls. If there are no
