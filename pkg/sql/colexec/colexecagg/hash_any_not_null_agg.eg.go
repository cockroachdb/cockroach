// Code generated by execgen; DO NOT EDIT.
// Copyright 2018 The Cockroach Authors.
// Use of this software is governed by the Business Source License
// included in the file licenses/BSL.txt.
// As of the Change Date specified in that file, in accordance with
// the Business Source License, use of this software will be governed
// by the Apache License, Version 2.0, included in the file
// licenses/APL.txt.

package colexecagg

import (
	"time"
	"unsafe"

	"github.com/cockroachdb/apd/v2"
	"github.com/cockroachdb/cockroach/pkg/col/coldata"
	"github.com/cockroachdb/cockroach/pkg/col/coldataext"
	"github.com/cockroachdb/cockroach/pkg/col/typeconv"
	"github.com/cockroachdb/cockroach/pkg/sql/colmem"
	"github.com/cockroachdb/cockroach/pkg/sql/sem/tree"
	"github.com/cockroachdb/cockroach/pkg/sql/types"
	"github.com/cockroachdb/cockroach/pkg/util/duration"
	"github.com/cockroachdb/cockroach/pkg/util/encoding"
	"github.com/cockroachdb/errors"
)

func newAnyNotNullHashAggAlloc(
	allocator *colmem.Allocator, t *types.T, allocSize int64,
) (aggregateFuncAlloc, error) {
	allocBase := aggAllocBase{allocator: allocator, allocSize: allocSize}
	switch typeconv.TypeFamilyToCanonicalTypeFamily(t.Family()) {
	case types.BoolFamily:
		switch t.Width() {
		case -1:
		default:
			return &anyNotNullBoolHashAggAlloc{aggAllocBase: allocBase}, nil
		}
	case types.BytesFamily:
		switch t.Width() {
		case -1:
		default:
			return &anyNotNullBytesHashAggAlloc{aggAllocBase: allocBase}, nil
		}
	case types.DecimalFamily:
		switch t.Width() {
		case -1:
		default:
			return &anyNotNullDecimalHashAggAlloc{aggAllocBase: allocBase}, nil
		}
	case types.IntFamily:
		switch t.Width() {
		case 16:
			return &anyNotNullInt16HashAggAlloc{aggAllocBase: allocBase}, nil
		case 32:
			return &anyNotNullInt32HashAggAlloc{aggAllocBase: allocBase}, nil
		case -1:
		default:
			return &anyNotNullInt64HashAggAlloc{aggAllocBase: allocBase}, nil
		}
	case types.FloatFamily:
		switch t.Width() {
		case -1:
		default:
			return &anyNotNullFloat64HashAggAlloc{aggAllocBase: allocBase}, nil
		}
	case types.TimestampTZFamily:
		switch t.Width() {
		case -1:
		default:
			return &anyNotNullTimestampHashAggAlloc{aggAllocBase: allocBase}, nil
		}
	case types.IntervalFamily:
		switch t.Width() {
		case -1:
		default:
			return &anyNotNullIntervalHashAggAlloc{aggAllocBase: allocBase}, nil
		}
	case typeconv.DatumVecCanonicalTypeFamily:
		switch t.Width() {
		case -1:
		default:
			return &anyNotNullDatumHashAggAlloc{aggAllocBase: allocBase}, nil
		}
	}
	return nil, errors.Errorf("unsupported any not null agg type %s", t.Name())
}

// anyNotNullBoolHashAgg implements the ANY_NOT_NULL aggregate, returning the
// first non-null value in the input column.
type anyNotNullBoolHashAgg struct {
	hashAggregateFuncBase
	col                         coldata.Bools
	curAgg                      bool
	foundNonNullForCurrentGroup bool
}

var _ AggregateFunc = &anyNotNullBoolHashAgg{}

func (a *anyNotNullBoolHashAgg) SetOutput(vec coldata.Vec) {
	a.hashAggregateFuncBase.SetOutput(vec)
	a.col = vec.Bool()
}

func (a *anyNotNullBoolHashAgg) Compute(
	vecs []coldata.Vec, inputIdxs []uint32, inputLen int, sel []int,
) {
	if a.foundNonNullForCurrentGroup {
		// We have already seen non-null for the current group, and since there
		// is at most a single group when performing hash aggregation, we can
		// finish computing.
		return
	}

	var oldCurAggSize uintptr
	vec := vecs[inputIdxs[0]]
	col, nulls := vec.Bool(), vec.Nulls()
	a.allocator.PerformOperation([]coldata.Vec{a.vec}, func() {
		// Capture col to force bounds check to work. See
		// https://github.com/golang/go/issues/39756
		col := col
		{
			sel = sel[:inputLen]
			if nulls.MaybeHasNulls() {
				for _, i := range sel {

					var isNull bool
					isNull = nulls.NullAt(i)
					if !a.foundNonNullForCurrentGroup && !isNull {
						// If we haven't seen any non-nulls for the current group yet, and the
						// current value is non-null, then we can pick the current value to be
						// the output.
						val := col.Get(i)
						a.curAgg = val
						a.foundNonNullForCurrentGroup = true
						// We have already seen non-null for the current group, and since there
						// is at most a single group when performing hash aggregation, we can
						// finish computing.
						return
					}
				}
			} else {
				for _, i := range sel {

					var isNull bool
					isNull = false
					if !a.foundNonNullForCurrentGroup && !isNull {
						// If we haven't seen any non-nulls for the current group yet, and the
						// current value is non-null, then we can pick the current value to be
						// the output.
						val := col.Get(i)
						a.curAgg = val
						a.foundNonNullForCurrentGroup = true
						// We have already seen non-null for the current group, and since there
						// is at most a single group when performing hash aggregation, we can
						// finish computing.
						return
					}
				}
			}
		}
	},
	)
	var newCurAggSize uintptr
	if newCurAggSize != oldCurAggSize {
		a.allocator.AdjustMemoryUsage(int64(newCurAggSize - oldCurAggSize))
	}
}

func (a *anyNotNullBoolHashAgg) Flush(outputIdx int) {
	// If we haven't found any non-nulls for this group so far, the output for
	// this group should be null.
	if !a.foundNonNullForCurrentGroup {
		a.nulls.SetNull(outputIdx)
	} else {
		a.col[outputIdx] = a.curAgg
	}
}

type anyNotNullBoolHashAggAlloc struct {
	aggAllocBase
	aggFuncs []anyNotNullBoolHashAgg
}

var _ aggregateFuncAlloc = &anyNotNullBoolHashAggAlloc{}

const sizeOfAnyNotNullBoolHashAgg = int64(unsafe.Sizeof(anyNotNullBoolHashAgg{}))
const anyNotNullBoolHashAggSliceOverhead = int64(unsafe.Sizeof([]anyNotNullBoolHashAgg{}))

func (a *anyNotNullBoolHashAggAlloc) newAggFunc() AggregateFunc {
	if len(a.aggFuncs) == 0 {
		a.allocator.AdjustMemoryUsage(anyNotNullBoolHashAggSliceOverhead + sizeOfAnyNotNullBoolHashAgg*a.allocSize)
		a.aggFuncs = make([]anyNotNullBoolHashAgg, a.allocSize)
	}
	f := &a.aggFuncs[0]
	f.allocator = a.allocator
	a.aggFuncs = a.aggFuncs[1:]
	return f
}

// anyNotNullBytesHashAgg implements the ANY_NOT_NULL aggregate, returning the
// first non-null value in the input column.
type anyNotNullBytesHashAgg struct {
	hashAggregateFuncBase
	col                         *coldata.Bytes
	curAgg                      []byte
	foundNonNullForCurrentGroup bool
}

var _ AggregateFunc = &anyNotNullBytesHashAgg{}

func (a *anyNotNullBytesHashAgg) SetOutput(vec coldata.Vec) {
	a.hashAggregateFuncBase.SetOutput(vec)
	a.col = vec.Bytes()
}

func (a *anyNotNullBytesHashAgg) Compute(
	vecs []coldata.Vec, inputIdxs []uint32, inputLen int, sel []int,
) {
	if a.foundNonNullForCurrentGroup {
		// We have already seen non-null for the current group, and since there
		// is at most a single group when performing hash aggregation, we can
		// finish computing.
		return
	}

	oldCurAggSize := len(a.curAgg)
	vec := vecs[inputIdxs[0]]
	col, nulls := vec.Bytes(), vec.Nulls()
	a.allocator.PerformOperation([]coldata.Vec{a.vec}, func() {
		// Capture col to force bounds check to work. See
		// https://github.com/golang/go/issues/39756
		col := col
		{
			sel = sel[:inputLen]
			if nulls.MaybeHasNulls() {
				for _, i := range sel {

					var isNull bool
					isNull = nulls.NullAt(i)
					if !a.foundNonNullForCurrentGroup && !isNull {
						// If we haven't seen any non-nulls for the current group yet, and the
						// current value is non-null, then we can pick the current value to be
						// the output.
						val := col.Get(i)
						a.curAgg = append(a.curAgg[:0], val...)
						a.foundNonNullForCurrentGroup = true
						// We have already seen non-null for the current group, and since there
						// is at most a single group when performing hash aggregation, we can
						// finish computing.
						return
					}
				}
			} else {
				for _, i := range sel {

					var isNull bool
					isNull = false
					if !a.foundNonNullForCurrentGroup && !isNull {
						// If we haven't seen any non-nulls for the current group yet, and the
						// current value is non-null, then we can pick the current value to be
						// the output.
						val := col.Get(i)
						a.curAgg = append(a.curAgg[:0], val...)
						a.foundNonNullForCurrentGroup = true
						// We have already seen non-null for the current group, and since there
						// is at most a single group when performing hash aggregation, we can
						// finish computing.
						return
					}
				}
			}
		}
	},
	)
	newCurAggSize := len(a.curAgg)
	if newCurAggSize != oldCurAggSize {
		a.allocator.AdjustMemoryUsage(int64(newCurAggSize - oldCurAggSize))
	}
}

func (a *anyNotNullBytesHashAgg) Flush(outputIdx int) {
	// If we haven't found any non-nulls for this group so far, the output for
	// this group should be null.
	if !a.foundNonNullForCurrentGroup {
		a.nulls.SetNull(outputIdx)
	} else {
		a.col.Set(outputIdx, a.curAgg)
	}
	a.allocator.AdjustMemoryUsage(-int64(len(a.curAgg)))
	a.curAgg = nil
}

type anyNotNullBytesHashAggAlloc struct {
	aggAllocBase
	aggFuncs []anyNotNullBytesHashAgg
}

var _ aggregateFuncAlloc = &anyNotNullBytesHashAggAlloc{}

const sizeOfAnyNotNullBytesHashAgg = int64(unsafe.Sizeof(anyNotNullBytesHashAgg{}))
const anyNotNullBytesHashAggSliceOverhead = int64(unsafe.Sizeof([]anyNotNullBytesHashAgg{}))

func (a *anyNotNullBytesHashAggAlloc) newAggFunc() AggregateFunc {
	if len(a.aggFuncs) == 0 {
		a.allocator.AdjustMemoryUsage(anyNotNullBytesHashAggSliceOverhead + sizeOfAnyNotNullBytesHashAgg*a.allocSize)
		a.aggFuncs = make([]anyNotNullBytesHashAgg, a.allocSize)
	}
	f := &a.aggFuncs[0]
	f.allocator = a.allocator
	a.aggFuncs = a.aggFuncs[1:]
	return f
}

// anyNotNullDecimalHashAgg implements the ANY_NOT_NULL aggregate, returning the
// first non-null value in the input column.
type anyNotNullDecimalHashAgg struct {
	hashAggregateFuncBase
	col                         *coldata.Decimals
	curAgg                      apd.Decimal
	foundNonNullForCurrentGroup bool
}

var _ AggregateFunc = &anyNotNullDecimalHashAgg{}

func (a *anyNotNullDecimalHashAgg) SetOutput(vec coldata.Vec) {
	a.hashAggregateFuncBase.SetOutput(vec)
	a.col = vec.Decimal()
}

func (a *anyNotNullDecimalHashAgg) Compute(
	vecs []coldata.Vec, inputIdxs []uint32, inputLen int, sel []int,
) {
	if a.foundNonNullForCurrentGroup {
		// We have already seen non-null for the current group, and since there
		// is at most a single group when performing hash aggregation, we can
		// finish computing.
		return
	}

<<<<<<< HEAD
	oldCurAggSize := encoding.FlatDecimalLen(&a.curAgg)
=======
	oldCurAggSize := tree.SizeOfDecimal(&a.curAgg)
>>>>>>> 05a192a4
	vec := vecs[inputIdxs[0]]
	col, nulls := vec.Decimal(), vec.Nulls()
	a.allocator.PerformOperation([]coldata.Vec{a.vec}, func() {
		// Capture col to force bounds check to work. See
		// https://github.com/golang/go/issues/39756
		col := col
		{
			sel = sel[:inputLen]
			if nulls.MaybeHasNulls() {
				for _, i := range sel {

					var isNull bool
					isNull = nulls.NullAt(i)
					if !a.foundNonNullForCurrentGroup && !isNull {
						// If we haven't seen any non-nulls for the current group yet, and the
						// current value is non-null, then we can pick the current value to be
						// the output.
						val := col.Get(i)
						a.curAgg.Set(&val)
						a.foundNonNullForCurrentGroup = true
						// We have already seen non-null for the current group, and since there
						// is at most a single group when performing hash aggregation, we can
						// finish computing.
						return
					}
				}
			} else {
				for _, i := range sel {

					var isNull bool
					isNull = false
					if !a.foundNonNullForCurrentGroup && !isNull {
						// If we haven't seen any non-nulls for the current group yet, and the
						// current value is non-null, then we can pick the current value to be
						// the output.
						val := col.Get(i)
						a.curAgg.Set(&val)
						a.foundNonNullForCurrentGroup = true
						// We have already seen non-null for the current group, and since there
						// is at most a single group when performing hash aggregation, we can
						// finish computing.
						return
					}
				}
			}
		}
	},
	)
<<<<<<< HEAD
	newCurAggSize := encoding.FlatDecimalLen(&a.curAgg)
	a.allocator.AdjustMemoryUsage(int64(newCurAggSize - oldCurAggSize))
=======
	newCurAggSize := tree.SizeOfDecimal(&a.curAgg)
	if newCurAggSize != oldCurAggSize {
		a.allocator.AdjustMemoryUsage(int64(newCurAggSize - oldCurAggSize))
	}
>>>>>>> 05a192a4
}

func (a *anyNotNullDecimalHashAgg) Flush(outputIdx int) {
	// If we haven't found any non-nulls for this group so far, the output for
	// this group should be null.
	if !a.foundNonNullForCurrentGroup {
		a.nulls.SetNull(outputIdx)
	} else {
		a.col.Set(outputIdx, a.curAgg)
	}
	a.allocator.AdjustMemoryUsage(-int64(encoding.FlatDecimalLen(&a.curAgg)))
	a.curAgg = apd.Decimal{}
}

type anyNotNullDecimalHashAggAlloc struct {
	aggAllocBase
	aggFuncs []anyNotNullDecimalHashAgg
}

var _ aggregateFuncAlloc = &anyNotNullDecimalHashAggAlloc{}

const sizeOfAnyNotNullDecimalHashAgg = int64(unsafe.Sizeof(anyNotNullDecimalHashAgg{}))
const anyNotNullDecimalHashAggSliceOverhead = int64(unsafe.Sizeof([]anyNotNullDecimalHashAgg{}))

func (a *anyNotNullDecimalHashAggAlloc) newAggFunc() AggregateFunc {
	if len(a.aggFuncs) == 0 {
		a.allocator.AdjustMemoryUsage(anyNotNullDecimalHashAggSliceOverhead + sizeOfAnyNotNullDecimalHashAgg*a.allocSize)
		a.aggFuncs = make([]anyNotNullDecimalHashAgg, a.allocSize)
	}
	f := &a.aggFuncs[0]
	f.allocator = a.allocator
	a.aggFuncs = a.aggFuncs[1:]
	return f
}

// anyNotNullInt16HashAgg implements the ANY_NOT_NULL aggregate, returning the
// first non-null value in the input column.
type anyNotNullInt16HashAgg struct {
	hashAggregateFuncBase
	col                         coldata.Int16s
	curAgg                      int16
	foundNonNullForCurrentGroup bool
}

var _ AggregateFunc = &anyNotNullInt16HashAgg{}

func (a *anyNotNullInt16HashAgg) SetOutput(vec coldata.Vec) {
	a.hashAggregateFuncBase.SetOutput(vec)
	a.col = vec.Int16()
}

func (a *anyNotNullInt16HashAgg) Compute(
	vecs []coldata.Vec, inputIdxs []uint32, inputLen int, sel []int,
) {
	if a.foundNonNullForCurrentGroup {
		// We have already seen non-null for the current group, and since there
		// is at most a single group when performing hash aggregation, we can
		// finish computing.
		return
	}

	var oldCurAggSize uintptr
	vec := vecs[inputIdxs[0]]
	col, nulls := vec.Int16(), vec.Nulls()
	a.allocator.PerformOperation([]coldata.Vec{a.vec}, func() {
		// Capture col to force bounds check to work. See
		// https://github.com/golang/go/issues/39756
		col := col
		{
			sel = sel[:inputLen]
			if nulls.MaybeHasNulls() {
				for _, i := range sel {

					var isNull bool
					isNull = nulls.NullAt(i)
					if !a.foundNonNullForCurrentGroup && !isNull {
						// If we haven't seen any non-nulls for the current group yet, and the
						// current value is non-null, then we can pick the current value to be
						// the output.
						val := col.Get(i)
						a.curAgg = val
						a.foundNonNullForCurrentGroup = true
						// We have already seen non-null for the current group, and since there
						// is at most a single group when performing hash aggregation, we can
						// finish computing.
						return
					}
				}
			} else {
				for _, i := range sel {

					var isNull bool
					isNull = false
					if !a.foundNonNullForCurrentGroup && !isNull {
						// If we haven't seen any non-nulls for the current group yet, and the
						// current value is non-null, then we can pick the current value to be
						// the output.
						val := col.Get(i)
						a.curAgg = val
						a.foundNonNullForCurrentGroup = true
						// We have already seen non-null for the current group, and since there
						// is at most a single group when performing hash aggregation, we can
						// finish computing.
						return
					}
				}
			}
		}
	},
	)
	var newCurAggSize uintptr
	if newCurAggSize != oldCurAggSize {
		a.allocator.AdjustMemoryUsage(int64(newCurAggSize - oldCurAggSize))
	}
}

func (a *anyNotNullInt16HashAgg) Flush(outputIdx int) {
	// If we haven't found any non-nulls for this group so far, the output for
	// this group should be null.
	if !a.foundNonNullForCurrentGroup {
		a.nulls.SetNull(outputIdx)
	} else {
		a.col[outputIdx] = a.curAgg
	}
}

type anyNotNullInt16HashAggAlloc struct {
	aggAllocBase
	aggFuncs []anyNotNullInt16HashAgg
}

var _ aggregateFuncAlloc = &anyNotNullInt16HashAggAlloc{}

const sizeOfAnyNotNullInt16HashAgg = int64(unsafe.Sizeof(anyNotNullInt16HashAgg{}))
const anyNotNullInt16HashAggSliceOverhead = int64(unsafe.Sizeof([]anyNotNullInt16HashAgg{}))

func (a *anyNotNullInt16HashAggAlloc) newAggFunc() AggregateFunc {
	if len(a.aggFuncs) == 0 {
		a.allocator.AdjustMemoryUsage(anyNotNullInt16HashAggSliceOverhead + sizeOfAnyNotNullInt16HashAgg*a.allocSize)
		a.aggFuncs = make([]anyNotNullInt16HashAgg, a.allocSize)
	}
	f := &a.aggFuncs[0]
	f.allocator = a.allocator
	a.aggFuncs = a.aggFuncs[1:]
	return f
}

// anyNotNullInt32HashAgg implements the ANY_NOT_NULL aggregate, returning the
// first non-null value in the input column.
type anyNotNullInt32HashAgg struct {
	hashAggregateFuncBase
	col                         coldata.Int32s
	curAgg                      int32
	foundNonNullForCurrentGroup bool
}

var _ AggregateFunc = &anyNotNullInt32HashAgg{}

func (a *anyNotNullInt32HashAgg) SetOutput(vec coldata.Vec) {
	a.hashAggregateFuncBase.SetOutput(vec)
	a.col = vec.Int32()
}

func (a *anyNotNullInt32HashAgg) Compute(
	vecs []coldata.Vec, inputIdxs []uint32, inputLen int, sel []int,
) {
	if a.foundNonNullForCurrentGroup {
		// We have already seen non-null for the current group, and since there
		// is at most a single group when performing hash aggregation, we can
		// finish computing.
		return
	}

	var oldCurAggSize uintptr
	vec := vecs[inputIdxs[0]]
	col, nulls := vec.Int32(), vec.Nulls()
	a.allocator.PerformOperation([]coldata.Vec{a.vec}, func() {
		// Capture col to force bounds check to work. See
		// https://github.com/golang/go/issues/39756
		col := col
		{
			sel = sel[:inputLen]
			if nulls.MaybeHasNulls() {
				for _, i := range sel {

					var isNull bool
					isNull = nulls.NullAt(i)
					if !a.foundNonNullForCurrentGroup && !isNull {
						// If we haven't seen any non-nulls for the current group yet, and the
						// current value is non-null, then we can pick the current value to be
						// the output.
						val := col.Get(i)
						a.curAgg = val
						a.foundNonNullForCurrentGroup = true
						// We have already seen non-null for the current group, and since there
						// is at most a single group when performing hash aggregation, we can
						// finish computing.
						return
					}
				}
			} else {
				for _, i := range sel {

					var isNull bool
					isNull = false
					if !a.foundNonNullForCurrentGroup && !isNull {
						// If we haven't seen any non-nulls for the current group yet, and the
						// current value is non-null, then we can pick the current value to be
						// the output.
						val := col.Get(i)
						a.curAgg = val
						a.foundNonNullForCurrentGroup = true
						// We have already seen non-null for the current group, and since there
						// is at most a single group when performing hash aggregation, we can
						// finish computing.
						return
					}
				}
			}
		}
	},
	)
	var newCurAggSize uintptr
	if newCurAggSize != oldCurAggSize {
		a.allocator.AdjustMemoryUsage(int64(newCurAggSize - oldCurAggSize))
	}
}

func (a *anyNotNullInt32HashAgg) Flush(outputIdx int) {
	// If we haven't found any non-nulls for this group so far, the output for
	// this group should be null.
	if !a.foundNonNullForCurrentGroup {
		a.nulls.SetNull(outputIdx)
	} else {
		a.col[outputIdx] = a.curAgg
	}
}

type anyNotNullInt32HashAggAlloc struct {
	aggAllocBase
	aggFuncs []anyNotNullInt32HashAgg
}

var _ aggregateFuncAlloc = &anyNotNullInt32HashAggAlloc{}

const sizeOfAnyNotNullInt32HashAgg = int64(unsafe.Sizeof(anyNotNullInt32HashAgg{}))
const anyNotNullInt32HashAggSliceOverhead = int64(unsafe.Sizeof([]anyNotNullInt32HashAgg{}))

func (a *anyNotNullInt32HashAggAlloc) newAggFunc() AggregateFunc {
	if len(a.aggFuncs) == 0 {
		a.allocator.AdjustMemoryUsage(anyNotNullInt32HashAggSliceOverhead + sizeOfAnyNotNullInt32HashAgg*a.allocSize)
		a.aggFuncs = make([]anyNotNullInt32HashAgg, a.allocSize)
	}
	f := &a.aggFuncs[0]
	f.allocator = a.allocator
	a.aggFuncs = a.aggFuncs[1:]
	return f
}

// anyNotNullInt64HashAgg implements the ANY_NOT_NULL aggregate, returning the
// first non-null value in the input column.
type anyNotNullInt64HashAgg struct {
	hashAggregateFuncBase
	col                         coldata.Int64s
	curAgg                      int64
	foundNonNullForCurrentGroup bool
}

var _ AggregateFunc = &anyNotNullInt64HashAgg{}

func (a *anyNotNullInt64HashAgg) SetOutput(vec coldata.Vec) {
	a.hashAggregateFuncBase.SetOutput(vec)
	a.col = vec.Int64()
}

func (a *anyNotNullInt64HashAgg) Compute(
	vecs []coldata.Vec, inputIdxs []uint32, inputLen int, sel []int,
) {
	if a.foundNonNullForCurrentGroup {
		// We have already seen non-null for the current group, and since there
		// is at most a single group when performing hash aggregation, we can
		// finish computing.
		return
	}

	var oldCurAggSize uintptr
	vec := vecs[inputIdxs[0]]
	col, nulls := vec.Int64(), vec.Nulls()
	a.allocator.PerformOperation([]coldata.Vec{a.vec}, func() {
		// Capture col to force bounds check to work. See
		// https://github.com/golang/go/issues/39756
		col := col
		{
			sel = sel[:inputLen]
			if nulls.MaybeHasNulls() {
				for _, i := range sel {

					var isNull bool
					isNull = nulls.NullAt(i)
					if !a.foundNonNullForCurrentGroup && !isNull {
						// If we haven't seen any non-nulls for the current group yet, and the
						// current value is non-null, then we can pick the current value to be
						// the output.
						val := col.Get(i)
						a.curAgg = val
						a.foundNonNullForCurrentGroup = true
						// We have already seen non-null for the current group, and since there
						// is at most a single group when performing hash aggregation, we can
						// finish computing.
						return
					}
				}
			} else {
				for _, i := range sel {

					var isNull bool
					isNull = false
					if !a.foundNonNullForCurrentGroup && !isNull {
						// If we haven't seen any non-nulls for the current group yet, and the
						// current value is non-null, then we can pick the current value to be
						// the output.
						val := col.Get(i)
						a.curAgg = val
						a.foundNonNullForCurrentGroup = true
						// We have already seen non-null for the current group, and since there
						// is at most a single group when performing hash aggregation, we can
						// finish computing.
						return
					}
				}
			}
		}
	},
	)
	var newCurAggSize uintptr
	if newCurAggSize != oldCurAggSize {
		a.allocator.AdjustMemoryUsage(int64(newCurAggSize - oldCurAggSize))
	}
}

func (a *anyNotNullInt64HashAgg) Flush(outputIdx int) {
	// If we haven't found any non-nulls for this group so far, the output for
	// this group should be null.
	if !a.foundNonNullForCurrentGroup {
		a.nulls.SetNull(outputIdx)
	} else {
		a.col[outputIdx] = a.curAgg
	}
}

type anyNotNullInt64HashAggAlloc struct {
	aggAllocBase
	aggFuncs []anyNotNullInt64HashAgg
}

var _ aggregateFuncAlloc = &anyNotNullInt64HashAggAlloc{}

const sizeOfAnyNotNullInt64HashAgg = int64(unsafe.Sizeof(anyNotNullInt64HashAgg{}))
const anyNotNullInt64HashAggSliceOverhead = int64(unsafe.Sizeof([]anyNotNullInt64HashAgg{}))

func (a *anyNotNullInt64HashAggAlloc) newAggFunc() AggregateFunc {
	if len(a.aggFuncs) == 0 {
		a.allocator.AdjustMemoryUsage(anyNotNullInt64HashAggSliceOverhead + sizeOfAnyNotNullInt64HashAgg*a.allocSize)
		a.aggFuncs = make([]anyNotNullInt64HashAgg, a.allocSize)
	}
	f := &a.aggFuncs[0]
	f.allocator = a.allocator
	a.aggFuncs = a.aggFuncs[1:]
	return f
}

// anyNotNullFloat64HashAgg implements the ANY_NOT_NULL aggregate, returning the
// first non-null value in the input column.
type anyNotNullFloat64HashAgg struct {
	hashAggregateFuncBase
	col                         coldata.Float64s
	curAgg                      float64
	foundNonNullForCurrentGroup bool
}

var _ AggregateFunc = &anyNotNullFloat64HashAgg{}

func (a *anyNotNullFloat64HashAgg) SetOutput(vec coldata.Vec) {
	a.hashAggregateFuncBase.SetOutput(vec)
	a.col = vec.Float64()
}

func (a *anyNotNullFloat64HashAgg) Compute(
	vecs []coldata.Vec, inputIdxs []uint32, inputLen int, sel []int,
) {
	if a.foundNonNullForCurrentGroup {
		// We have already seen non-null for the current group, and since there
		// is at most a single group when performing hash aggregation, we can
		// finish computing.
		return
	}

	var oldCurAggSize uintptr
	vec := vecs[inputIdxs[0]]
	col, nulls := vec.Float64(), vec.Nulls()
	a.allocator.PerformOperation([]coldata.Vec{a.vec}, func() {
		// Capture col to force bounds check to work. See
		// https://github.com/golang/go/issues/39756
		col := col
		{
			sel = sel[:inputLen]
			if nulls.MaybeHasNulls() {
				for _, i := range sel {

					var isNull bool
					isNull = nulls.NullAt(i)
					if !a.foundNonNullForCurrentGroup && !isNull {
						// If we haven't seen any non-nulls for the current group yet, and the
						// current value is non-null, then we can pick the current value to be
						// the output.
						val := col.Get(i)
						a.curAgg = val
						a.foundNonNullForCurrentGroup = true
						// We have already seen non-null for the current group, and since there
						// is at most a single group when performing hash aggregation, we can
						// finish computing.
						return
					}
				}
			} else {
				for _, i := range sel {

					var isNull bool
					isNull = false
					if !a.foundNonNullForCurrentGroup && !isNull {
						// If we haven't seen any non-nulls for the current group yet, and the
						// current value is non-null, then we can pick the current value to be
						// the output.
						val := col.Get(i)
						a.curAgg = val
						a.foundNonNullForCurrentGroup = true
						// We have already seen non-null for the current group, and since there
						// is at most a single group when performing hash aggregation, we can
						// finish computing.
						return
					}
				}
			}
		}
	},
	)
	var newCurAggSize uintptr
	if newCurAggSize != oldCurAggSize {
		a.allocator.AdjustMemoryUsage(int64(newCurAggSize - oldCurAggSize))
	}
}

func (a *anyNotNullFloat64HashAgg) Flush(outputIdx int) {
	// If we haven't found any non-nulls for this group so far, the output for
	// this group should be null.
	if !a.foundNonNullForCurrentGroup {
		a.nulls.SetNull(outputIdx)
	} else {
		a.col[outputIdx] = a.curAgg
	}
}

type anyNotNullFloat64HashAggAlloc struct {
	aggAllocBase
	aggFuncs []anyNotNullFloat64HashAgg
}

var _ aggregateFuncAlloc = &anyNotNullFloat64HashAggAlloc{}

const sizeOfAnyNotNullFloat64HashAgg = int64(unsafe.Sizeof(anyNotNullFloat64HashAgg{}))
const anyNotNullFloat64HashAggSliceOverhead = int64(unsafe.Sizeof([]anyNotNullFloat64HashAgg{}))

func (a *anyNotNullFloat64HashAggAlloc) newAggFunc() AggregateFunc {
	if len(a.aggFuncs) == 0 {
		a.allocator.AdjustMemoryUsage(anyNotNullFloat64HashAggSliceOverhead + sizeOfAnyNotNullFloat64HashAgg*a.allocSize)
		a.aggFuncs = make([]anyNotNullFloat64HashAgg, a.allocSize)
	}
	f := &a.aggFuncs[0]
	f.allocator = a.allocator
	a.aggFuncs = a.aggFuncs[1:]
	return f
}

// anyNotNullTimestampHashAgg implements the ANY_NOT_NULL aggregate, returning the
// first non-null value in the input column.
type anyNotNullTimestampHashAgg struct {
	hashAggregateFuncBase
	col                         coldata.Times
	curAgg                      time.Time
	foundNonNullForCurrentGroup bool
}

var _ AggregateFunc = &anyNotNullTimestampHashAgg{}

func (a *anyNotNullTimestampHashAgg) SetOutput(vec coldata.Vec) {
	a.hashAggregateFuncBase.SetOutput(vec)
	a.col = vec.Timestamp()
}

func (a *anyNotNullTimestampHashAgg) Compute(
	vecs []coldata.Vec, inputIdxs []uint32, inputLen int, sel []int,
) {
	if a.foundNonNullForCurrentGroup {
		// We have already seen non-null for the current group, and since there
		// is at most a single group when performing hash aggregation, we can
		// finish computing.
		return
	}

	var oldCurAggSize uintptr
	vec := vecs[inputIdxs[0]]
	col, nulls := vec.Timestamp(), vec.Nulls()
	a.allocator.PerformOperation([]coldata.Vec{a.vec}, func() {
		// Capture col to force bounds check to work. See
		// https://github.com/golang/go/issues/39756
		col := col
		{
			sel = sel[:inputLen]
			if nulls.MaybeHasNulls() {
				for _, i := range sel {

					var isNull bool
					isNull = nulls.NullAt(i)
					if !a.foundNonNullForCurrentGroup && !isNull {
						// If we haven't seen any non-nulls for the current group yet, and the
						// current value is non-null, then we can pick the current value to be
						// the output.
						val := col.Get(i)
						a.curAgg = val
						a.foundNonNullForCurrentGroup = true
						// We have already seen non-null for the current group, and since there
						// is at most a single group when performing hash aggregation, we can
						// finish computing.
						return
					}
				}
			} else {
				for _, i := range sel {

					var isNull bool
					isNull = false
					if !a.foundNonNullForCurrentGroup && !isNull {
						// If we haven't seen any non-nulls for the current group yet, and the
						// current value is non-null, then we can pick the current value to be
						// the output.
						val := col.Get(i)
						a.curAgg = val
						a.foundNonNullForCurrentGroup = true
						// We have already seen non-null for the current group, and since there
						// is at most a single group when performing hash aggregation, we can
						// finish computing.
						return
					}
				}
			}
		}
	},
	)
	var newCurAggSize uintptr
	if newCurAggSize != oldCurAggSize {
		a.allocator.AdjustMemoryUsage(int64(newCurAggSize - oldCurAggSize))
	}
}

func (a *anyNotNullTimestampHashAgg) Flush(outputIdx int) {
	// If we haven't found any non-nulls for this group so far, the output for
	// this group should be null.
	if !a.foundNonNullForCurrentGroup {
		a.nulls.SetNull(outputIdx)
	} else {
		a.col[outputIdx] = a.curAgg
	}
}

type anyNotNullTimestampHashAggAlloc struct {
	aggAllocBase
	aggFuncs []anyNotNullTimestampHashAgg
}

var _ aggregateFuncAlloc = &anyNotNullTimestampHashAggAlloc{}

const sizeOfAnyNotNullTimestampHashAgg = int64(unsafe.Sizeof(anyNotNullTimestampHashAgg{}))
const anyNotNullTimestampHashAggSliceOverhead = int64(unsafe.Sizeof([]anyNotNullTimestampHashAgg{}))

func (a *anyNotNullTimestampHashAggAlloc) newAggFunc() AggregateFunc {
	if len(a.aggFuncs) == 0 {
		a.allocator.AdjustMemoryUsage(anyNotNullTimestampHashAggSliceOverhead + sizeOfAnyNotNullTimestampHashAgg*a.allocSize)
		a.aggFuncs = make([]anyNotNullTimestampHashAgg, a.allocSize)
	}
	f := &a.aggFuncs[0]
	f.allocator = a.allocator
	a.aggFuncs = a.aggFuncs[1:]
	return f
}

// anyNotNullIntervalHashAgg implements the ANY_NOT_NULL aggregate, returning the
// first non-null value in the input column.
type anyNotNullIntervalHashAgg struct {
	hashAggregateFuncBase
	col                         coldata.Durations
	curAgg                      duration.Duration
	foundNonNullForCurrentGroup bool
}

var _ AggregateFunc = &anyNotNullIntervalHashAgg{}

func (a *anyNotNullIntervalHashAgg) SetOutput(vec coldata.Vec) {
	a.hashAggregateFuncBase.SetOutput(vec)
	a.col = vec.Interval()
}

func (a *anyNotNullIntervalHashAgg) Compute(
	vecs []coldata.Vec, inputIdxs []uint32, inputLen int, sel []int,
) {
	if a.foundNonNullForCurrentGroup {
		// We have already seen non-null for the current group, and since there
		// is at most a single group when performing hash aggregation, we can
		// finish computing.
		return
	}

	var oldCurAggSize uintptr
	vec := vecs[inputIdxs[0]]
	col, nulls := vec.Interval(), vec.Nulls()
	a.allocator.PerformOperation([]coldata.Vec{a.vec}, func() {
		// Capture col to force bounds check to work. See
		// https://github.com/golang/go/issues/39756
		col := col
		{
			sel = sel[:inputLen]
			if nulls.MaybeHasNulls() {
				for _, i := range sel {

					var isNull bool
					isNull = nulls.NullAt(i)
					if !a.foundNonNullForCurrentGroup && !isNull {
						// If we haven't seen any non-nulls for the current group yet, and the
						// current value is non-null, then we can pick the current value to be
						// the output.
						val := col.Get(i)
						a.curAgg = val
						a.foundNonNullForCurrentGroup = true
						// We have already seen non-null for the current group, and since there
						// is at most a single group when performing hash aggregation, we can
						// finish computing.
						return
					}
				}
			} else {
				for _, i := range sel {

					var isNull bool
					isNull = false
					if !a.foundNonNullForCurrentGroup && !isNull {
						// If we haven't seen any non-nulls for the current group yet, and the
						// current value is non-null, then we can pick the current value to be
						// the output.
						val := col.Get(i)
						a.curAgg = val
						a.foundNonNullForCurrentGroup = true
						// We have already seen non-null for the current group, and since there
						// is at most a single group when performing hash aggregation, we can
						// finish computing.
						return
					}
				}
			}
		}
	},
	)
	var newCurAggSize uintptr
	if newCurAggSize != oldCurAggSize {
		a.allocator.AdjustMemoryUsage(int64(newCurAggSize - oldCurAggSize))
	}
}

func (a *anyNotNullIntervalHashAgg) Flush(outputIdx int) {
	// If we haven't found any non-nulls for this group so far, the output for
	// this group should be null.
	if !a.foundNonNullForCurrentGroup {
		a.nulls.SetNull(outputIdx)
	} else {
		a.col[outputIdx] = a.curAgg
	}
}

type anyNotNullIntervalHashAggAlloc struct {
	aggAllocBase
	aggFuncs []anyNotNullIntervalHashAgg
}

var _ aggregateFuncAlloc = &anyNotNullIntervalHashAggAlloc{}

const sizeOfAnyNotNullIntervalHashAgg = int64(unsafe.Sizeof(anyNotNullIntervalHashAgg{}))
const anyNotNullIntervalHashAggSliceOverhead = int64(unsafe.Sizeof([]anyNotNullIntervalHashAgg{}))

func (a *anyNotNullIntervalHashAggAlloc) newAggFunc() AggregateFunc {
	if len(a.aggFuncs) == 0 {
		a.allocator.AdjustMemoryUsage(anyNotNullIntervalHashAggSliceOverhead + sizeOfAnyNotNullIntervalHashAgg*a.allocSize)
		a.aggFuncs = make([]anyNotNullIntervalHashAgg, a.allocSize)
	}
	f := &a.aggFuncs[0]
	f.allocator = a.allocator
	a.aggFuncs = a.aggFuncs[1:]
	return f
}

// anyNotNullDatumHashAgg implements the ANY_NOT_NULL aggregate, returning the
// first non-null value in the input column.
type anyNotNullDatumHashAgg struct {
	hashAggregateFuncBase
	col                         coldata.DatumVec
	curAgg                      interface{}
	foundNonNullForCurrentGroup bool
}

var _ AggregateFunc = &anyNotNullDatumHashAgg{}

func (a *anyNotNullDatumHashAgg) SetOutput(vec coldata.Vec) {
	a.hashAggregateFuncBase.SetOutput(vec)
	a.col = vec.Datum()
}

func (a *anyNotNullDatumHashAgg) Compute(
	vecs []coldata.Vec, inputIdxs []uint32, inputLen int, sel []int,
) {
	if a.foundNonNullForCurrentGroup {
		// We have already seen non-null for the current group, and since there
		// is at most a single group when performing hash aggregation, we can
		// finish computing.
		return
	}

	var oldCurAggSize uintptr
	if a.curAgg != nil {
		oldCurAggSize = a.curAgg.(*coldataext.Datum).Size()
	}
	vec := vecs[inputIdxs[0]]
	col, nulls := vec.Datum(), vec.Nulls()
	a.allocator.PerformOperation([]coldata.Vec{a.vec}, func() {
		// Capture col to force bounds check to work. See
		// https://github.com/golang/go/issues/39756
		col := col
		{
			sel = sel[:inputLen]
			if nulls.MaybeHasNulls() {
				for _, i := range sel {

					var isNull bool
					isNull = nulls.NullAt(i)
					if !a.foundNonNullForCurrentGroup && !isNull {
						// If we haven't seen any non-nulls for the current group yet, and the
						// current value is non-null, then we can pick the current value to be
						// the output.
						val := col.Get(i)
						a.curAgg = val
						a.foundNonNullForCurrentGroup = true
						// We have already seen non-null for the current group, and since there
						// is at most a single group when performing hash aggregation, we can
						// finish computing.
						return
					}
				}
			} else {
				for _, i := range sel {

					var isNull bool
					isNull = false
					if !a.foundNonNullForCurrentGroup && !isNull {
						// If we haven't seen any non-nulls for the current group yet, and the
						// current value is non-null, then we can pick the current value to be
						// the output.
						val := col.Get(i)
						a.curAgg = val
						a.foundNonNullForCurrentGroup = true
						// We have already seen non-null for the current group, and since there
						// is at most a single group when performing hash aggregation, we can
						// finish computing.
						return
					}
				}
			}
		}
	},
	)

	var newCurAggSize uintptr
	if a.curAgg != nil {
		newCurAggSize = a.curAgg.(*coldataext.Datum).Size()
	}
	if newCurAggSize != oldCurAggSize {
		a.allocator.AdjustMemoryUsage(int64(newCurAggSize - oldCurAggSize))
	}
}

func (a *anyNotNullDatumHashAgg) Flush(outputIdx int) {
	// If we haven't found any non-nulls for this group so far, the output for
	// this group should be null.
	if !a.foundNonNullForCurrentGroup {
		a.nulls.SetNull(outputIdx)
	} else {
		a.col.Set(outputIdx, a.curAgg)
	}
	if d, ok := a.curAgg.(*coldataext.Datum); ok {
		a.allocator.AdjustMemoryUsage(-int64(d.Size()))
	}
	a.curAgg = nil
}

type anyNotNullDatumHashAggAlloc struct {
	aggAllocBase
	aggFuncs []anyNotNullDatumHashAgg
}

var _ aggregateFuncAlloc = &anyNotNullDatumHashAggAlloc{}

const sizeOfAnyNotNullDatumHashAgg = int64(unsafe.Sizeof(anyNotNullDatumHashAgg{}))
const anyNotNullDatumHashAggSliceOverhead = int64(unsafe.Sizeof([]anyNotNullDatumHashAgg{}))

func (a *anyNotNullDatumHashAggAlloc) newAggFunc() AggregateFunc {
	if len(a.aggFuncs) == 0 {
		a.allocator.AdjustMemoryUsage(anyNotNullDatumHashAggSliceOverhead + sizeOfAnyNotNullDatumHashAgg*a.allocSize)
		a.aggFuncs = make([]anyNotNullDatumHashAgg, a.allocSize)
	}
	f := &a.aggFuncs[0]
	f.allocator = a.allocator
	a.aggFuncs = a.aggFuncs[1:]
	return f
}<|MERGE_RESOLUTION|>--- conflicted
+++ resolved
@@ -338,11 +338,7 @@
 		return
 	}
 
-<<<<<<< HEAD
-	oldCurAggSize := encoding.FlatDecimalLen(&a.curAgg)
-=======
 	oldCurAggSize := tree.SizeOfDecimal(&a.curAgg)
->>>>>>> 05a192a4
 	vec := vecs[inputIdxs[0]]
 	col, nulls := vec.Decimal(), vec.Nulls()
 	a.allocator.PerformOperation([]coldata.Vec{a.vec}, func() {
@@ -391,15 +387,10 @@
 		}
 	},
 	)
-<<<<<<< HEAD
-	newCurAggSize := encoding.FlatDecimalLen(&a.curAgg)
-	a.allocator.AdjustMemoryUsage(int64(newCurAggSize - oldCurAggSize))
-=======
 	newCurAggSize := tree.SizeOfDecimal(&a.curAgg)
 	if newCurAggSize != oldCurAggSize {
 		a.allocator.AdjustMemoryUsage(int64(newCurAggSize - oldCurAggSize))
 	}
->>>>>>> 05a192a4
 }
 
 func (a *anyNotNullDecimalHashAgg) Flush(outputIdx int) {
