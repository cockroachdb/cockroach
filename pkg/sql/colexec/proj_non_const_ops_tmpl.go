// Copyright 2019 The Cockroach Authors.
//
// Use of this software is governed by the Business Source License
// included in the file licenses/BSL.txt.
//
// As of the Change Date specified in that file, in accordance with
// the Business Source License, use of this software will be governed
// by the Apache License, Version 2.0, included in the file
// licenses/APL.txt.

// {{/*
// +build execgen_template
//
// This file is the execgen template for proj_non_const_ops.eg.go. It's
// formatted in a special way, so it's both valid Go and a valid text/template
// input. This permits editing this file with editor support.
//
// */}}

package colexec

import (
	"context"

	"github.com/cockroachdb/cockroach/pkg/col/coldata"
	"github.com/cockroachdb/cockroach/pkg/col/coldataext"
	"github.com/cockroachdb/cockroach/pkg/col/typeconv"
	"github.com/cockroachdb/cockroach/pkg/server/telemetry"
	"github.com/cockroachdb/cockroach/pkg/sql/colconv"
	"github.com/cockroachdb/cockroach/pkg/sql/colexec/execgen"
	"github.com/cockroachdb/cockroach/pkg/sql/colexecbase"
	"github.com/cockroachdb/cockroach/pkg/sql/colexecbase/colexecerror"
	"github.com/cockroachdb/cockroach/pkg/sql/colmem"
	"github.com/cockroachdb/cockroach/pkg/sql/sem/tree"
	"github.com/cockroachdb/cockroach/pkg/sql/sqltelemetry"
	"github.com/cockroachdb/cockroach/pkg/sql/types"
	"github.com/cockroachdb/cockroach/pkg/util/duration"
	"github.com/cockroachdb/errors"
)

// Workaround for bazel auto-generated code. goimports does not automatically
// pick up the right packages when run within the bazel sandbox.
var (
	_ duration.Duration
	_ coldataext.Datum
	_ sqltelemetry.EnumTelemetryType
	_ telemetry.Counter
)

// {{/*
// Declarations to make the template compile properly.

// _LEFT_CANONICAL_TYPE_FAMILY is the template variable.
const _LEFT_CANONICAL_TYPE_FAMILY = types.UnknownFamily

// _LEFT_TYPE_WIDTH is the template variable.
const _LEFT_TYPE_WIDTH = 0

// _RIGHT_CANONICAL_TYPE_FAMILY is the template variable.
const _RIGHT_CANONICAL_TYPE_FAMILY = types.UnknownFamily

// _RIGHT_TYPE_WIDTH is the template variable.
const _RIGHT_TYPE_WIDTH = 0

// _ASSIGN is the template function for assigning the first input to the result
// of computation an operation on the second and the third inputs.
func _ASSIGN(_, _, _, _, _, _ interface{}) {
	colexecerror.InternalError(errors.AssertionFailedf(""))
}

// */}}

// projConstOpBase contains all of the fields for projections with a constant,
// except for the constant itself.
// NOTE: this struct should be declared in proj_const_ops_tmpl.go, but if we do
// so, it'll be redeclared because we execute that template twice. To go
// around the problem we specify it here.
type projConstOpBase struct {
	OneInputNode
	allocator      *colmem.Allocator
	colIdx         int
	outputIdx      int
	overloadHelper execgen.OverloadHelper
}

// projOpBase contains all of the fields for non-constant projections.
type projOpBase struct {
	OneInputNode
	allocator      *colmem.Allocator
	col1Idx        int
	col2Idx        int
	outputIdx      int
	overloadHelper execgen.OverloadHelper
}

// {{define "projOp"}}

type _OP_NAME struct {
	projOpBase
}

func (p _OP_NAME) Next(ctx context.Context) coldata.Batch {
	// In order to inline the templated code of overloads, we need to have a
	// `_overloadHelper` local variable of type `execgen.OverloadHelper`.
	_overloadHelper := p.overloadHelper
	// However, the scratch is not used in all of the projection operators, so
	// we add this to go around "unused" error.
	_ = _overloadHelper
	batch := p.input.Next(ctx)
	n := batch.Length()
	if n == 0 {
		return coldata.ZeroBatch
	}
	projVec := batch.ColVec(p.outputIdx)
	p.allocator.PerformOperation([]coldata.Vec{projVec}, func() {
		if projVec.MaybeHasNulls() {
			// We need to make sure that there are no left over null values in the
			// output vector.
			projVec.Nulls().UnsetNulls()
		}
		projCol := projVec._RET_TYP()
		vec1 := batch.ColVec(p.col1Idx)
		vec2 := batch.ColVec(p.col2Idx)
		col1 := vec1._L_TYP()
		col2 := vec2._R_TYP()
		// Some operators can result in NULL with non-NULL inputs, like the JSON
		// fetch value operator, ->. Therefore, _outNulls is defined to allow
		// updating the output Nulls from within _ASSIGN functions when the result
		// of a projection is Null.
		_outNulls := projVec.Nulls()
		if vec1.Nulls().MaybeHasNulls() || vec2.Nulls().MaybeHasNulls() {
			_SET_PROJECTION(true)
		} else {
			_SET_PROJECTION(false)
		}
		// Although we didn't change the length of the batch, it is necessary to set
		// the length anyway (this helps maintaining the invariant of flat bytes).
		batch.SetLength(n)
	})
	return batch
}

func (p _OP_NAME) Init() {
	p.input.Init()
}

// {{end}}

// {{/*
func _SET_PROJECTION(_HAS_NULLS bool) {
	// */}}
	// {{define "setProjection" -}}
	// {{$hasNulls := $.HasNulls}}
	// {{with $.Overload}}
	// {{if _HAS_NULLS}}
	col1Nulls := vec1.Nulls()
	col2Nulls := vec2.Nulls()
	// {{end}}
	if sel := batch.Selection(); sel != nil {
		sel = sel[:n]
		for _, i := range sel {
			_SET_SINGLE_TUPLE_PROJECTION(_HAS_NULLS)
		}
	} else {
<<<<<<< HEAD
		// {{if not .Left.VecMethod.IsBytesLike}}
		// {{/* Slice is a noop for Bytes type, so colLen below might contain an
		// incorrect value. In order to keep bounds check elimination for all other
		// types, we simply omit this code snippet for Bytes. */}}
		col1 = execgen.SLICE(col1, 0, n)
		colLen := col1.Len()
		_ = projCol.Get(colLen - 1)
		_ = col2.Get(colLen - 1)
		// {{end}}
=======
		_ = projCol.Get(n - 1)
		_ = col1.Get(n - 1)
		_ = col2.Get(n - 1)
>>>>>>> 53b08837
		for i := 0; i < n; i++ {
			_SET_SINGLE_TUPLE_PROJECTION(_HAS_NULLS)
		}
	}
	// _outNulls has been updated from within the _ASSIGN function to include
	// any NULLs that resulted from the projection.
	// If _HAS_NULLS is true, union _outNulls with the set of input Nulls.
	// If _HAS_NULLS is false, then there are no input Nulls. _outNulls is
	// projVec.Nulls() so there is no need to call projVec.SetNulls().
	// {{if _HAS_NULLS}}
	projVec.SetNulls(_outNulls.Or(col1Nulls).Or(col2Nulls))
	// {{end}}
	// {{end}}
	// {{end}}
	// {{/*
}

// */}}

// {{/*
func _SET_SINGLE_TUPLE_PROJECTION(_HAS_NULLS bool) { // */}}
	// {{define "setSingleTupleProjection" -}}
	// {{$hasNulls := $.HasNulls}}
	// {{with $.Overload}}
	// {{if _HAS_NULLS}}
	if !col1Nulls.NullAt(i) && !col2Nulls.NullAt(i) {
		// We only want to perform the projection operation if both values are not
		// null.
		// {{end}}
		arg1 := col1.Get(i)
		arg2 := col2.Get(i)
		_ASSIGN(projCol[i], arg1, arg2, projCol, col1, col2)
		// {{if _HAS_NULLS}}
	}
	// {{end}}
	// {{end}}
	// {{end}}
	// {{/*
}

// */}}

// {{range .BinOps}}
// {{range .LeftFamilies}}
// {{range .LeftWidths}}
// {{range .RightFamilies}}
// {{range .RightWidths}}

// {{template "projOp" .}}

// {{end}}
// {{end}}
// {{end}}
// {{end}}
// {{end}}

// {{range .CmpOps}}
// {{range .LeftFamilies}}
// {{range .LeftWidths}}
// {{range .RightFamilies}}
// {{range .RightWidths}}

// {{template "projOp" .}}

// {{end}}
// {{end}}
// {{end}}
// {{end}}
// {{end}}

// GetProjectionOperator returns the appropriate projection operator for the
// given left and right column types and operation.
func GetProjectionOperator(
	allocator *colmem.Allocator,
	inputTypes []*types.T,
	outputType *types.T,
	op tree.Operator,
	input colexecbase.Operator,
	col1Idx int,
	col2Idx int,
	outputIdx int,
	evalCtx *tree.EvalContext,
	binFn tree.TwoArgFn,
	cmpExpr *tree.ComparisonExpr,
) (colexecbase.Operator, error) {
	input = newVectorTypeEnforcer(allocator, input, outputType, outputIdx)
	projOpBase := projOpBase{
		OneInputNode:   NewOneInputNode(input),
		allocator:      allocator,
		col1Idx:        col1Idx,
		col2Idx:        col2Idx,
		outputIdx:      outputIdx,
		overloadHelper: execgen.OverloadHelper{BinFn: binFn, EvalCtx: evalCtx},
	}

	leftType, rightType := inputTypes[col1Idx], inputTypes[col2Idx]
	switch op.(type) {
	case tree.BinaryOperator:
		switch op {
		// {{range .BinOps}}
		case tree._NAME:
			switch typeconv.TypeFamilyToCanonicalTypeFamily(leftType.Family()) {
			// {{range .LeftFamilies}}
			case _LEFT_CANONICAL_TYPE_FAMILY:
				switch leftType.Width() {
				// {{range .LeftWidths}}
				case _LEFT_TYPE_WIDTH:
					switch typeconv.TypeFamilyToCanonicalTypeFamily(rightType.Family()) {
					// {{range .RightFamilies}}
					case _RIGHT_CANONICAL_TYPE_FAMILY:
						switch rightType.Width() {
						// {{range .RightWidths}}
						case _RIGHT_TYPE_WIDTH:
							return &_OP_NAME{projOpBase: projOpBase}, nil
							// {{end}}
						}
						// {{end}}
					}
					// {{end}}
				}
				// {{end}}
			}
			// {{end}}
		}
	case tree.ComparisonOperator:
		if leftType.Family() != types.TupleFamily && rightType.Family() != types.TupleFamily {
			// Tuple comparison has special null-handling semantics, so we will
			// fallback to the default comparison operator if either of the
			// input vectors is of a tuple type.
			switch op {
			// {{range .CmpOps}}
			case tree._NAME:
				switch typeconv.TypeFamilyToCanonicalTypeFamily(leftType.Family()) {
				// {{range .LeftFamilies}}
				case _LEFT_CANONICAL_TYPE_FAMILY:
					switch leftType.Width() {
					// {{range .LeftWidths}}
					case _LEFT_TYPE_WIDTH:
						switch typeconv.TypeFamilyToCanonicalTypeFamily(rightType.Family()) {
						// {{range .RightFamilies}}
						case _RIGHT_CANONICAL_TYPE_FAMILY:
							switch rightType.Width() {
							// {{range .RightWidths}}
							case _RIGHT_TYPE_WIDTH:
								return &_OP_NAME{projOpBase: projOpBase}, nil
								// {{end}}
							}
							// {{end}}
						}
						// {{end}}
					}
					// {{end}}
				}
				// {{end}}
			}
		}
		return &defaultCmpProjOp{
			projOpBase:          projOpBase,
			adapter:             newComparisonExprAdapter(cmpExpr, evalCtx),
			toDatumConverter:    colconv.NewVecToDatumConverter(len(inputTypes), []int{col1Idx, col2Idx}),
			datumToVecConverter: colconv.GetDatumToPhysicalFn(outputType),
		}, nil
	}
	return nil, errors.Errorf("couldn't find overload for %s %s %s", leftType.Name(), op, rightType.Name())
}<|MERGE_RESOLUTION|>--- conflicted
+++ resolved
@@ -162,21 +162,9 @@
 			_SET_SINGLE_TUPLE_PROJECTION(_HAS_NULLS)
 		}
 	} else {
-<<<<<<< HEAD
-		// {{if not .Left.VecMethod.IsBytesLike}}
-		// {{/* Slice is a noop for Bytes type, so colLen below might contain an
-		// incorrect value. In order to keep bounds check elimination for all other
-		// types, we simply omit this code snippet for Bytes. */}}
-		col1 = execgen.SLICE(col1, 0, n)
-		colLen := col1.Len()
-		_ = projCol.Get(colLen - 1)
-		_ = col2.Get(colLen - 1)
-		// {{end}}
-=======
 		_ = projCol.Get(n - 1)
 		_ = col1.Get(n - 1)
 		_ = col2.Get(n - 1)
->>>>>>> 53b08837
 		for i := 0; i < n; i++ {
 			_SET_SINGLE_TUPLE_PROJECTION(_HAS_NULLS)
 		}
