// Copyright 2015 The Cockroach Authors.
//
// Use of this software is governed by the Business Source License
// included in the file licenses/BSL.txt.
//
// As of the Change Date specified in that file, in accordance with
// the Business Source License, use of this software will be governed
// by the Apache License, Version 2.0, included in the file
// licenses/APL.txt.

// Cannot be proto3 because we use nullable primitives.
syntax = "proto2";
package cockroach.sql.sqlbase;
option go_package = "sqlbase";

import "util/hlc/timestamp.proto";
import "sql/sqlbase/privilege.proto";
import "gogoproto/gogo.proto";

enum ConstraintValidity {
  // The constraint is valid for all rows.
  Validated = 0;
  // The constraint has not yet been validated for all rows (and will not be
  // validated until VALIDATE CONSTRAINT is used).
  Unvalidated = 1;
  // The constraint was just added, but the validation for existing rows is not
  // yet complete. If validation fails, the constraint will be dropped.
  Validating = 2;
  // The constraint is being dropped in the schema changer.
  Dropping = 3;
}

message ForeignKeyReference {
  option (gogoproto.equal) = true;
  enum Action {
    option (gogoproto.goproto_enum_stringer) = false;
    NO_ACTION = 0;
    RESTRICT = 1;
    SET_NULL = 2;
    SET_DEFAULT = 3;
    CASCADE = 4;
  }

  // Match is the algorithm used to compare composite keys.
  enum Match {
    option (gogoproto.goproto_enum_stringer) = false;
    SIMPLE = 0;
    FULL = 1;
    PARTIAL = 2; // Note: not actually supported, but we reserve the value for future use.
  }

  optional uint32 table = 1 [(gogoproto.nullable) = false, (gogoproto.casttype) = "ID"];
  optional uint32 index = 2 [(gogoproto.nullable) = false, (gogoproto.casttype) = "IndexID"];
  optional string name = 3 [(gogoproto.nullable) = false];
  optional ConstraintValidity validity = 4 [(gogoproto.nullable) = false];
  // If this FK only uses a prefix of the columns in its index, we record how
  // many to avoid spuriously counting the additional cols as used by this FK.
  optional int32 shared_prefix_len = 5 [(gogoproto.nullable) = false];
  optional Action on_delete = 6 [(gogoproto.nullable) = false];
  optional Action on_update = 7 [(gogoproto.nullable) = false];
  // This is only important for composite keys. For all prior matches before
  // the addition of this value, MATCH SIMPLE will be used.
  optional Match match = 8 [(gogoproto.nullable) = false];
}

// ForeignKeyConstraint is the new (as of 19.2 and VersionTopLevelForeignKeys)
// representation for foreign keys. It's stored on the TableDescriptor and is
// designed to be agnostic to which indexes are available on both the origin
// and referenced tables, so that the optimizer can have full freedom to choose
// the best possible index to satisfy constraint checks at runtime.
message ForeignKeyConstraint {
  option (gogoproto.equal) = true;
  optional uint32 origin_table_id = 1 [(gogoproto.nullable) = false,
                                      (gogoproto.customname) = "OriginTableID",
                                      (gogoproto.casttype) = "ID"];
  repeated uint32 origin_column_ids = 2 [(gogoproto.customname) = "OriginColumnIDs",
                                        (gogoproto.casttype) = "ColumnID"];
  repeated uint32 referenced_column_ids = 3 [(gogoproto.customname) = "ReferencedColumnIDs",
                                            (gogoproto.casttype) = "ColumnID"];
  optional uint32 referenced_table_id = 4 [(gogoproto.nullable) = false,
                                          (gogoproto.customname) = "ReferencedTableID",
                                          (gogoproto.casttype) = "ID"];
  optional string name = 5 [(gogoproto.nullable) = false];
  optional ConstraintValidity validity = 6 [(gogoproto.nullable) = false];
  optional ForeignKeyReference.Action on_delete = 7 [(gogoproto.nullable) = false];
  optional ForeignKeyReference.Action on_update = 8 [(gogoproto.nullable) = false];
  // This is only important for composite keys. For all prior matches before
  // the addition of this value, MATCH SIMPLE will be used.
  optional ForeignKeyReference.Match match = 9 [(gogoproto.nullable) = false];

  // LegacyOriginIndex is the ID of the index used for the FK on the origin
  // table. In versions 19.1 and earlier, foreign keys were represented by
  // fields on the index that they use. In versions 19.2 and later, we preserve
  // the semantics of the older FKs which were tied to indexes by specifying
  // the index as a field on this proto, since the migration process to have
  // top-level FK fields on the table descriptor requires two releases. In 20.1,
  // when all 19.2 nodes will be correctly handling the new FK representation,
  // we will perform a migration to upgrade all table descriptors.
  optional uint32 legacy_origin_index = 10 [(gogoproto.nullable) = false, (gogoproto.casttype) = "IndexID"];
  // LegacyReferencedIndex is the ID of the index used for the FK on the
  // referenced side. See the comment for LegacyOriginIndex.
  optional uint32 legacy_referenced_index = 11 [(gogoproto.nullable) = false, (gogoproto.casttype) = "IndexID"];
  // These fields are set when upgrading an old-style FK (stored on the index)
  // into this kind. The purpose is to permit validation that downgrading this
  // representation to the old representation (which happens when the cluster
  // is in a mixed-version state containing VersionTopLevelForeignKeys) was done
  // without creating any accidental changes to the foreign key references.
  // They are only read and written in a mixed 19.1/19.2 cluster.
  optional ForeignKeyReference legacy_upgraded_from_origin_reference = 12 [(gogoproto.nullable) = false, deprecated = true];
  optional ForeignKeyReference legacy_upgraded_from_referenced_reference = 13 [(gogoproto.nullable) = false, deprecated = true];
}

message ColumnDescriptor {
  option (gogoproto.equal) = true;
  optional string name = 1 [(gogoproto.nullable) = false];
  optional uint32 id = 2 [(gogoproto.nullable) = false,
      (gogoproto.customname) = "ID", (gogoproto.casttype) = "ColumnID"];
  optional bytes type = 3 [(gogoproto.nullable) = false, (gogoproto.customtype) = "github.com/cockroachdb/cockroach/pkg/sql/types.T"];
  optional bool nullable = 4 [(gogoproto.nullable) = false];
  reserved 8;
  // Default expression to use to populate the column on insert if no
  // value is provided.
  optional string default_expr = 5;
  reserved 9;
  optional bool hidden = 6 [(gogoproto.nullable) = false];
  reserved 7;
  // Ids of sequences used in this column's DEFAULT expression, in calls to nextval().
  repeated uint32 uses_sequence_ids = 10 [(gogoproto.casttype) = "ID"];
  // Expression to use to compute the value of this column if this is a
  // computed column.
  optional string compute_expr = 11;
}

// ColumnFamilyDescriptor is set of columns stored together in one kv entry.
message ColumnFamilyDescriptor {
  option (gogoproto.equal) = true;
  optional string name = 1 [(gogoproto.nullable) = false];
  optional uint32 id = 2 [(gogoproto.nullable) = false,
      (gogoproto.customname) = "ID", (gogoproto.casttype) = "FamilyID"];

  // A list of column names of which the family is comprised. This list
  // parallels the column_ids list. If duplicating the storage of the column
  // names here proves to be prohibitive, we could clear this field before
  // saving and reconstruct it after loading.
  repeated string column_names = 3;
  // A list of column ids of which the family is comprised. This list parallels
  // the column_names list.
  repeated uint32 column_ids = 4 [(gogoproto.customname) = "ColumnIDs",
      (gogoproto.casttype) = "ColumnID"];

  // If nonzero, the column involved in the single column optimization.
  //
  // Families store columns in a ValueType_TUPLE as repeated <columnID><data>
  // entries. As a space optimization and for backward compatibility, a single
  // column is written without the column id prefix. Because more columns could
  // be added, it would be ambiguous which column was stored when read back in,
  // so this field supplies it.
  optional uint32 default_column_id = 5 [(gogoproto.nullable) = false,
      (gogoproto.customname) = "DefaultColumnID", (gogoproto.casttype) = "ColumnID"];
}

// InterleaveDescriptor represents an index (either primary or secondary) that
// is interleaved into another table's data.
//
// Example:
// Table 1 -> /a/b
// Table 2 -> /a/b/c
// Table 3 -> /a/b/c/d
//
// There are two components (table 2 is the parent and table 1 is the
// grandparent) with shared lengths 2 and 1.
message InterleaveDescriptor {
  option (gogoproto.equal) = true;
  message Ancestor {
    option (gogoproto.equal) = true;
    // TableID is the ID of the table being interleaved into.
    optional uint32 table_id = 1 [(gogoproto.nullable) = false,
        (gogoproto.customname) = "TableID", (gogoproto.casttype) = "ID"];
    // IndexID is the ID of the parent index being interleaved into.
    optional uint32 index_id = 2 [(gogoproto.nullable) = false,
      (gogoproto.customname) = "IndexID", (gogoproto.casttype) = "IndexID"];
    // SharedPrefixLen is how many fields are shared between a parent and child
    // being interleaved, excluding any fields shared between parent and
    // grandparent. Thus, the sum of SharedPrefixLens in the components of an
    // InterleaveDescriptor is never more than the number of fields in the index
    // being interleaved.
    // In cockroach 1.0, this value did not exist and thus a check for > 0
    // must be performed prior to its use.
    optional uint32 shared_prefix_len = 3 [(gogoproto.nullable) = false,
        (gogoproto.customname) = "SharedPrefixLen"];
  }

  // Ancestors contains the nesting of interleaves in the order they appear in
  // an encoded key. This means they are always in the far-to-near ancestor
  // order (e.g. grand-grand-parent, grand-parent, parent).
  repeated Ancestor ancestors = 1 [(gogoproto.nullable) = false];
}

// PartitioningDescriptor represents the partitioning of an index into spans
// of keys addressable by a zone config. The key encoding is unchanged. Each
// partition may optionally be itself divided into further partitions, called
// subpartitions.
message PartitioningDescriptor {
  option (gogoproto.equal) = true;
  // List represents a list partitioning, which maps individual tuples to
  // partitions.
  message List {
    option (gogoproto.equal) = true;
    // Name is the partition name.
    optional string name = 1 [(gogoproto.nullable) = false];
    // Values is an unordered set of the tuples included in this partition. Each
    // tuple is encoded with the EncDatum value encoding. DEFAULT is encoded as
    // NOT NULL followed by PartitionDefaultVal encoded as a non-sorting
    // uvarint.
    repeated bytes values = 2;
    // Subpartitioning represents a further partitioning of this list partition.
    optional PartitioningDescriptor subpartitioning = 3 [(gogoproto.nullable) = false];
  }

  // Range represents a range partitioning, which maps ranges of tuples to
  // partitions by specifying exclusive upper bounds. The range partitions in a
  // PartitioningDescriptor are required to be sorted by UpperBound.
  message Range {
    option (gogoproto.equal) = true;
    // Name is the partition name.
    optional string name = 1 [(gogoproto.nullable) = false];
    // FromInclusive is the inclusive lower bound of this range partition. It is
    // encoded with the EncDatum value encoding. MINVALUE and MAXVALUE are
    // encoded as NOT NULL followed by a PartitionSpecialValCode encoded as a
    // non-sorting uvarint.
    optional bytes from_inclusive = 3;
    // ToExclusive is the exclusive upper bound of this range partition. It is
    // encoded in the same way as From.
    optional bytes to_exclusive = 2;
  }

  // NumColumns is how large of a prefix of the columns in an index are used in
  // the function mapping column values to partitions. If this is a
  // subpartition, this is offset to start from the end of the parent
  // partition's columns. If NumColumns is 0, then there is no partitioning.
  optional uint32 num_columns = 1 [(gogoproto.nullable) = false];

  // Exactly one of List or Range is required to be non-empty if NumColumns is
  // non-zero.
  repeated List list = 2 [(gogoproto.nullable) = false];
  repeated Range range = 3 [(gogoproto.nullable) = false];
}

// IndexDescriptor describes an index (primary or secondary).
//
// Sample field values on the following table:
//
//   CREATE TABLE t (
//     k1 INT NOT NULL,   // column ID: 1
//     k2 INT NOT NULL,   // column ID: 2
//     u INT NULL,        // column ID: 3
//     v INT NULL,        // column ID: 4
//     w INT NULL,        // column ID: 5
//     CONSTRAINT "primary" PRIMARY KEY (k1, k2),
//     INDEX k1v (k1, v) STORING (w),
//     FAMILY "primary" (k1, k2, u, v, w)
//   )
//
// Primary index:
//   name:                primary
//   id:                  1
//   unique:              true
//   column_names:        k1, k2
//   column_directions:   ASC, ASC
//   column_ids:          1, 2   // k1, k2
//
// [old STORING encoding] Index k1v (k1, v) STORING (w):
//   name:                k1v
//   id:                  2
//   unique:              false
//   column_names:        k1, v
//   column_directions:   ASC, ASC
//   store_column_names:  w
//   column_ids:          1, 4   // k1, v
//   extra_column_ids:    2, 5   // k2, w
//
// [new STORING encoding] Index k1v (k1, v) STORING (w):
//   name:                k1v
//   id:                  2
//   unique:              false
//   column_names:        k1, v
//   column_directions:   ASC, ASC
//   store_column_names:  w
//   column_ids:          1, 4   // k1, v
//   extra_column_ids:    2      // k2
//   store_column_ids:    5      // w
message IndexDescriptor {
  option (gogoproto.equal) = true;
  // The direction of a column in the index.
  enum Direction {
    ASC = 0;
    DESC = 1;
  }

  // The type of the index.
  enum Type {
    FORWARD = 0;
    INVERTED = 1;
  }

  optional string name = 1 [(gogoproto.nullable) = false];
  optional uint32 id = 2 [(gogoproto.nullable) = false,
      (gogoproto.customname) = "ID", (gogoproto.casttype) = "IndexID"];
  optional bool unique = 3 [(gogoproto.nullable) = false];

  // An ordered list of column names of which the index is comprised; these
  // columns do not include any additional stored columns (which are in
  // stored_column_names). This list parallels the column_ids list.
  //
  // Note: if duplicating the storage of the column names here proves to be
  // prohibitive, we could clear this field before saving and reconstruct it
  // after loading.
  repeated string column_names = 4;

  // The sort direction of each column in column_names.
  repeated Direction column_directions = 8;

  // An ordered list of column names which the index stores in addition to the
  // columns which are explicitly part of the index (STORING clause). Only used
  // for secondary indexes.
  repeated string store_column_names = 5;

  // An ordered list of column IDs of which the index is comprised. This list
  // parallels the column_names list and does not include any additional stored
  // columns.
  repeated uint32 column_ids = 6 [(gogoproto.customname) = "ColumnIDs",
      (gogoproto.casttype) = "ColumnID"];

  // An ordered list of IDs for the additional columns associated with the
  // index:
  //  - implicit columns, which are all the primary key columns that are not
  //    already part of the index (i.e. PrimaryIndex.column_ids - column_ids).
  //  - stored columns (the columns in store_column_names) if this index uses the
  //    old STORING encoding (key-encoded data).
  //
  // Only used for secondary indexes.
  // For non-unique indexes, these columns are appended to the key.
  // For unique indexes, these columns are stored in the value (unless the key
  // contains a NULL value: then the extra columns are appended to the key to
  // unique-ify it).
  // This distinction exists because we want to be able to insert an entry using
  // a single conditional put on the key.
  repeated uint32 extra_column_ids = 7 [(gogoproto.customname) = "ExtraColumnIDs",
      (gogoproto.casttype) = "ColumnID"];

  // An ordered list of column IDs that parallels store_column_names if this
  // index uses the new STORING encoding (value-encoded data, always in the KV
  // value).
  repeated uint32 store_column_ids = 14
      [(gogoproto.customname) = "StoreColumnIDs", (gogoproto.casttype) = "ColumnID"];

  // CompositeColumnIDs contains an ordered list of IDs of columns that appear
  // in the index and have a composite encoding. Includes IDs from both
  // column_ids and extra_column_ids.
  repeated uint32 composite_column_ids = 13
      [(gogoproto.customname) = "CompositeColumnIDs", (gogoproto.casttype) = "ColumnID"];

  // ForeignKey and ReferencedBy are deprecated and not stored from 19.2 onward.
  optional ForeignKeyReference foreign_key = 9 [(gogoproto.nullable) = false, deprecated = true];
  repeated ForeignKeyReference referenced_by = 10 [(gogoproto.nullable) = false, deprecated = true];

  // Interleave, if it's not the zero value, describes how this index's data is
  // interleaved into another index's data.
  optional InterleaveDescriptor interleave = 11 [(gogoproto.nullable) = false];

  // InterleavedBy contains a reference to every table/index that is interleaved
  // into this one.
  repeated ForeignKeyReference interleaved_by = 12  [(gogoproto.nullable) = false];

  // Partitioning, if it's not the zero value, describes how this index's data
  // is partitioned into spans of keys each addressable by zone configs.
  optional PartitioningDescriptor partitioning = 15 [(gogoproto.nullable) = false];

  // Type is the type of index, inverted or forward.
  optional Type type = 16 [(gogoproto.nullable)=false];

  // CreatedExplicitly specifies whether this index was created explicitly
  // (i.e. via 'CREATE INDEX' statement).
  optional bool created_explicitly = 17 [(gogoproto.nullable) = false];
}

// ConstraintToUpdate represents a constraint to be added to the table and
// validated for existing rows. More generally, in the future, when we support
// adding constraints that are unvalidated for existing rows and can be
// validated later using VALIDATE CONSTRAINT, this mutation will also represent
// either adding an unvalidated constraint or validating an existing constraint.
//
// This mutation effects changes only in the backfill step of the schema
// changer: First, a new version of the table descriptor with the constraint
// added is published, after all columns being added have been backfilled. After
// waiting for the constraint to be enforced for writes on all nodes, the
// constraint is then validated for all existing rows. This ensures that
// constraints added to columns that are being added are correctly enforced
// before the column becomes public.
message ConstraintToUpdate {
  option (gogoproto.equal) = true;
  enum ConstraintType {
    CHECK = 0;
    FOREIGN_KEY = 1;
    // NOT NULL constraints being added are represented by a dummy check
    // constraint so that a multi-state schema change, including a bulk
    // validation step, can occur. The check field contains the dummy
    // constraint.
    NOT_NULL = 2;
  }
  required ConstraintType constraint_type = 1 [(gogoproto.nullable) = false];
  required string name = 2 [(gogoproto.nullable) = false];
  optional TableDescriptor.CheckConstraint check = 3 [(gogoproto.nullable) = false];
  // All fields past 3 haven't been persisted before 19.2.
  optional ForeignKeyConstraint foreign_key = 4 [(gogoproto.nullable) = false];
  reserved 5;
  optional uint32 not_null_column = 6 [(gogoproto.nullable) = false, (gogoproto.casttype) = "ColumnID"];
}

// A DescriptorMutation represents a column or an index that
// has either been added or dropped and hasn't yet transitioned
// into a stable state: completely backfilled and visible, or
// completely deleted. A table descriptor in the middle of a
// schema change will have a DescriptorMutation FIFO queue
// containing each column/index descriptor being added or dropped.
// Mutations for constraints work differently from columns and
// indexes; see the documentation for ConstraintToUpdate.
message DescriptorMutation {
  option (gogoproto.equal) = true;
  oneof descriptor {
    ColumnDescriptor column = 1;
    IndexDescriptor index = 2;
    ConstraintToUpdate constraint = 8;
  }
  // A descriptor within a mutation is unavailable for reads, writes
  // and deletes. It is only available for implicit (internal to
  // the database) writes and deletes depending on the state of the mutation.
  enum State {
    // Not used.
    UNKNOWN = 0;
    // Operations can use this invisible descriptor to implicitly
    // delete entries.
    // Column: A descriptor in this state is invisible to
    // INSERT and UPDATE. DELETE must delete a column in this state.
    // Index: A descriptor in this state is invisible to an INSERT.
    // UPDATE must delete the old value of the index but doesn't write
    // the new value. DELETE must delete the index.
    //
    // When deleting a descriptor, all descriptor related data
    // (column or index data) can only be mass deleted once
    // all the nodes have transitioned to the DELETE_ONLY state.
    DELETE_ONLY = 1;
    // Operations can use this invisible descriptor to implicitly
    // write and delete entries.
    // Column: INSERT will populate this column with the default
    // value. UPDATE ignores this descriptor. DELETE must delete
    // the column.
    // Index: INSERT, UPDATE and DELETE treat this index like any
    // other index.
    //
    // When adding a descriptor, all descriptor related data
    // (column default or index data) can only be backfilled once
    // all nodes have transitioned into the DELETE_AND_WRITE_ONLY state.
    DELETE_AND_WRITE_ONLY = 2;
  }
  optional State state = 3 [(gogoproto.nullable) = false];

  // Direction of mutation.
  enum Direction {
    // Not used.
    NONE = 0;
    // Descriptor is being added.
    ADD = 1;
    // Descriptor is being dropped.
    DROP = 2;
  }
  optional Direction direction = 4 [(gogoproto.nullable) = false];

  // The mutation id used to group mutations that should be applied together.
  // This is used for situations like creating a unique column, which
  // involve adding two mutations: one for the column, and another for the
  // unique constraint index.
  optional uint32 mutation_id = 5 [(gogoproto.nullable) = false,
      (gogoproto.customname) = "MutationID", (gogoproto.casttype) = "MutationID"];
  reserved 6;

  // Indicates that this mutation is a rollback.
  optional bool rollback = 7 [(gogoproto.nullable) = false];
}

// A TableDescriptor represents a table or view and is stored in a
// structured metadata key. The TableDescriptor has a globally-unique ID,
// while its member {Column,Index}Descriptors have locally-unique IDs.
message TableDescriptor {
  option (gogoproto.equal) = true;
  // Needed for the descriptorProto interface.
  option (gogoproto.goproto_getters) = true;

  // The table name. It should be normalized using NormalizeName() before
  // comparing it.
  optional string name = 1 [(gogoproto.nullable) = false];
  optional uint32 id = 3 [(gogoproto.nullable) = false,
      (gogoproto.customname) = "ID", (gogoproto.casttype) = "ID"];
  // ID of the parent database.
  optional uint32 parent_id = 4 [(gogoproto.nullable) = false,
      (gogoproto.customname) = "ParentID", (gogoproto.casttype) = "ID"];
<<<<<<< HEAD
  // ID of the parentSchema. Before this field being introduced goes hand in hand
  // with CRDB supporting additional physical schemas (other than public). If
  // this field is not set, it implies the descriptor was created when every
  // table was scoped under the public physical schema, so this field has the
  // implied value of 29 (when unset).
  optional uint32 parent__schema_id = 40 [(gogoproto.nullable) = false,
=======
  // ID of the parentSchema. The introduction of this field goes hand in hand
  // with CRDB supporting additional physical schemas (other than public). If
  // this field is not set, it implies the descriptor was created when every
  // table was scoped under the public physical schema. So this field has the
  // implied value of 29 when unset.
  optional uint32 parent_schema_id = 40 [(gogoproto.nullable) = false,
>>>>>>> 052ae7b3
        (gogoproto.customname) = "ParentSchemaID", (gogoproto.casttype) = "ID"];
  // Monotonically increasing version of the table descriptor.
  //
  // The design maintains two invariants:
  // 1. Two safe versions: A transaction at a particular timestamp is
  //    allowed to use one of two versions of a table descriptor:
  //    the one that would be read from the store at that timestamp,
  //    and the one behind it in version.
  // 2. Two leased versions: There can be valid leases on at most the 2
  //    latest versions of a table in the cluster at any time. New leases
  //    are only granted on the latest version.
  //
  // The database must maintain correctness in light of there being two
  // versions of a descriptor that can be used.
  //
  // Multiple schema change mutations can be grouped together on a
  // particular version increment.
  optional uint32 version = 5 [(gogoproto.nullable) = false, (gogoproto.casttype) = "DescriptorVersion"];

  reserved 6;

  // Last modification time of the table descriptor.
  // Starting in 19.2 this field's value may sometime be zero-valued in which
  // case the MVCC timestamp of the row containing the value should be used to
  // populate it. This dance allows us to avoid observing the commit timestamp
  // for transactions which increment the descriptor version.
  // Encoded TableDescriptor structs should not be stored directly but rather
  // should live inside of a Descriptor. The Descriptor.Table() method takes an
  // hlc timestamp to ensure that this field is set properly when extracted from
  // a Descriptor.
  optional util.hlc.Timestamp modification_time = 7 [(gogoproto.nullable) = false];
  repeated ColumnDescriptor columns = 8 [(gogoproto.nullable) = false];
  // next_column_id is used to ensure that deleted column ids are not reused.
  optional uint32 next_column_id = 9 [(gogoproto.nullable) = false,
      (gogoproto.customname) = "NextColumnID", (gogoproto.casttype) = "ColumnID"];
  repeated ColumnFamilyDescriptor families = 22 [(gogoproto.nullable) = false];
  // next_family_id is used to ensure that deleted family ids are not reused.
  optional uint32 next_family_id = 23 [(gogoproto.nullable) = false,
      (gogoproto.customname) = "NextFamilyID", (gogoproto.casttype) = "FamilyID"];
  optional IndexDescriptor primary_index = 10 [(gogoproto.nullable) = false];
  // indexes are all the secondary indexes.
  repeated IndexDescriptor indexes = 11 [(gogoproto.nullable) = false];
  // next_index_id is used to ensure that deleted index ids are not reused.
  optional uint32 next_index_id = 12 [(gogoproto.nullable) = false,
      (gogoproto.customname) = "NextIndexID", (gogoproto.casttype) = "IndexID"];
  optional PrivilegeDescriptor privileges = 13;
  // Columns or indexes being added or deleted in a FIFO order.
  repeated DescriptorMutation mutations = 14 [(gogoproto.nullable) = false];
  // The schema update lease. A single goroutine across a cockroach cluster
  // can own it, and will execute pending schema changes for this table.
  // Since the execution of a pending schema change is through transactions,
  // it is legal for more than one goroutine to attempt to execute it. This
  // lease reduces write contention on the schema change.
  message SchemaChangeLease {
    option (gogoproto.equal) = true;
    optional uint32 node_id = 1 [(gogoproto.nullable) = false,
        (gogoproto.customname) = "NodeID",
        (gogoproto.casttype) = "github.com/cockroachdb/cockroach/pkg/roachpb.NodeID"];
    // Nanoseconds since the Unix epoch.
    optional int64 expiration_time = 2 [(gogoproto.nullable) = false];
  }
  optional SchemaChangeLease lease = 15;
  // An id for the next group of mutations to be applied together.
  optional uint32 next_mutation_id = 16 [(gogoproto.nullable) = false,
      (gogoproto.customname) = "NextMutationID", (gogoproto.casttype) = "MutationID"];

  // format_version declares which sql to key:value mapping is being used to
  // represent the data in this table.
  optional uint32 format_version = 17 [(gogoproto.nullable) = false,
      (gogoproto.casttype) = "FormatVersion"];

  reserved 18;

  // State is set if this TableDescriptor is in the process of being added or deleted.
  // A non-public table descriptor cannot be leased.
  // A schema changer observing DROP set will truncate the table and delete the
  // descriptor.
  // It is illegal to transition DROP to any other state.
  enum State {
    // Not used.
    PUBLIC = 0;
    // Descriptor is being added.
    ADD = 1;
    // Descriptor is being dropped.
    DROP = 2;
    // Descriptor is offline (e.g. for bulk-ingestion). See offline_reason.
    OFFLINE = 3;
  }
  optional State state = 19 [(gogoproto.nullable) = false];
  optional string offline_reason = 38 [(gogoproto.nullable) = false];

  message CheckConstraint {
    option (gogoproto.equal) = true;
    optional string expr = 1 [(gogoproto.nullable) = false];
    optional string name = 2 [(gogoproto.nullable) = false];
    optional ConstraintValidity validity = 3 [(gogoproto.nullable) = false];
    reserved 4;
    // An ordered list of column IDs used by the check constraint.
    repeated uint32 column_ids = 5 [(gogoproto.customname) = "ColumnIDs",
      (gogoproto.casttype) = "ColumnID"];
    optional bool is_non_null_constraint = 6 [(gogoproto.nullable) = false];
  }

  repeated CheckConstraint checks = 20;

  // A table descriptor is named through a name map stored in the
  // system.namespace table: a map from {parent_id, table_name} -> id.
  // This name map can be cached for performance on a node in the cluster
  // making reassigning a name complicated. In particular, since a
  // name cannot be withdrawn across a cluster in a transaction at
  // timestamp T, we have to worry about the following:
  //
  // 1. A table is dropped at T, and the name and descriptor are still
  // cached and used by transactions at timestamps >= T.
  // 2. A table is renamed from foo to bar at T, and both names foo and bar
  // can be used by transactions at timestamps >= T.
  // 3. A name foo is reassigned from one table to another at T, and the name
  // foo can reference two different tables at timestamps >= T.
  //
  // The system ensures that a name can be resolved only to a single
  // descriptor at a timestamp thereby permitting 1 and 2, but not 3
  // (the name references two tables).
  //
  // The transaction at T is followed by a time period when names no longer
  // a part of the namespace are drained from the system. Once the old name
  // is drained from the system another transaction at timestamp S is
  // executed to release the name for future use. The interval from T to S
  // is called the name drain interval: If the T transaction is removing
  // the name foo then, at timestamps above S, foo can no longer be resolved.
  //
  // Consider a transaction at T in which name B is dropped, a new name C is
  // created. Name C is viable as soon as the transaction commits.
  // When the transaction at S commits, the name B is released for reuse.
  //
  // The transaction at S runs through the schema changer, with the system
  // returning a response to the client initiating transaction T only after
  // transaction at S is committed. So effectively the SQL transaction once
  // it returns can be followed by SQL transactions that do not observe
  // old name mappings.
  //
  // Note: an exception to this is #19925 which needs to be fixed.
  //
  // In order for transaction at S to act properly the system.namespace
  // table entry for an old name references the descriptor who was the
  // prior owner of the name requiring draining.
  //
  // Before T:   B -> Desc B
  //
  // After T and before S: B -> Desc B, C -> Desc C
  //
  // After S: C -> Desc C
  //
  // Between T and S the name B is drained and the system is unable
  // to assign it to another descriptor.
  //
  // BEGIN;
  // RENAME foo TO bar;
  // CREATE foo;
  //
  // will fail because CREATE foo is executed at T.
  //
  // RENAME foo TO bar;
  // CREATE foo;
  //
  // will succeed because the RENAME returns after S and CREATE foo is
  // executed after S.
  //
  // The above scheme suffers from the problem that a transaction can observe
  // the partial effect of a committed transaction during the drain interval.
  // For instance during the drain interval a transaction can see the correct
  // assignment for C, and the old assignments for B.
  //
  message NameInfo {
    option (gogoproto.equal) = true;
    // The database that the table belonged to before the rename (tables can be
    // renamed from one db to another).
    optional uint32 parent_id = 1 [(gogoproto.nullable) = false,
      (gogoproto.customname) = "ParentID", (gogoproto.casttype) = "ID"];
    // The schemaID of the schema the table belongs to before the rename/drop.
<<<<<<< HEAD
    // Required to reclaim the old table name back.
=======
    // Required to correctly identify which namespace entry to reclaim.
>>>>>>> 052ae7b3
    optional uint32 parent_schema_id = 3 [(gogoproto.nullable) = false,
          (gogoproto.customname) = "ParentSchemaID", (gogoproto.casttype) = "ID"];
    optional string name = 2 [(gogoproto.nullable) = false];
  }

  // A list of draining names. The draining name entries are drained from
  // the cluster wide name caches by incrementing the version for this
  // descriptor and ensuring that there are no leases on prior
  // versions of the descriptor. This field is then cleared and the version
  // of the descriptor incremented.
  repeated NameInfo draining_names = 21 [(gogoproto.nullable) = false];

  // The TableDescriptor is used for views in addition to tables. Views
  // use mostly the same fields as tables, but need to track the actual
  // query from the view definition as well.
  //
  // For now we only track a string representation of the query. This prevents
  // us from easily supporting things like renames of the dependencies of a
  // view. Eventually we'll want to switch to a semantic encoding of the query
  // that relies on IDs rather than names so that we can support renames of
  // fields relied on by the query, as Postgres does.
  //
  // Note: The presence of this field is used to determine whether or not
  // a TableDescriptor represents a view.
  optional string view_query = 24 [(gogoproto.nullable) = false];

  // The IDs of all relations that this depends on.
  // Only ever populated if this descriptor is for a view.
  repeated uint32 dependsOn = 25 [(gogoproto.customname) = "DependsOn",
           (gogoproto.casttype) = "ID"];

  message Reference {
    option (gogoproto.equal) = true;
    // The ID of the relation that depends on this one.
    optional uint32 id = 1 [(gogoproto.nullable) = false,
             (gogoproto.customname) = "ID", (gogoproto.casttype) = "ID"];
    // If applicable, the ID of this table's index that is referenced by the
    // dependent relation.
    optional uint32 index_id = 2 [(gogoproto.nullable) = false,
             (gogoproto.customname) = "IndexID", (gogoproto.casttype) = "IndexID"];
    // The IDs of this table's columns that are referenced by the dependent
    // relation.
    repeated uint32 column_ids = 3 [(gogoproto.customname) = "ColumnIDs",
             (gogoproto.casttype) = "ColumnID"];
  }

  // All references to this table/view from other views in the system, tracked
  // down to the column/index so that we can restrict changes to them while
  // they're still being referred to.
  repeated Reference dependedOnBy = 26 [(gogoproto.nullable) = false,
           (gogoproto.customname) = "DependedOnBy"];

  message MutationJob {
    option (gogoproto.equal) = true;
    // The mutation id of this mutation job.
    optional uint32 mutation_id = 1 [(gogoproto.nullable) = false,
             (gogoproto.customname) = "MutationID", (gogoproto.casttype) = "MutationID"];

    // The job id for a mutation job is the id in the system.jobs table of the
    // schema change job executing the mutation referenced by mutation_id.
    optional int64 job_id = 2 [(gogoproto.nullable) = false,
             (gogoproto.customname) = "JobID"];
  }

  // Mutation jobs queued for execution in a FIFO order. Remains synchronized
  // with the mutations list.
  repeated MutationJob mutationJobs = 27 [(gogoproto.nullable) = false];

  message SequenceOpts {
    option (gogoproto.equal) = true;
    // How much to increment the sequence by when nextval() is called.
    optional int64 increment = 1 [(gogoproto.nullable) = false];
    // Minimum value of the sequence.
    optional int64 min_value = 2 [(gogoproto.nullable) = false];
    // Maximum value of the sequence.
    optional int64 max_value = 3 [(gogoproto.nullable) = false];
    // Start value of the sequence.
    optional int64 start = 4 [(gogoproto.nullable) = false];
    // Whether the sequence is virtual.
    optional bool virtual = 5 [(gogoproto.nullable) = false];
  }

  // The presence of sequence_opts indicates that this descriptor is for a sequence.
  optional SequenceOpts sequence_opts = 28;

  // The drop time is set when a table is truncated or dropped,
  // based on the current time in nanoseconds since the epoch.
  // Use this timestamp + GC TTL to start deleting the table's
  // contents.
  //
  // TODO(vivek): Replace with the ModificationTime. This has been
  // added only for migration purposes.
  optional int64 drop_time = 29 [(gogoproto.nullable) = false];

  message Replacement {
    option (gogoproto.equal) = true;
    optional uint32 id = 1 [(gogoproto.nullable) = false, (gogoproto.customname) = "ID", (gogoproto.casttype) = "ID"];
    optional util.hlc.Timestamp time = 2 [(gogoproto.nullable) = false];
  }

  // ReplacementOf tracks prior IDs by which this table went -- e.g. when
  // TRUNCATE creates a replacement of a table and swaps it in for the the old
  // one, it should note on the new table the ID of the table it replaced. This
  // can be used when trying to track a table's history across truncatations.
  optional Replacement replacement_of = 30 [(gogoproto.nullable) = false];

  // AuditMode indicates which auditing actions to take when this table is used.
  enum AuditMode {
    DISABLED = 0;
    READWRITE = 1;
  }
  optional AuditMode audit_mode = 31 [(gogoproto.nullable) = false];

  // The job id for a drop job is the id in the system.jobs table of the
  // dropping of this table.
  optional int64 drop_job_id = 32 [(gogoproto.nullable) = false, (gogoproto.customname) = "DropJobID"];

  message GCDescriptorMutation {
    option (gogoproto.equal) = true;
    optional int64 index_id = 1 [(gogoproto.nullable) = false, (gogoproto.customname) = "IndexID",
                                (gogoproto.casttype) = "IndexID"];

    optional int64 drop_time = 2 [(gogoproto.nullable) = false];

    // The job id for a mutation job is the id in the system.jobs table of the
    // schema change job executing the mutation referenced by mutation_id.
    optional int64 job_id = 3 [(gogoproto.nullable) = false,
                              (gogoproto.customname) = "JobID"];
  }

  // The schema elements that have been dropped and whose underlying
  // data needs to be gc-ed. These schema elements have already transitioned
  // through the drop state machine when they were in the above mutations
  // list, and can be safely deleted. The names for these schema elements
  // can be reused. This list is separate because mutations can
  // lie in this list for a long time (gc deadline) and should not block
  // the execution of other schema changes on the table.
  //
  // TODO(vivekmenezes): This is currently only used by the non-interleaved drop
  // index case. Also use for dropped interleaved indexes and columns.
  repeated GCDescriptorMutation gc_mutations = 33 [(gogoproto.nullable) = false,
                                                  (gogoproto.customname) = "GCMutations"];

  optional string create_query = 34 [(gogoproto.nullable) = false];

  // Starting in 19.2 CreateAsOfTime is initialized to zero for the first
  // version of a table and is populated from the MVCC timestamp of the read
  // like ModificationTime. See Descriptor.Table().
  // CreateAsOfSystemTime is used for CREATE TABLE ... AS ... and was
  // added in 19.1.
  optional util.hlc.Timestamp create_as_of_time = 35 [(gogoproto.nullable) = false];

  // outbound_fks contains all foreign key constraints that have this table as
  // the origin table.
  repeated ForeignKeyConstraint outbound_fks = 36 [(gogoproto.nullable) = false, (gogoproto.customname) = "OutboundFKs"];
  // inbound_fks contains all foreign key constraints that have this table as
  // the referenced table.
  repeated ForeignKeyConstraint inbound_fks = 37 [(gogoproto.nullable) = false, (gogoproto.customname) = "InboundFKs"];

  // Temporary table support will be added to CRDB starting from 20.1. The temporary
  // flag is set to true for all temporary tables. All table descriptors created
  // before 20.1 refer to persistent tables, so lack of the flag being set implies
  // the table is persistent.
  optional bool temporary = 39 [(gogoproto.nullable) = false];
}

// DatabaseDescriptor represents a namespace (aka database) and is stored
// in a structured metadata key. The DatabaseDescriptor has a globally-unique
// ID shared with the TableDescriptor ID.
// Permissions are applied to all tables in the namespace.
message DatabaseDescriptor {
  option (gogoproto.equal) = true;
  // Needed for the descriptorProto interface.
  option (gogoproto.goproto_getters) = true;

  optional string name = 1 [(gogoproto.nullable) = false];
  optional uint32 id = 2 [(gogoproto.nullable) = false,
      (gogoproto.customname) = "ID", (gogoproto.casttype) = "ID"];
  optional PrivilegeDescriptor privileges = 3;
}

// Descriptor is a union type holding either a table or database descriptor.
message Descriptor {
  option (gogoproto.equal) = true;
  oneof union {
    TableDescriptor table = 1;
    DatabaseDescriptor database = 2;
  }
}<|MERGE_RESOLUTION|>--- conflicted
+++ resolved
@@ -504,21 +504,12 @@
   // ID of the parent database.
   optional uint32 parent_id = 4 [(gogoproto.nullable) = false,
       (gogoproto.customname) = "ParentID", (gogoproto.casttype) = "ID"];
-<<<<<<< HEAD
-  // ID of the parentSchema. Before this field being introduced goes hand in hand
-  // with CRDB supporting additional physical schemas (other than public). If
-  // this field is not set, it implies the descriptor was created when every
-  // table was scoped under the public physical schema, so this field has the
-  // implied value of 29 (when unset).
-  optional uint32 parent__schema_id = 40 [(gogoproto.nullable) = false,
-=======
-  // ID of the parentSchema. The introduction of this field goes hand in hand
+ // ID of the parentSchema. The introduction of this field goes hand in hand
   // with CRDB supporting additional physical schemas (other than public). If
   // this field is not set, it implies the descriptor was created when every
   // table was scoped under the public physical schema. So this field has the
   // implied value of 29 when unset.
   optional uint32 parent_schema_id = 40 [(gogoproto.nullable) = false,
->>>>>>> 052ae7b3
         (gogoproto.customname) = "ParentSchemaID", (gogoproto.casttype) = "ID"];
   // Monotonically increasing version of the table descriptor.
   //
@@ -698,11 +689,7 @@
     optional uint32 parent_id = 1 [(gogoproto.nullable) = false,
       (gogoproto.customname) = "ParentID", (gogoproto.casttype) = "ID"];
     // The schemaID of the schema the table belongs to before the rename/drop.
-<<<<<<< HEAD
-    // Required to reclaim the old table name back.
-=======
     // Required to correctly identify which namespace entry to reclaim.
->>>>>>> 052ae7b3
     optional uint32 parent_schema_id = 3 [(gogoproto.nullable) = false,
           (gogoproto.customname) = "ParentSchemaID", (gogoproto.casttype) = "ID"];
     optional string name = 2 [(gogoproto.nullable) = false];
