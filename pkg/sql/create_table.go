--- conflicted
+++ resolved
@@ -1057,13 +1057,10 @@
 	evalCtx *tree.EvalContext,
 	temporary bool,
 ) (sqlbase.MutableTableDescriptor, error) {
-<<<<<<< HEAD
-=======
 	// Used to delay establishing Column/Sequence dependency until ColumnIDs have
 	// been populated.
 	columnSequenceExprMap := make(map[int]tree.TypedExpr)
 
->>>>>>> 052ae7b3
 	desc := InitTableDescriptor(id, parentID, parentSchemaID, n.Table.Table(), creationTime, privileges, temporary)
 	for _, def := range n.Defs {
 		if d, ok := def.(*tree.ColumnTableDef); ok {
