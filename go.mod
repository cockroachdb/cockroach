--- conflicted
+++ resolved
@@ -280,13 +280,9 @@
 	github.com/fatih/structs v1.1.0 // indirect
 	github.com/felixge/httpsnoop v1.0.1 // indirect
 	github.com/ghodss/yaml v1.0.0 // indirect
-<<<<<<< HEAD
 	github.com/go-chi/chi/v5 v5.0.1 // indirect
 	github.com/go-chi/docgen v1.2.0 // indirect
-	github.com/go-kit/log v0.1.0 // indirect
-=======
 	github.com/go-kit/log v0.2.1 // indirect
->>>>>>> c316d6a6
 	github.com/go-logfmt/logfmt v0.5.1 // indirect
 	github.com/go-logr/logr v1.2.2 // indirect
 	github.com/go-logr/stdr v1.2.2 // indirect
