--- conflicted
+++ resolved
@@ -527,11 +527,7 @@
 
 replace github.com/gogo/protobuf => github.com/cockroachdb/gogoproto v1.3.3-0.20241216150617-2358cdb156a1
 
-<<<<<<< HEAD
-replace storj.io/drpc => github.com/cockroachdb/drpc v0.0.0-20251210105104-1ea19468a040
-=======
 replace storj.io/drpc => github.com/cockroachdb/drpc v0.0.0-20251210103241-07114ac1c731
->>>>>>> 0d164fe1
 
 // Note: This forked dependency adds a commit that opens up some
 // private APIs to enable us to make some perf improvements to
