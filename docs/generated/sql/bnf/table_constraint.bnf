--- conflicted
+++ resolved
@@ -1,5 +1,4 @@
 table_constraint ::=
-<<<<<<< HEAD
 	'CONSTRAINT' 'IF' 'NOT' 'EXISTS' constraint_name 'CHECK' '(' a_expr ')'
 	| 'CONSTRAINT' 'IF' 'NOT' 'EXISTS' constraint_name 'UNIQUE' '(' index_params ')' 'COVERING' '(' name_list ')' opt_interleave opt_partition_by opt_where_clause
 	| 'CONSTRAINT' 'IF' 'NOT' 'EXISTS' constraint_name 'UNIQUE' '(' index_params ')' 'STORING' '(' name_list ')' opt_interleave opt_partition_by opt_where_clause
@@ -8,20 +7,12 @@
 	| 'CONSTRAINT' 'IF' 'NOT' 'EXISTS' constraint_name 'PRIMARY' 'KEY' '(' index_params ')' opt_hash_sharded opt_interleave
 	| 'CONSTRAINT' 'IF' 'NOT' 'EXISTS' constraint_name 'FOREIGN' 'KEY' '(' name_list ')' 'REFERENCES' table_name opt_column_list key_match reference_actions
 	| 'CONSTRAINT' constraint_name 'CHECK' '(' a_expr ')'
-	| 'CONSTRAINT' constraint_name 'UNIQUE' '(' index_params ')' 'COVERING' '(' name_list ')' opt_interleave opt_partition_by opt_where_clause
-	| 'CONSTRAINT' constraint_name 'UNIQUE' '(' index_params ')' 'STORING' '(' name_list ')' opt_interleave opt_partition_by opt_where_clause
-	| 'CONSTRAINT' constraint_name 'UNIQUE' '(' index_params ')' 'INCLUDE' '(' name_list ')' opt_interleave opt_partition_by opt_where_clause
-	| 'CONSTRAINT' constraint_name 'UNIQUE' '(' index_params ')'  opt_interleave opt_partition_by opt_where_clause
-	| 'CONSTRAINT' constraint_name 'PRIMARY' 'KEY' '(' index_params ')' opt_hash_sharded opt_interleave
-=======
-	'CONSTRAINT' constraint_name 'CHECK' '(' a_expr ')'
 	| 'CONSTRAINT' constraint_name 'UNIQUE' '(' index_params ')' 'COVERING' '(' name_list ')' opt_interleave opt_partition_by_index opt_where_clause
 	| 'CONSTRAINT' constraint_name 'UNIQUE' '(' index_params ')' 'STORING' '(' name_list ')' opt_interleave opt_partition_by_index opt_where_clause
 	| 'CONSTRAINT' constraint_name 'UNIQUE' '(' index_params ')' 'INCLUDE' '(' name_list ')' opt_interleave opt_partition_by_index opt_where_clause
 	| 'CONSTRAINT' constraint_name 'UNIQUE' '(' index_params ')'  opt_interleave opt_partition_by_index opt_where_clause
 	| 'CONSTRAINT' constraint_name 'PRIMARY' 'KEY' '(' index_params ')' 'USING' 'HASH' 'WITH' 'BUCKET_COUNT' '=' n_buckets opt_interleave
 	| 'CONSTRAINT' constraint_name 'PRIMARY' 'KEY' '(' index_params ')'  opt_interleave
->>>>>>> def44f22
 	| 'CONSTRAINT' constraint_name 'FOREIGN' 'KEY' '(' name_list ')' 'REFERENCES' table_name opt_column_list key_match reference_actions
 	| 'CHECK' '(' a_expr ')'
 	| 'UNIQUE' '(' index_params ')' 'COVERING' '(' name_list ')' opt_interleave opt_partition_by_index opt_where_clause
